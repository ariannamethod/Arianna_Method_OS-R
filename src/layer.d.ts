/**
 * @link https://core.telegram.org/type/Error
 */
export type Error = Error.error;

export namespace Error {
  export type error = {
		_: 'error',
		code: number,
		text: string
	};
}

/**
 * @link https://core.telegram.org/type/InputPeer
 */
export type InputPeer = InputPeer.inputPeerEmpty | InputPeer.inputPeerSelf | InputPeer.inputPeerChat | InputPeer.inputPeerUser | InputPeer.inputPeerChannel | InputPeer.inputPeerUserFromMessage | InputPeer.inputPeerChannelFromMessage;

export namespace InputPeer {
  export type inputPeerEmpty = {
		_: 'inputPeerEmpty'
	};

	export type inputPeerSelf = {
		_: 'inputPeerSelf'
	};

	export type inputPeerChat = {
		_: 'inputPeerChat',
		chat_id: string | number
	};

	export type inputPeerUser = {
		_: 'inputPeerUser',
		user_id: string | number,
		access_hash: string | number
	};

	export type inputPeerChannel = {
		_: 'inputPeerChannel',
		channel_id: string | number,
		access_hash: string | number
	};

	export type inputPeerUserFromMessage = {
		_: 'inputPeerUserFromMessage',
		peer: InputPeer,
		msg_id: number,
		user_id: string | number
	};

	export type inputPeerChannelFromMessage = {
		_: 'inputPeerChannelFromMessage',
		peer: InputPeer,
		msg_id: number,
		channel_id: string | number
	};
}

/**
 * @link https://core.telegram.org/type/InputUser
 */
export type InputUser = InputUser.inputUserEmpty | InputUser.inputUserSelf | InputUser.inputUser | InputUser.inputUserFromMessage;

export namespace InputUser {
  export type inputUserEmpty = {
		_: 'inputUserEmpty'
	};

	export type inputUserSelf = {
		_: 'inputUserSelf'
	};

	export type inputUser = {
		_: 'inputUser',
		user_id: string | number,
		access_hash: string | number
	};

	export type inputUserFromMessage = {
		_: 'inputUserFromMessage',
		peer: InputPeer,
		msg_id: number,
		user_id: string | number
	};
}

/**
 * @link https://core.telegram.org/type/InputContact
 */
export type InputContact = InputContact.inputPhoneContact;

export namespace InputContact {
  export type inputPhoneContact = {
		_: 'inputPhoneContact',
		client_id: string | number,
		phone: string,
		first_name: string,
		last_name: string
	};
}

/**
 * @link https://core.telegram.org/type/InputFile
 */
export type InputFile = InputFile.inputFile | InputFile.inputFileBig;

export namespace InputFile {
  export type inputFile = {
		_: 'inputFile',
		id: string | number,
		parts: number,
		name: string,
		md5_checksum: string
	};

	export type inputFileBig = {
		_: 'inputFileBig',
		id: string | number,
		parts: number,
		name: string
	};
}

/**
 * @link https://core.telegram.org/type/InputMedia
 */
export type InputMedia = InputMedia.inputMediaEmpty | InputMedia.inputMediaUploadedPhoto | InputMedia.inputMediaPhoto | InputMedia.inputMediaGeoPoint | InputMedia.inputMediaContact | InputMedia.inputMediaUploadedDocument | InputMedia.inputMediaDocument | InputMedia.inputMediaVenue | InputMedia.inputMediaPhotoExternal | InputMedia.inputMediaDocumentExternal | InputMedia.inputMediaGame | InputMedia.inputMediaInvoice | InputMedia.inputMediaGeoLive | InputMedia.inputMediaPoll | InputMedia.inputMediaDice;

export namespace InputMedia {
  export type inputMediaEmpty = {
		_: 'inputMediaEmpty'
	};

	export type inputMediaUploadedPhoto = {
		_: 'inputMediaUploadedPhoto',
		flags?: number,
		file: InputFile,
		stickers?: Array<InputDocument>,
		ttl_seconds?: number
	};

	export type inputMediaPhoto = {
		_: 'inputMediaPhoto',
		flags?: number,
		id: InputPhoto,
		ttl_seconds?: number
	};

	export type inputMediaGeoPoint = {
		_: 'inputMediaGeoPoint',
		geo_point: InputGeoPoint
	};

	export type inputMediaContact = {
		_: 'inputMediaContact',
		phone_number: string,
		first_name: string,
		last_name: string,
		vcard: string,
		user_id?: UserId
	};

	export type inputMediaUploadedDocument = {
		_: 'inputMediaUploadedDocument',
		flags?: number,
		pFlags?: Partial<{
			nosound_video?: true,
			force_file?: true,
		}>,
		file: InputFile,
		thumb?: InputFile,
		mime_type: string,
		attributes: Array<DocumentAttribute>,
		stickers?: Array<InputDocument>,
		ttl_seconds?: number
	};

	export type inputMediaDocument = {
		_: 'inputMediaDocument',
		flags?: number,
		id: InputDocument,
		ttl_seconds?: number,
		query?: string
	};

	export type inputMediaVenue = {
		_: 'inputMediaVenue',
		geo_point: InputGeoPoint,
		title: string,
		address: string,
		provider: string,
		venue_id: string,
		venue_type: string
	};

	export type inputMediaPhotoExternal = {
		_: 'inputMediaPhotoExternal',
		flags?: number,
		url: string,
		ttl_seconds?: number
	};

	export type inputMediaDocumentExternal = {
		_: 'inputMediaDocumentExternal',
		flags?: number,
		url: string,
		ttl_seconds?: number
	};

	export type inputMediaGame = {
		_: 'inputMediaGame',
		id: InputGame
	};

	export type inputMediaInvoice = {
		_: 'inputMediaInvoice',
		flags?: number,
		title: string,
		description: string,
		photo?: InputWebDocument,
		invoice: Invoice,
		payload: Uint8Array,
		provider: string,
		provider_data: DataJSON,
		start_param?: string
	};

	export type inputMediaGeoLive = {
		_: 'inputMediaGeoLive',
		flags?: number,
		pFlags?: Partial<{
			stopped?: true,
		}>,
		geo_point: InputGeoPoint,
		heading?: number,
		period?: number,
		proximity_notification_radius?: number
	};

	export type inputMediaPoll = {
		_: 'inputMediaPoll',
		flags?: number,
		poll: Poll,
		correct_answers?: Array<Uint8Array>,
		solution?: string,
		solution_entities?: Array<MessageEntity>
	};

	export type inputMediaDice = {
		_: 'inputMediaDice',
		emoticon: string
	};
}

/**
 * @link https://core.telegram.org/type/InputChatPhoto
 */
export type InputChatPhoto = InputChatPhoto.inputChatPhotoEmpty | InputChatPhoto.inputChatUploadedPhoto | InputChatPhoto.inputChatPhoto;

export namespace InputChatPhoto {
  export type inputChatPhotoEmpty = {
		_: 'inputChatPhotoEmpty'
	};

	export type inputChatUploadedPhoto = {
		_: 'inputChatUploadedPhoto',
		flags?: number,
		file?: InputFile,
		video?: InputFile,
		video_start_ts?: number
	};

	export type inputChatPhoto = {
		_: 'inputChatPhoto',
		id: InputPhoto
	};
}

/**
 * @link https://core.telegram.org/type/InputGeoPoint
 */
export type InputGeoPoint = InputGeoPoint.inputGeoPointEmpty | InputGeoPoint.inputGeoPoint;

export namespace InputGeoPoint {
  export type inputGeoPointEmpty = {
		_: 'inputGeoPointEmpty'
	};

	export type inputGeoPoint = {
		_: 'inputGeoPoint',
		flags?: number,
		lat: number,
		long: number,
		accuracy_radius?: number
	};
}

/**
 * @link https://core.telegram.org/type/InputPhoto
 */
export type InputPhoto = InputPhoto.inputPhotoEmpty | InputPhoto.inputPhoto;

export namespace InputPhoto {
  export type inputPhotoEmpty = {
		_: 'inputPhotoEmpty'
	};

	export type inputPhoto = {
		_: 'inputPhoto',
		id: string | number,
		access_hash: string | number,
		file_reference: Uint8Array | number[]
	};
}

/**
 * @link https://core.telegram.org/type/InputFileLocation
 */
export type InputFileLocation = InputFileLocation.inputFileLocation | InputFileLocation.inputEncryptedFileLocation | InputFileLocation.inputDocumentFileLocation | InputFileLocation.inputSecureFileLocation | InputFileLocation.inputTakeoutFileLocation | InputFileLocation.inputPhotoFileLocation | InputFileLocation.inputPhotoLegacyFileLocation | InputFileLocation.inputPeerPhotoFileLocation | InputFileLocation.inputStickerSetThumb | InputFileLocation.inputGroupCallStream;

export namespace InputFileLocation {
  export type inputFileLocation = {
		_: 'inputFileLocation',
		volume_id: string | number,
		local_id: number,
		secret: string | number,
		file_reference: Uint8Array | number[]
	};

	export type inputEncryptedFileLocation = {
		_: 'inputEncryptedFileLocation',
		id: string | number,
		access_hash: string | number
	};

	export type inputDocumentFileLocation = {
		_: 'inputDocumentFileLocation',
		id: string | number,
		access_hash: string | number,
		file_reference: Uint8Array | number[],
		thumb_size: string,
		checkedReference?: boolean
	};

	export type inputSecureFileLocation = {
		_: 'inputSecureFileLocation',
		id: string | number,
		access_hash: string | number
	};

	export type inputTakeoutFileLocation = {
		_: 'inputTakeoutFileLocation'
	};

	export type inputPhotoFileLocation = {
		_: 'inputPhotoFileLocation',
		id: string | number,
		access_hash: string | number,
		file_reference: Uint8Array | number[],
		thumb_size: string
	};

	export type inputPhotoLegacyFileLocation = {
		_: 'inputPhotoLegacyFileLocation',
		id: string | number,
		access_hash: string | number,
		file_reference: Uint8Array | number[],
		volume_id: string | number,
		local_id: number,
		secret: string | number
	};

	export type inputPeerPhotoFileLocation = {
		_: 'inputPeerPhotoFileLocation',
		flags?: number,
		pFlags?: Partial<{
			big?: true,
		}>,
		peer: InputPeer,
		photo_id: string | number
	};

	export type inputStickerSetThumb = {
		_: 'inputStickerSetThumb',
		stickerset: InputStickerSet,
		thumb_version: number
	};

	export type inputGroupCallStream = {
		_: 'inputGroupCallStream',
		flags?: number,
		call: InputGroupCall,
		time_ms: string | number,
		scale: number,
		video_channel?: number,
		video_quality?: number
	};
}

/**
 * @link https://core.telegram.org/type/Peer
 */
export type Peer = Peer.peerUser | Peer.peerChat | Peer.peerChannel;

export namespace Peer {
  export type peerUser = {
		_: 'peerUser',
		user_id: string | number
	};

	export type peerChat = {
		_: 'peerChat',
		chat_id: string | number
	};

	export type peerChannel = {
		_: 'peerChannel',
		channel_id: string | number
	};
}

/**
 * @link https://core.telegram.org/type/storage.FileType
 */
export type StorageFileType = StorageFileType.storageFileUnknown | StorageFileType.storageFilePartial | StorageFileType.storageFileJpeg | StorageFileType.storageFileGif | StorageFileType.storageFilePng | StorageFileType.storageFilePdf | StorageFileType.storageFileMp3 | StorageFileType.storageFileMov | StorageFileType.storageFileMp4 | StorageFileType.storageFileWebp;

export namespace StorageFileType {
  export type storageFileUnknown = {
		_: 'storage.fileUnknown'
	};

	export type storageFilePartial = {
		_: 'storage.filePartial'
	};

	export type storageFileJpeg = {
		_: 'storage.fileJpeg'
	};

	export type storageFileGif = {
		_: 'storage.fileGif'
	};

	export type storageFilePng = {
		_: 'storage.filePng'
	};

	export type storageFilePdf = {
		_: 'storage.filePdf'
	};

	export type storageFileMp3 = {
		_: 'storage.fileMp3'
	};

	export type storageFileMov = {
		_: 'storage.fileMov'
	};

	export type storageFileMp4 = {
		_: 'storage.fileMp4'
	};

	export type storageFileWebp = {
		_: 'storage.fileWebp'
	};
}

/**
 * @link https://core.telegram.org/type/User
 */
export type User = User.userEmpty | User.user;

export namespace User {
  export type userEmpty = {
		_: 'userEmpty',
		id: string | number
	};

	export type user = {
		_: 'user',
		flags?: number,
		pFlags?: Partial<{
			self?: true,
			contact?: true,
			mutual_contact?: true,
			deleted?: true,
			bot?: true,
			bot_chat_history?: true,
			bot_nochats?: true,
			verified?: true,
			restricted?: true,
			min?: true,
			bot_inline_geo?: true,
			support?: true,
			scam?: true,
			apply_min_photo?: true,
			fake?: true,
		}>,
		id: string | number,
		access_hash?: string | number,
		first_name?: string,
		last_name?: string,
		username?: string,
		phone?: string,
		photo?: UserProfilePhoto,
		status?: UserStatus,
		bot_info_version?: number,
		restriction_reason?: Array<RestrictionReason>,
		bot_inline_placeholder?: string,
		lang_code?: string,
		initials?: string,
		sortName?: string
	};
}

/**
 * @link https://core.telegram.org/type/UserProfilePhoto
 */
export type UserProfilePhoto = UserProfilePhoto.userProfilePhotoEmpty | UserProfilePhoto.userProfilePhoto;

export namespace UserProfilePhoto {
  export type userProfilePhotoEmpty = {
		_: 'userProfilePhotoEmpty'
	};

	export type userProfilePhoto = {
		_: 'userProfilePhoto',
		flags?: number,
		pFlags?: Partial<{
			has_video?: true,
		}>,
		photo_id: string | number,
		stripped_thumb?: Uint8Array,
		dc_id: number
	};
}

/**
 * @link https://core.telegram.org/type/UserStatus
 */
export type UserStatus = UserStatus.userStatusEmpty | UserStatus.userStatusOnline | UserStatus.userStatusOffline | UserStatus.userStatusRecently | UserStatus.userStatusLastWeek | UserStatus.userStatusLastMonth;

export namespace UserStatus {
  export type userStatusEmpty = {
		_: 'userStatusEmpty'
	};

	export type userStatusOnline = {
		_: 'userStatusOnline',
		expires: number
	};

	export type userStatusOffline = {
		_: 'userStatusOffline',
		was_online: number
	};

	export type userStatusRecently = {
		_: 'userStatusRecently'
	};

	export type userStatusLastWeek = {
		_: 'userStatusLastWeek'
	};

	export type userStatusLastMonth = {
		_: 'userStatusLastMonth'
	};
}

/**
 * @link https://core.telegram.org/type/Chat
 */
export type Chat = Chat.chatEmpty | Chat.chat | Chat.chatForbidden | Chat.channel | Chat.channelForbidden;

export namespace Chat {
  export type chatEmpty = {
		_: 'chatEmpty',
		id: string | number
	};

	export type chat = {
		_: 'chat',
		flags?: number,
		pFlags?: Partial<{
			creator?: true,
			kicked?: true,
			left?: true,
			deactivated?: true,
			call_active?: true,
			call_not_empty?: true,
			noforwards?: true,
		}>,
		id: string | number,
		title: string,
		photo: ChatPhoto,
		participants_count: number,
		date: number,
		version: number,
		migrated_to?: InputChannel,
		admin_rights?: ChatAdminRights,
		default_banned_rights?: ChatBannedRights,
		initials?: string
	};

	export type chatForbidden = {
		_: 'chatForbidden',
		id: string | number,
		title: string,
		initials?: string
	};

	export type channel = {
		_: 'channel',
		flags?: number,
		pFlags?: Partial<{
			creator?: true,
			left?: true,
			broadcast?: true,
			verified?: true,
			megagroup?: true,
			restricted?: true,
			signatures?: true,
			min?: true,
			scam?: true,
			has_link?: true,
			has_geo?: true,
			slowmode_enabled?: true,
			call_active?: true,
			call_not_empty?: true,
			fake?: true,
			gigagroup?: true,
			noforwards?: true,
		}>,
		id: string | number,
		access_hash?: string | number,
		title: string,
		username?: string,
		photo: ChatPhoto,
		date: number,
		restriction_reason?: Array<RestrictionReason>,
		admin_rights?: ChatAdminRights,
		banned_rights?: ChatBannedRights,
		default_banned_rights?: ChatBannedRights,
		participants_count?: number,
		initials?: string
	};

	export type channelForbidden = {
		_: 'channelForbidden',
		flags?: number,
		pFlags?: Partial<{
			broadcast?: true,
			megagroup?: true,
		}>,
		id: string | number,
		access_hash: string | number,
		title: string,
		until_date?: number,
		initials?: string
	};
}

/**
 * @link https://core.telegram.org/type/ChatFull
 */
export type ChatFull = ChatFull.chatFull | ChatFull.channelFull;

export namespace ChatFull {
  export type chatFull = {
		_: 'chatFull',
		flags?: number,
		pFlags?: Partial<{
			can_set_username?: true,
			has_scheduled?: true,
		}>,
		id: string | number,
		about: string,
		participants: ChatParticipants,
		chat_photo?: Photo,
		notify_settings: PeerNotifySettings,
		exported_invite?: ExportedChatInvite,
		bot_info?: Array<BotInfo>,
		pinned_msg_id?: number,
		folder_id?: number,
		call?: InputGroupCall,
		ttl_period?: number,
		groupcall_default_join_as?: Peer,
		theme_emoticon?: string,
		requests_pending?: number,
		recent_requesters?: Array<string | number>,
		available_reactions?: Array<string>
	};

	export type channelFull = {
		_: 'channelFull',
		flags?: number,
		pFlags?: Partial<{
			can_view_participants?: true,
			can_set_username?: true,
			can_set_stickers?: true,
			hidden_prehistory?: true,
			can_set_location?: true,
			has_scheduled?: true,
			can_view_stats?: true,
			blocked?: true,
		}>,
		id: string | number,
		about: string,
		participants_count?: number,
		admins_count?: number,
		kicked_count?: number,
		banned_count?: number,
		online_count?: number,
		read_inbox_max_id: number,
		read_outbox_max_id: number,
		unread_count: number,
		chat_photo: Photo,
		notify_settings: PeerNotifySettings,
		exported_invite?: ExportedChatInvite,
		bot_info: Array<BotInfo>,
		migrated_from_chat_id?: string | number,
		migrated_from_max_id?: number,
		pinned_msg_id?: number,
		stickerset?: StickerSet,
		available_min_id?: number,
		folder_id?: number,
		linked_chat_id?: string | number,
		location?: ChannelLocation,
		slowmode_seconds?: number,
		slowmode_next_send_date?: number,
		stats_dc?: number,
		pts: number,
		call?: InputGroupCall,
		ttl_period?: number,
		pending_suggestions?: Array<string>,
		groupcall_default_join_as?: Peer,
		theme_emoticon?: string,
		requests_pending?: number,
		recent_requesters?: Array<string | number>,
		default_send_as?: Peer,
		available_reactions?: Array<string>
	};
}

/**
 * @link https://core.telegram.org/type/ChatParticipant
 */
export type ChatParticipant = ChatParticipant.chatParticipant | ChatParticipant.chatParticipantCreator | ChatParticipant.chatParticipantAdmin;

export namespace ChatParticipant {
  export type chatParticipant = {
		_: 'chatParticipant',
		user_id: string | number,
		inviter_id: string | number,
		date: number
	};

	export type chatParticipantCreator = {
		_: 'chatParticipantCreator',
		user_id: string | number
	};

	export type chatParticipantAdmin = {
		_: 'chatParticipantAdmin',
		user_id: string | number,
		inviter_id: string | number,
		date: number
	};
}

/**
 * @link https://core.telegram.org/type/ChatParticipants
 */
export type ChatParticipants = ChatParticipants.chatParticipantsForbidden | ChatParticipants.chatParticipants;

export namespace ChatParticipants {
  export type chatParticipantsForbidden = {
		_: 'chatParticipantsForbidden',
		flags?: number,
		chat_id: string | number,
		self_participant?: ChatParticipant
	};

	export type chatParticipants = {
		_: 'chatParticipants',
		chat_id: string | number,
		participants: Array<ChatParticipant>,
		version: number
	};
}

/**
 * @link https://core.telegram.org/type/ChatPhoto
 */
export type ChatPhoto = ChatPhoto.chatPhotoEmpty | ChatPhoto.chatPhoto;

export namespace ChatPhoto {
  export type chatPhotoEmpty = {
		_: 'chatPhotoEmpty'
	};

	export type chatPhoto = {
		_: 'chatPhoto',
		flags?: number,
		pFlags?: Partial<{
			has_video?: true,
		}>,
		photo_id: string | number,
		stripped_thumb?: Uint8Array,
		dc_id: number
	};
}

/**
 * @link https://core.telegram.org/type/Message
 */
export type Message = Message.messageEmpty | Message.message | Message.messageService;

export namespace Message {
  export type messageEmpty = {
		_: 'messageEmpty',
		flags?: number,
		id: number,
		peer_id?: Peer,
		deleted?: boolean,
		mid?: number,
		pFlags?: {}
	};

	export type message = {
		_: 'message',
		flags?: number,
		pFlags?: Partial<{
			out?: true,
			mentioned?: true,
			media_unread?: true,
			silent?: true,
			post?: true,
			from_scheduled?: true,
			legacy?: true,
			edit_hide?: true,
			pinned?: true,
			noforwards?: true,
			unread?: true,
			is_outgoing?: true,
			is_scheduled?: true,
			sponsored?: true,
			local?: true,
		}>,
		id: number,
		from_id?: Peer,
		peer_id: Peer,
		fwd_from?: MessageFwdHeader,
		via_bot_id?: string | number,
		reply_to?: MessageReplyHeader,
		date: number,
		message: string,
		media?: MessageMedia,
		reply_markup?: ReplyMarkup,
		entities?: Array<MessageEntity>,
		views?: number,
		forwards?: number,
		replies?: MessageReplies,
		edit_date?: number,
		post_author?: string,
		reactions?: MessageReactions,
		restriction_reason?: Array<RestrictionReason>,
		ttl_period?: number,
		mid?: number,
		deleted?: boolean,
		peerId?: PeerId,
		fromId?: PeerId,
		fwdFromId?: PeerId,
		grouped_id?: string,
		random_id?: string,
		rReply?: string,
		viaBotId?: PeerId,
		clear_history?: boolean,
		pending?: boolean,
		error?: any,
		send?: () => Promise<any>,
		totalEntities?: MessageEntity[],
		reply_to_mid?: number,
		savedFrom?: string,
		sponsoredMessage?: SponsoredMessage.sponsoredMessage,
		promise?: CancellablePromise<void>
	};

	export type messageService = {
		_: 'messageService',
		flags?: number,
		pFlags?: Partial<{
			out?: true,
			mentioned?: true,
			media_unread?: true,
			silent?: true,
			post?: true,
			legacy?: true,
			unread?: true,
			is_outgoing?: true,
			is_single?: true,
			local?: true,
		}>,
		id: number,
		from_id?: Peer,
		peer_id: Peer,
		reply_to?: MessageReplyHeader,
		date: number,
		action: MessageAction,
		ttl_period?: number,
		mid?: number,
		deleted?: boolean,
		peerId?: PeerId,
		fromId?: PeerId,
		rReply?: string,
		viaBotId?: PeerId,
		pending?: boolean,
		error?: any,
		send?: () => Promise<any>,
		random_id?: string,
		reply_to_mid?: number,
		clear_history?: boolean
	};
}

/**
 * @link https://core.telegram.org/type/MessageMedia
 */
export type MessageMedia = MessageMedia.messageMediaEmpty | MessageMedia.messageMediaPhoto | MessageMedia.messageMediaGeo | MessageMedia.messageMediaContact | MessageMedia.messageMediaUnsupported | MessageMedia.messageMediaDocument | MessageMedia.messageMediaWebPage | MessageMedia.messageMediaVenue | MessageMedia.messageMediaGame | MessageMedia.messageMediaInvoice | MessageMedia.messageMediaGeoLive | MessageMedia.messageMediaPoll | MessageMedia.messageMediaDice | MessageMedia.messageMediaCall;

export namespace MessageMedia {
  export type messageMediaEmpty = {
		_: 'messageMediaEmpty'
	};

	export type messageMediaPhoto = {
		_: 'messageMediaPhoto',
		flags?: number,
		photo?: Photo,
		ttl_seconds?: number
	};

	export type messageMediaGeo = {
		_: 'messageMediaGeo',
		geo: GeoPoint
	};

	export type messageMediaContact = {
		_: 'messageMediaContact',
		phone_number: string,
		first_name: string,
		last_name: string,
		vcard: string,
		user_id: string | number
	};

	export type messageMediaUnsupported = {
		_: 'messageMediaUnsupported'
	};

	export type messageMediaDocument = {
		_: 'messageMediaDocument',
		flags?: number,
		document?: Document,
		ttl_seconds?: number
	};

	export type messageMediaWebPage = {
		_: 'messageMediaWebPage',
		webpage: WebPage
	};

	export type messageMediaVenue = {
		_: 'messageMediaVenue',
		geo: GeoPoint,
		title: string,
		address: string,
		provider: string,
		venue_id: string,
		venue_type: string
	};

	export type messageMediaGame = {
		_: 'messageMediaGame',
		game: Game
	};

	export type messageMediaInvoice = {
		_: 'messageMediaInvoice',
		flags?: number,
		pFlags?: Partial<{
			shipping_address_requested?: true,
			test?: true,
		}>,
		title: string,
		description: string,
		photo?: WebDocument,
		receipt_msg_id?: number,
		currency: string,
		total_amount: string | number,
		start_param: string
	};

	export type messageMediaGeoLive = {
		_: 'messageMediaGeoLive',
		flags?: number,
		geo: GeoPoint,
		heading?: number,
		period: number,
		proximity_notification_radius?: number
	};

	export type messageMediaPoll = {
		_: 'messageMediaPoll',
		poll: Poll,
		results: PollResults
	};

	export type messageMediaDice = {
		_: 'messageMediaDice',
		value: number,
		emoticon: string
	};

	export type messageMediaCall = {
		_: 'messageMediaCall',
		action?: MessageAction.messageActionPhoneCall
	};
}

/**
 * @link https://core.telegram.org/type/MessageAction
 */
export type MessageAction = MessageAction.messageActionEmpty | MessageAction.messageActionChatCreate | MessageAction.messageActionChatEditTitle | MessageAction.messageActionChatEditPhoto | MessageAction.messageActionChatDeletePhoto | MessageAction.messageActionChatAddUser | MessageAction.messageActionChatDeleteUser | MessageAction.messageActionChatJoinedByLink | MessageAction.messageActionChannelCreate | MessageAction.messageActionChatMigrateTo | MessageAction.messageActionChannelMigrateFrom | MessageAction.messageActionPinMessage | MessageAction.messageActionHistoryClear | MessageAction.messageActionGameScore | MessageAction.messageActionPaymentSentMe | MessageAction.messageActionPaymentSent | MessageAction.messageActionPhoneCall | MessageAction.messageActionScreenshotTaken | MessageAction.messageActionCustomAction | MessageAction.messageActionBotAllowed | MessageAction.messageActionSecureValuesSentMe | MessageAction.messageActionSecureValuesSent | MessageAction.messageActionContactSignUp | MessageAction.messageActionGeoProximityReached | MessageAction.messageActionGroupCall | MessageAction.messageActionInviteToGroupCall | MessageAction.messageActionSetMessagesTTL | MessageAction.messageActionGroupCallScheduled | MessageAction.messageActionSetChatTheme | MessageAction.messageActionChatJoinedByRequest | MessageAction.messageActionDiscussionStarted | MessageAction.messageActionChatLeave | MessageAction.messageActionChannelDeletePhoto | MessageAction.messageActionChannelEditTitle | MessageAction.messageActionChannelEditPhoto | MessageAction.messageActionChannelEditVideo | MessageAction.messageActionChatEditVideo | MessageAction.messageActionChatAddUsers | MessageAction.messageActionChatJoined | MessageAction.messageActionChatReturn | MessageAction.messageActionChatJoinedYou | MessageAction.messageActionChatReturnYou;

export namespace MessageAction {
  export type messageActionEmpty = {
		_: 'messageActionEmpty'
	};

	export type messageActionChatCreate = {
		_: 'messageActionChatCreate',
		title: string,
		users: Array<string | number>
	};

	export type messageActionChatEditTitle = {
		_: 'messageActionChatEditTitle',
		title: string
	};

	export type messageActionChatEditPhoto = {
		_: 'messageActionChatEditPhoto',
		photo: Photo
	};

	export type messageActionChatDeletePhoto = {
		_: 'messageActionChatDeletePhoto'
	};

	export type messageActionChatAddUser = {
		_: 'messageActionChatAddUser',
		users: Array<string | number>
	};

	export type messageActionChatDeleteUser = {
		_: 'messageActionChatDeleteUser',
		user_id: string | number
	};

	export type messageActionChatJoinedByLink = {
		_: 'messageActionChatJoinedByLink',
		inviter_id: string | number
	};

	export type messageActionChannelCreate = {
		_: 'messageActionChannelCreate',
		title: string
	};

	export type messageActionChatMigrateTo = {
		_: 'messageActionChatMigrateTo',
		channel_id: string | number
	};

	export type messageActionChannelMigrateFrom = {
		_: 'messageActionChannelMigrateFrom',
		title: string,
		chat_id: string | number
	};

	export type messageActionPinMessage = {
		_: 'messageActionPinMessage'
	};

	export type messageActionHistoryClear = {
		_: 'messageActionHistoryClear'
	};

	export type messageActionGameScore = {
		_: 'messageActionGameScore',
		game_id: string | number,
		score: number
	};

	export type messageActionPaymentSentMe = {
		_: 'messageActionPaymentSentMe',
		flags?: number,
		currency: string,
		total_amount: string | number,
		payload: Uint8Array,
		info?: PaymentRequestedInfo,
		shipping_option_id?: string,
		charge: PaymentCharge
	};

	export type messageActionPaymentSent = {
		_: 'messageActionPaymentSent',
		currency: string,
		total_amount: string | number
	};

	export type messageActionPhoneCall = {
		_: 'messageActionPhoneCall',
		flags?: number,
		pFlags?: Partial<{
			video?: true,
		}>,
		call_id: string | number,
		reason?: PhoneCallDiscardReason,
		duration?: number
	};

	export type messageActionScreenshotTaken = {
		_: 'messageActionScreenshotTaken'
	};

	export type messageActionCustomAction = {
		_: 'messageActionCustomAction',
		message: string
	};

	export type messageActionBotAllowed = {
		_: 'messageActionBotAllowed',
		domain: string
	};

	export type messageActionSecureValuesSentMe = {
		_: 'messageActionSecureValuesSentMe',
		values: Array<SecureValue>,
		credentials: SecureCredentialsEncrypted
	};

	export type messageActionSecureValuesSent = {
		_: 'messageActionSecureValuesSent',
		types: Array<SecureValueType>
	};

	export type messageActionContactSignUp = {
		_: 'messageActionContactSignUp'
	};

	export type messageActionGeoProximityReached = {
		_: 'messageActionGeoProximityReached',
		from_id: Peer,
		to_id: Peer,
		distance: number
	};

	export type messageActionGroupCall = {
		_: 'messageActionGroupCall',
		flags?: number,
		call: InputGroupCall,
		duration?: number
	};

	export type messageActionInviteToGroupCall = {
		_: 'messageActionInviteToGroupCall',
		call: InputGroupCall,
		users: Array<string | number>
	};

	export type messageActionSetMessagesTTL = {
		_: 'messageActionSetMessagesTTL',
		period: number
	};

	export type messageActionGroupCallScheduled = {
		_: 'messageActionGroupCallScheduled',
		call: InputGroupCall,
		schedule_date: number
	};

	export type messageActionSetChatTheme = {
		_: 'messageActionSetChatTheme',
		emoticon: string
	};

	export type messageActionChatJoinedByRequest = {
		_: 'messageActionChatJoinedByRequest'
	};

	export type messageActionDiscussionStarted = {
		_: 'messageActionDiscussionStarted'
	};

	export type messageActionChatLeave = {
		_: 'messageActionChatLeave',
		user_id?: UserId
	};

	export type messageActionChannelDeletePhoto = {
		_: 'messageActionChannelDeletePhoto'
	};

	export type messageActionChannelEditTitle = {
		_: 'messageActionChannelEditTitle',
		title?: string
	};

	export type messageActionChannelEditPhoto = {
		_: 'messageActionChannelEditPhoto',
		photo?: Photo
	};

	export type messageActionChannelEditVideo = {
		_: 'messageActionChannelEditVideo',
		photo?: Photo
	};

	export type messageActionChatEditVideo = {
		_: 'messageActionChatEditVideo',
		photo?: Photo
	};

	export type messageActionChatAddUsers = {
		_: 'messageActionChatAddUsers',
		users?: Array<UserId>
	};

	export type messageActionChatJoined = {
		_: 'messageActionChatJoined',
		users?: Array<UserId>
	};

	export type messageActionChatReturn = {
		_: 'messageActionChatReturn',
		users?: Array<UserId>
	};

	export type messageActionChatJoinedYou = {
		_: 'messageActionChatJoinedYou',
		users?: Array<UserId>
	};

	export type messageActionChatReturnYou = {
		_: 'messageActionChatReturnYou',
		users?: Array<UserId>
	};
}

/**
 * @link https://core.telegram.org/type/Dialog
 */
export type Dialog = Dialog.dialog | Dialog.dialogFolder;

export namespace Dialog {
  export type dialog = {
		_: 'dialog',
		flags?: number,
		pFlags?: Partial<{
			pinned?: true,
			unread_mark?: true,
		}>,
		peer: Peer,
		top_message: number,
		read_inbox_max_id: number,
		read_outbox_max_id: number,
		unread_count: number,
		unread_mentions_count: number,
		unread_reactions_count: number,
		notify_settings: PeerNotifySettings,
		pts?: number,
		draft?: DraftMessage,
		folder_id?: number,
		index?: number,
		index_0?: number,
		index_1?: number,
		index_2?: number,
		index_3?: number,
		index_4?: number,
		index_5?: number,
		index_6?: number,
		index_7?: number,
		index_8?: number,
		index_9?: number,
		index_10?: number,
		peerId?: PeerId,
		topMessage?: any,
		migratedTo?: PeerId
	};

	export type dialogFolder = {
		_: 'dialogFolder',
		flags?: number,
		pFlags?: Partial<{
			pinned?: true,
		}>,
		folder: Folder,
		peer: Peer,
		top_message: number,
		unread_muted_peers_count: number,
		unread_unmuted_peers_count: number,
		unread_muted_messages_count: number,
		unread_unmuted_messages_count: number,
		index?: number,
		peerId?: PeerId,
		folder_id?: number
	};
}

/**
 * @link https://core.telegram.org/type/Photo
 */
export type Photo = Photo.photoEmpty | Photo.photo;

export namespace Photo {
  export type photoEmpty = {
		_: 'photoEmpty',
		id: string | number
	};

	export type photo = {
		_: 'photo',
		flags?: number,
		pFlags?: Partial<{
			has_stickers?: true,
		}>,
		id: string | number,
		access_hash: string | number,
		file_reference: Uint8Array | number[],
		date: number,
		sizes: Array<PhotoSize>,
		video_sizes?: Array<VideoSize>,
		dc_id: number
	};
}

/**
 * @link https://core.telegram.org/type/PhotoSize
 */
export type PhotoSize = PhotoSize.photoSizeEmpty | PhotoSize.photoSize | PhotoSize.photoCachedSize | PhotoSize.photoStrippedSize | PhotoSize.photoSizeProgressive | PhotoSize.photoPathSize;

export namespace PhotoSize {
  export type photoSizeEmpty = {
		_: 'photoSizeEmpty',
		type: string
	};

	export type photoSize = {
		_: 'photoSize',
		type: string,
		w: number,
		h: number,
		size: number
	};

	export type photoCachedSize = {
		_: 'photoCachedSize',
		type: string,
		w: number,
		h: number,
		bytes: Uint8Array
	};

	export type photoStrippedSize = {
		_: 'photoStrippedSize',
		type: string,
		bytes: Uint8Array
	};

	export type photoSizeProgressive = {
		_: 'photoSizeProgressive',
		type: string,
		w: number,
		h: number,
		sizes: Array<number>,
		size?: number
	};

	export type photoPathSize = {
		_: 'photoPathSize',
		type: string,
		bytes: Uint8Array
	};
}

/**
 * @link https://core.telegram.org/type/GeoPoint
 */
export type GeoPoint = GeoPoint.geoPointEmpty | GeoPoint.geoPoint;

export namespace GeoPoint {
  export type geoPointEmpty = {
		_: 'geoPointEmpty'
	};

	export type geoPoint = {
		_: 'geoPoint',
		flags?: number,
		long: number,
		lat: number,
		access_hash: string | number,
		accuracy_radius?: number
	};
}

/**
 * @link https://core.telegram.org/type/auth.SentCode
 */
export type AuthSentCode = AuthSentCode.authSentCode;

export namespace AuthSentCode {
  export type authSentCode = {
		_: 'auth.sentCode',
		flags?: number,
		type: AuthSentCodeType,
		phone_code_hash: string,
		next_type?: AuthCodeType,
		timeout?: number,
		phone_number?: string
	};
}

/**
 * @link https://core.telegram.org/type/auth.Authorization
 */
export type AuthAuthorization = AuthAuthorization.authAuthorization | AuthAuthorization.authAuthorizationSignUpRequired;

export namespace AuthAuthorization {
  export type authAuthorization = {
		_: 'auth.authorization',
		flags?: number,
		pFlags?: Partial<{
			setup_password_required?: true,
		}>,
		otherwise_relogin_days?: number,
		tmp_sessions?: number,
		user: User
	};

	export type authAuthorizationSignUpRequired = {
		_: 'auth.authorizationSignUpRequired',
		flags?: number,
		terms_of_service?: HelpTermsOfService
	};
}

/**
 * @link https://core.telegram.org/type/auth.ExportedAuthorization
 */
export type AuthExportedAuthorization = AuthExportedAuthorization.authExportedAuthorization;

export namespace AuthExportedAuthorization {
  export type authExportedAuthorization = {
		_: 'auth.exportedAuthorization',
		id: string | number,
		bytes: Uint8Array
	};
}

/**
 * @link https://core.telegram.org/type/InputNotifyPeer
 */
export type InputNotifyPeer = InputNotifyPeer.inputNotifyPeer | InputNotifyPeer.inputNotifyUsers | InputNotifyPeer.inputNotifyChats | InputNotifyPeer.inputNotifyBroadcasts;

export namespace InputNotifyPeer {
  export type inputNotifyPeer = {
		_: 'inputNotifyPeer',
		peer: InputPeer
	};

	export type inputNotifyUsers = {
		_: 'inputNotifyUsers'
	};

	export type inputNotifyChats = {
		_: 'inputNotifyChats'
	};

	export type inputNotifyBroadcasts = {
		_: 'inputNotifyBroadcasts'
	};
}

/**
 * @link https://core.telegram.org/type/InputPeerNotifySettings
 */
export type InputPeerNotifySettings = InputPeerNotifySettings.inputPeerNotifySettings;

export namespace InputPeerNotifySettings {
  export type inputPeerNotifySettings = {
		_: 'inputPeerNotifySettings',
		flags?: number,
		show_previews?: boolean,
		silent?: boolean,
		mute_until?: number,
		sound?: string
	};
}

/**
 * @link https://core.telegram.org/type/PeerNotifySettings
 */
export type PeerNotifySettings = PeerNotifySettings.peerNotifySettings;

export namespace PeerNotifySettings {
  export type peerNotifySettings = {
		_: 'peerNotifySettings',
		flags?: number,
		show_previews?: boolean,
		silent?: boolean,
		mute_until?: number,
		sound?: string
	};
}

/**
 * @link https://core.telegram.org/type/PeerSettings
 */
export type PeerSettings = PeerSettings.peerSettings;

export namespace PeerSettings {
  export type peerSettings = {
		_: 'peerSettings',
		flags?: number,
		pFlags?: Partial<{
			report_spam?: true,
			add_contact?: true,
			block_contact?: true,
			share_contact?: true,
			need_contacts_exception?: true,
			report_geo?: true,
			autoarchived?: true,
			invite_members?: true,
			request_chat_broadcast?: true,
		}>,
		geo_distance?: number,
		request_chat_title?: string,
		request_chat_date?: number
	};
}

/**
 * @link https://core.telegram.org/type/WallPaper
 */
export type WallPaper = WallPaper.wallPaper | WallPaper.wallPaperNoFile;

export namespace WallPaper {
  export type wallPaper = {
		_: 'wallPaper',
		id: string | number,
		flags?: number,
		pFlags?: Partial<{
			creator?: true,
			default?: true,
			pattern?: true,
			dark?: true,
		}>,
		access_hash: string | number,
		slug: string,
		document: Document,
		settings?: WallPaperSettings
	};

	export type wallPaperNoFile = {
		_: 'wallPaperNoFile',
		id: string | number,
		flags?: number,
		pFlags?: Partial<{
			default?: true,
			dark?: true,
		}>,
		settings?: WallPaperSettings
	};
}

/**
 * @link https://core.telegram.org/type/ReportReason
 */
export type ReportReason = ReportReason.inputReportReasonSpam | ReportReason.inputReportReasonViolence | ReportReason.inputReportReasonPornography | ReportReason.inputReportReasonChildAbuse | ReportReason.inputReportReasonOther | ReportReason.inputReportReasonCopyright | ReportReason.inputReportReasonGeoIrrelevant | ReportReason.inputReportReasonFake;

export namespace ReportReason {
  export type inputReportReasonSpam = {
		_: 'inputReportReasonSpam'
	};

	export type inputReportReasonViolence = {
		_: 'inputReportReasonViolence'
	};

	export type inputReportReasonPornography = {
		_: 'inputReportReasonPornography'
	};

	export type inputReportReasonChildAbuse = {
		_: 'inputReportReasonChildAbuse'
	};

	export type inputReportReasonOther = {
		_: 'inputReportReasonOther'
	};

	export type inputReportReasonCopyright = {
		_: 'inputReportReasonCopyright'
	};

	export type inputReportReasonGeoIrrelevant = {
		_: 'inputReportReasonGeoIrrelevant'
	};

	export type inputReportReasonFake = {
		_: 'inputReportReasonFake'
	};
}

/**
 * @link https://core.telegram.org/type/UserFull
 */
export type UserFull = UserFull.userFull;

export namespace UserFull {
  export type userFull = {
		_: 'userFull',
		flags?: number,
		pFlags?: Partial<{
			blocked?: true,
			phone_calls_available?: true,
			phone_calls_private?: true,
			can_pin_message?: true,
			has_scheduled?: true,
			video_calls_available?: true,
		}>,
		id: string | number,
		about?: string,
		settings: PeerSettings,
		profile_photo?: Photo,
		notify_settings: PeerNotifySettings,
		bot_info?: BotInfo,
		pinned_msg_id?: number,
		common_chats_count: number,
		folder_id?: number,
		ttl_period?: number,
		theme_emoticon?: string,
		private_forward_name?: string,
		rAbout?: string
	};
}

/**
 * @link https://core.telegram.org/type/Contact
 */
export type Contact = Contact.contact;

export namespace Contact {
  export type contact = {
		_: 'contact',
		user_id: string | number,
		mutual: boolean
	};
}

/**
 * @link https://core.telegram.org/type/ImportedContact
 */
export type ImportedContact = ImportedContact.importedContact;

export namespace ImportedContact {
  export type importedContact = {
		_: 'importedContact',
		user_id: string | number,
		client_id: string | number
	};
}

/**
 * @link https://core.telegram.org/type/ContactStatus
 */
export type ContactStatus = ContactStatus.contactStatus;

export namespace ContactStatus {
  export type contactStatus = {
		_: 'contactStatus',
		user_id: string | number,
		status: UserStatus
	};
}

/**
 * @link https://core.telegram.org/type/contacts.Contacts
 */
export type ContactsContacts = ContactsContacts.contactsContactsNotModified | ContactsContacts.contactsContacts;

export namespace ContactsContacts {
  export type contactsContactsNotModified = {
		_: 'contacts.contactsNotModified'
	};

	export type contactsContacts = {
		_: 'contacts.contacts',
		contacts: Array<Contact>,
		saved_count: number,
		users: Array<User>
	};
}

/**
 * @link https://core.telegram.org/type/contacts.ImportedContacts
 */
export type ContactsImportedContacts = ContactsImportedContacts.contactsImportedContacts;

export namespace ContactsImportedContacts {
  export type contactsImportedContacts = {
		_: 'contacts.importedContacts',
		imported: Array<ImportedContact>,
		popular_invites: Array<PopularContact>,
		retry_contacts: Array<string | number>,
		users: Array<User>
	};
}

/**
 * @link https://core.telegram.org/type/contacts.Blocked
 */
export type ContactsBlocked = ContactsBlocked.contactsBlocked | ContactsBlocked.contactsBlockedSlice;

export namespace ContactsBlocked {
  export type contactsBlocked = {
		_: 'contacts.blocked',
		blocked: Array<PeerBlocked>,
		chats: Array<Chat>,
		users: Array<User>
	};

	export type contactsBlockedSlice = {
		_: 'contacts.blockedSlice',
		count: number,
		blocked: Array<PeerBlocked>,
		chats: Array<Chat>,
		users: Array<User>
	};
}

/**
 * @link https://core.telegram.org/type/messages.Dialogs
 */
export type MessagesDialogs = MessagesDialogs.messagesDialogs | MessagesDialogs.messagesDialogsSlice | MessagesDialogs.messagesDialogsNotModified;

export namespace MessagesDialogs {
  export type messagesDialogs = {
		_: 'messages.dialogs',
		dialogs: Array<Dialog>,
		messages: Array<Message>,
		chats: Array<Chat>,
		users: Array<User>
	};

	export type messagesDialogsSlice = {
		_: 'messages.dialogsSlice',
		count: number,
		dialogs: Array<Dialog>,
		messages: Array<Message>,
		chats: Array<Chat>,
		users: Array<User>
	};

	export type messagesDialogsNotModified = {
		_: 'messages.dialogsNotModified',
		count: number
	};
}

/**
 * @link https://core.telegram.org/type/messages.Messages
 */
export type MessagesMessages = MessagesMessages.messagesMessages | MessagesMessages.messagesMessagesSlice | MessagesMessages.messagesChannelMessages | MessagesMessages.messagesMessagesNotModified;

export namespace MessagesMessages {
  export type messagesMessages = {
		_: 'messages.messages',
		messages: Array<Message>,
		chats: Array<Chat>,
		users: Array<User>
	};

	export type messagesMessagesSlice = {
		_: 'messages.messagesSlice',
		flags?: number,
		pFlags?: Partial<{
			inexact?: true,
		}>,
		count: number,
		next_rate?: number,
		offset_id_offset?: number,
		messages: Array<Message>,
		chats: Array<Chat>,
		users: Array<User>
	};

	export type messagesChannelMessages = {
		_: 'messages.channelMessages',
		flags?: number,
		pFlags?: Partial<{
			inexact?: true,
		}>,
		pts: number,
		count: number,
		offset_id_offset?: number,
		messages: Array<Message>,
		chats: Array<Chat>,
		users: Array<User>
	};

	export type messagesMessagesNotModified = {
		_: 'messages.messagesNotModified',
		count: number
	};
}

/**
 * @link https://core.telegram.org/type/messages.Chats
 */
export type MessagesChats = MessagesChats.messagesChats | MessagesChats.messagesChatsSlice;

export namespace MessagesChats {
  export type messagesChats = {
		_: 'messages.chats',
		chats: Array<Chat>
	};

	export type messagesChatsSlice = {
		_: 'messages.chatsSlice',
		count: number,
		chats: Array<Chat>
	};
}

/**
 * @link https://core.telegram.org/type/messages.ChatFull
 */
export type MessagesChatFull = MessagesChatFull.messagesChatFull;

export namespace MessagesChatFull {
  export type messagesChatFull = {
		_: 'messages.chatFull',
		full_chat: ChatFull,
		chats: Array<Chat>,
		users: Array<User>
	};
}

/**
 * @link https://core.telegram.org/type/messages.AffectedHistory
 */
export type MessagesAffectedHistory = MessagesAffectedHistory.messagesAffectedHistory;

export namespace MessagesAffectedHistory {
  export type messagesAffectedHistory = {
		_: 'messages.affectedHistory',
		pts: number,
		pts_count: number,
		offset: number
	};
}

/**
 * @link https://core.telegram.org/type/MessagesFilter
 */
export type MessagesFilter = MessagesFilter.inputMessagesFilterEmpty | MessagesFilter.inputMessagesFilterPhotos | MessagesFilter.inputMessagesFilterVideo | MessagesFilter.inputMessagesFilterPhotoVideo | MessagesFilter.inputMessagesFilterDocument | MessagesFilter.inputMessagesFilterUrl | MessagesFilter.inputMessagesFilterGif | MessagesFilter.inputMessagesFilterVoice | MessagesFilter.inputMessagesFilterMusic | MessagesFilter.inputMessagesFilterChatPhotos | MessagesFilter.inputMessagesFilterPhoneCalls | MessagesFilter.inputMessagesFilterRoundVoice | MessagesFilter.inputMessagesFilterRoundVideo | MessagesFilter.inputMessagesFilterMyMentions | MessagesFilter.inputMessagesFilterGeo | MessagesFilter.inputMessagesFilterContacts | MessagesFilter.inputMessagesFilterPinned;

export namespace MessagesFilter {
  export type inputMessagesFilterEmpty = {
		_: 'inputMessagesFilterEmpty'
	};

	export type inputMessagesFilterPhotos = {
		_: 'inputMessagesFilterPhotos'
	};

	export type inputMessagesFilterVideo = {
		_: 'inputMessagesFilterVideo'
	};

	export type inputMessagesFilterPhotoVideo = {
		_: 'inputMessagesFilterPhotoVideo'
	};

	export type inputMessagesFilterDocument = {
		_: 'inputMessagesFilterDocument'
	};

	export type inputMessagesFilterUrl = {
		_: 'inputMessagesFilterUrl'
	};

	export type inputMessagesFilterGif = {
		_: 'inputMessagesFilterGif'
	};

	export type inputMessagesFilterVoice = {
		_: 'inputMessagesFilterVoice'
	};

	export type inputMessagesFilterMusic = {
		_: 'inputMessagesFilterMusic'
	};

	export type inputMessagesFilterChatPhotos = {
		_: 'inputMessagesFilterChatPhotos'
	};

	export type inputMessagesFilterPhoneCalls = {
		_: 'inputMessagesFilterPhoneCalls',
		flags?: number,
		pFlags?: Partial<{
			missed?: true,
		}>
	};

	export type inputMessagesFilterRoundVoice = {
		_: 'inputMessagesFilterRoundVoice'
	};

	export type inputMessagesFilterRoundVideo = {
		_: 'inputMessagesFilterRoundVideo'
	};

	export type inputMessagesFilterMyMentions = {
		_: 'inputMessagesFilterMyMentions'
	};

	export type inputMessagesFilterGeo = {
		_: 'inputMessagesFilterGeo'
	};

	export type inputMessagesFilterContacts = {
		_: 'inputMessagesFilterContacts'
	};

	export type inputMessagesFilterPinned = {
		_: 'inputMessagesFilterPinned'
	};
}

/**
 * @link https://core.telegram.org/type/Update
 */
export type Update = Update.updateNewMessage | Update.updateMessageID | Update.updateDeleteMessages | Update.updateUserTyping | Update.updateChatUserTyping | Update.updateChatParticipants | Update.updateUserStatus | Update.updateUserName | Update.updateUserPhoto | Update.updateNewEncryptedMessage | Update.updateEncryptedChatTyping | Update.updateEncryption | Update.updateEncryptedMessagesRead | Update.updateChatParticipantAdd | Update.updateChatParticipantDelete | Update.updateDcOptions | Update.updateNotifySettings | Update.updateServiceNotification | Update.updatePrivacy | Update.updateUserPhone | Update.updateReadHistoryInbox | Update.updateReadHistoryOutbox | Update.updateWebPage | Update.updateReadMessagesContents | Update.updateChannelTooLong | Update.updateChannel | Update.updateNewChannelMessage | Update.updateReadChannelInbox | Update.updateDeleteChannelMessages | Update.updateChannelMessageViews | Update.updateChatParticipantAdmin | Update.updateNewStickerSet | Update.updateStickerSetsOrder | Update.updateStickerSets | Update.updateSavedGifs | Update.updateBotInlineQuery | Update.updateBotInlineSend | Update.updateEditChannelMessage | Update.updateBotCallbackQuery | Update.updateEditMessage | Update.updateInlineBotCallbackQuery | Update.updateReadChannelOutbox | Update.updateDraftMessage | Update.updateReadFeaturedStickers | Update.updateRecentStickers | Update.updateConfig | Update.updatePtsChanged | Update.updateChannelWebPage | Update.updateDialogPinned | Update.updatePinnedDialogs | Update.updateBotWebhookJSON | Update.updateBotWebhookJSONQuery | Update.updateBotShippingQuery | Update.updateBotPrecheckoutQuery | Update.updatePhoneCall | Update.updateLangPackTooLong | Update.updateLangPack | Update.updateFavedStickers | Update.updateChannelReadMessagesContents | Update.updateContactsReset | Update.updateChannelAvailableMessages | Update.updateDialogUnreadMark | Update.updateMessagePoll | Update.updateChatDefaultBannedRights | Update.updateFolderPeers | Update.updatePeerSettings | Update.updatePeerLocated | Update.updateNewScheduledMessage | Update.updateDeleteScheduledMessages | Update.updateTheme | Update.updateGeoLiveViewed | Update.updateLoginToken | Update.updateMessagePollVote | Update.updateDialogFilter | Update.updateDialogFilterOrder | Update.updateDialogFilters | Update.updatePhoneCallSignalingData | Update.updateChannelMessageForwards | Update.updateReadChannelDiscussionInbox | Update.updateReadChannelDiscussionOutbox | Update.updatePeerBlocked | Update.updateChannelUserTyping | Update.updatePinnedMessages | Update.updatePinnedChannelMessages | Update.updateChat | Update.updateGroupCallParticipants | Update.updateGroupCall | Update.updatePeerHistoryTTL | Update.updateChatParticipant | Update.updateChannelParticipant | Update.updateBotStopped | Update.updateGroupCallConnection | Update.updateBotCommands | Update.updatePendingJoinRequests | Update.updateBotChatInviteRequester | Update.updateMessageReactions | Update.updateNewDiscussionMessage | Update.updateDeleteDiscussionMessages | Update.updateChannelReload;

export namespace Update {
  export type updateNewMessage = {
		_: 'updateNewMessage',
		message: Message,
		pts: number,
		pts_count: number
	};

	export type updateMessageID = {
		_: 'updateMessageID',
		id: number,
		random_id: string | number
	};

	export type updateDeleteMessages = {
		_: 'updateDeleteMessages',
		messages: Array<number>,
		pts: number,
		pts_count: number
	};

	export type updateUserTyping = {
		_: 'updateUserTyping',
		user_id: string | number,
		action: SendMessageAction
	};

	export type updateChatUserTyping = {
		_: 'updateChatUserTyping',
		chat_id: string | number,
		from_id: Peer,
		action: SendMessageAction
	};

	export type updateChatParticipants = {
		_: 'updateChatParticipants',
		participants: ChatParticipants
	};

	export type updateUserStatus = {
		_: 'updateUserStatus',
		user_id: string | number,
		status: UserStatus
	};

	export type updateUserName = {
		_: 'updateUserName',
		user_id: string | number,
		first_name: string,
		last_name: string,
		username: string
	};

	export type updateUserPhoto = {
		_: 'updateUserPhoto',
		user_id: string | number,
		date: number,
		photo: UserProfilePhoto,
		previous: boolean
	};

	export type updateNewEncryptedMessage = {
		_: 'updateNewEncryptedMessage',
		message: EncryptedMessage,
		qts: number
	};

	export type updateEncryptedChatTyping = {
		_: 'updateEncryptedChatTyping',
		chat_id: number
	};

	export type updateEncryption = {
		_: 'updateEncryption',
		chat: EncryptedChat,
		date: number
	};

	export type updateEncryptedMessagesRead = {
		_: 'updateEncryptedMessagesRead',
		chat_id: number,
		max_date: number,
		date: number
	};

	export type updateChatParticipantAdd = {
		_: 'updateChatParticipantAdd',
		chat_id: string | number,
		user_id: string | number,
		inviter_id: string | number,
		date: number,
		version: number
	};

	export type updateChatParticipantDelete = {
		_: 'updateChatParticipantDelete',
		chat_id: string | number,
		user_id: string | number,
		version: number
	};

	export type updateDcOptions = {
		_: 'updateDcOptions',
		dc_options: Array<DcOption>
	};

	export type updateNotifySettings = {
		_: 'updateNotifySettings',
		peer: NotifyPeer,
		notify_settings: PeerNotifySettings
	};

	export type updateServiceNotification = {
		_: 'updateServiceNotification',
		flags?: number,
		pFlags?: Partial<{
			popup?: true,
		}>,
		inbox_date?: number,
		type: string,
		message: string,
		media: MessageMedia,
		entities: Array<MessageEntity>
	};

	export type updatePrivacy = {
		_: 'updatePrivacy',
		key: PrivacyKey,
		rules: Array<PrivacyRule>
	};

	export type updateUserPhone = {
		_: 'updateUserPhone',
		user_id: string | number,
		phone: string
	};

	export type updateReadHistoryInbox = {
		_: 'updateReadHistoryInbox',
		flags?: number,
		folder_id?: number,
		peer: Peer,
		max_id: number,
		still_unread_count: number,
		pts: number,
		pts_count: number
	};

	export type updateReadHistoryOutbox = {
		_: 'updateReadHistoryOutbox',
		peer: Peer,
		max_id: number,
		pts: number,
		pts_count: number
	};

	export type updateWebPage = {
		_: 'updateWebPage',
		webpage: WebPage,
		pts: number,
		pts_count: number
	};

	export type updateReadMessagesContents = {
		_: 'updateReadMessagesContents',
		messages: Array<number>,
		pts: number,
		pts_count: number
	};

	export type updateChannelTooLong = {
		_: 'updateChannelTooLong',
		flags?: number,
		channel_id: string | number,
		pts?: number
	};

	export type updateChannel = {
		_: 'updateChannel',
		channel_id: string | number
	};

	export type updateNewChannelMessage = {
		_: 'updateNewChannelMessage',
		message: Message,
		pts: number,
		pts_count: number
	};

	export type updateReadChannelInbox = {
		_: 'updateReadChannelInbox',
		flags?: number,
		folder_id?: number,
		channel_id: string | number,
		max_id: number,
		still_unread_count: number,
		pts: number
	};

	export type updateDeleteChannelMessages = {
		_: 'updateDeleteChannelMessages',
		channel_id: string | number,
		messages: Array<number>,
		pts: number,
		pts_count: number
	};

	export type updateChannelMessageViews = {
		_: 'updateChannelMessageViews',
		channel_id: string | number,
		id: number,
		views: number
	};

	export type updateChatParticipantAdmin = {
		_: 'updateChatParticipantAdmin',
		chat_id: string | number,
		user_id: string | number,
		is_admin: boolean,
		version: number
	};

	export type updateNewStickerSet = {
		_: 'updateNewStickerSet',
		stickerset: MessagesStickerSet
	};

	export type updateStickerSetsOrder = {
		_: 'updateStickerSetsOrder',
		flags?: number,
		pFlags?: Partial<{
			masks?: true,
		}>,
		order: Array<string | number>
	};

	export type updateStickerSets = {
		_: 'updateStickerSets'
	};

	export type updateSavedGifs = {
		_: 'updateSavedGifs'
	};

	export type updateBotInlineQuery = {
		_: 'updateBotInlineQuery',
		flags?: number,
		query_id: string | number,
		user_id: string | number,
		query: string,
		geo?: GeoPoint,
		peer_type?: InlineQueryPeerType,
		offset: string
	};

	export type updateBotInlineSend = {
		_: 'updateBotInlineSend',
		flags?: number,
		user_id: string | number,
		query: string,
		geo?: GeoPoint,
		id: string,
		msg_id?: InputBotInlineMessageID
	};

	export type updateEditChannelMessage = {
		_: 'updateEditChannelMessage',
		message: Message,
		pts: number,
		pts_count: number
	};

	export type updateBotCallbackQuery = {
		_: 'updateBotCallbackQuery',
		flags?: number,
		query_id: string | number,
		user_id: string | number,
		peer: Peer,
		msg_id: number,
		chat_instance: string | number,
		data?: Uint8Array,
		game_short_name?: string
	};

	export type updateEditMessage = {
		_: 'updateEditMessage',
		message: Message,
		pts: number,
		pts_count: number
	};

	export type updateInlineBotCallbackQuery = {
		_: 'updateInlineBotCallbackQuery',
		flags?: number,
		query_id: string | number,
		user_id: string | number,
		msg_id: InputBotInlineMessageID,
		chat_instance: string | number,
		data?: Uint8Array,
		game_short_name?: string
	};

	export type updateReadChannelOutbox = {
		_: 'updateReadChannelOutbox',
		channel_id: string | number,
		max_id: number
	};

	export type updateDraftMessage = {
		_: 'updateDraftMessage',
		peer: Peer,
		draft: DraftMessage,
		local?: boolean,
		threadId?: number
	};

	export type updateReadFeaturedStickers = {
		_: 'updateReadFeaturedStickers'
	};

	export type updateRecentStickers = {
		_: 'updateRecentStickers'
	};

	export type updateConfig = {
		_: 'updateConfig'
	};

	export type updatePtsChanged = {
		_: 'updatePtsChanged'
	};

	export type updateChannelWebPage = {
		_: 'updateChannelWebPage',
		channel_id: string | number,
		webpage: WebPage,
		pts: number,
		pts_count: number
	};

	export type updateDialogPinned = {
		_: 'updateDialogPinned',
		flags?: number,
		pFlags?: Partial<{
			pinned?: true,
		}>,
		folder_id?: number,
		peer: DialogPeer
	};

	export type updatePinnedDialogs = {
		_: 'updatePinnedDialogs',
		flags?: number,
		folder_id?: number,
		order?: Array<DialogPeer>
	};

	export type updateBotWebhookJSON = {
		_: 'updateBotWebhookJSON',
		data: DataJSON
	};

	export type updateBotWebhookJSONQuery = {
		_: 'updateBotWebhookJSONQuery',
		query_id: string | number,
		data: DataJSON,
		timeout: number
	};

	export type updateBotShippingQuery = {
		_: 'updateBotShippingQuery',
		query_id: string | number,
		user_id: string | number,
		payload: Uint8Array,
		shipping_address: PostAddress
	};

	export type updateBotPrecheckoutQuery = {
		_: 'updateBotPrecheckoutQuery',
		flags?: number,
		query_id: string | number,
		user_id: string | number,
		payload: Uint8Array,
		info?: PaymentRequestedInfo,
		shipping_option_id?: string,
		currency: string,
		total_amount: string | number
	};

	export type updatePhoneCall = {
		_: 'updatePhoneCall',
		phone_call: PhoneCall
	};

	export type updateLangPackTooLong = {
		_: 'updateLangPackTooLong',
		lang_code: string
	};

	export type updateLangPack = {
		_: 'updateLangPack',
		difference: LangPackDifference
	};

	export type updateFavedStickers = {
		_: 'updateFavedStickers'
	};

	export type updateChannelReadMessagesContents = {
		_: 'updateChannelReadMessagesContents',
		channel_id: string | number,
		messages: Array<number>
	};

	export type updateContactsReset = {
		_: 'updateContactsReset'
	};

	export type updateChannelAvailableMessages = {
		_: 'updateChannelAvailableMessages',
		channel_id: string | number,
		available_min_id: number
	};

	export type updateDialogUnreadMark = {
		_: 'updateDialogUnreadMark',
		flags?: number,
		pFlags?: Partial<{
			unread?: true,
		}>,
		peer: DialogPeer
	};

	export type updateMessagePoll = {
		_: 'updateMessagePoll',
		flags?: number,
		poll_id: string | number,
		poll?: Poll,
		results: PollResults
	};

	export type updateChatDefaultBannedRights = {
		_: 'updateChatDefaultBannedRights',
		peer: Peer,
		default_banned_rights: ChatBannedRights,
		version: number
	};

	export type updateFolderPeers = {
		_: 'updateFolderPeers',
		folder_peers: Array<FolderPeer>,
		pts: number,
		pts_count: number
	};

	export type updatePeerSettings = {
		_: 'updatePeerSettings',
		peer: Peer,
		settings: PeerSettings
	};

	export type updatePeerLocated = {
		_: 'updatePeerLocated',
		peers: Array<PeerLocated>
	};

	export type updateNewScheduledMessage = {
		_: 'updateNewScheduledMessage',
		message: Message
	};

	export type updateDeleteScheduledMessages = {
		_: 'updateDeleteScheduledMessages',
		peer: Peer,
		messages: Array<number>
	};

	export type updateTheme = {
		_: 'updateTheme',
		theme: Theme
	};

	export type updateGeoLiveViewed = {
		_: 'updateGeoLiveViewed',
		peer: Peer,
		msg_id: number
	};

	export type updateLoginToken = {
		_: 'updateLoginToken'
	};

	export type updateMessagePollVote = {
		_: 'updateMessagePollVote',
		poll_id: string | number,
		user_id: string | number,
		options: Array<Uint8Array>,
		qts: number
	};

	export type updateDialogFilter = {
		_: 'updateDialogFilter',
		flags?: number,
		id: number,
		filter?: DialogFilter
	};

	export type updateDialogFilterOrder = {
		_: 'updateDialogFilterOrder',
		order: Array<number>
	};

	export type updateDialogFilters = {
		_: 'updateDialogFilters'
	};

	export type updatePhoneCallSignalingData = {
		_: 'updatePhoneCallSignalingData',
		phone_call_id: string | number,
		data: Uint8Array
	};

	export type updateChannelMessageForwards = {
		_: 'updateChannelMessageForwards',
		channel_id: string | number,
		id: number,
		forwards: number
	};

	export type updateReadChannelDiscussionInbox = {
		_: 'updateReadChannelDiscussionInbox',
		flags?: number,
		channel_id: string | number,
		top_msg_id: number,
		read_max_id: number,
		broadcast_id?: string | number,
		broadcast_post?: number
	};

	export type updateReadChannelDiscussionOutbox = {
		_: 'updateReadChannelDiscussionOutbox',
		channel_id: string | number,
		top_msg_id: number,
		read_max_id: number
	};

	export type updatePeerBlocked = {
		_: 'updatePeerBlocked',
		peer_id: Peer,
		blocked: boolean
	};

	export type updateChannelUserTyping = {
		_: 'updateChannelUserTyping',
		flags?: number,
		channel_id: string | number,
		top_msg_id?: number,
		from_id: Peer,
		action: SendMessageAction
	};

	export type updatePinnedMessages = {
		_: 'updatePinnedMessages',
		flags?: number,
		pFlags?: Partial<{
			pinned?: true,
		}>,
		peer: Peer,
		messages: Array<number>,
		pts: number,
		pts_count: number
	};

	export type updatePinnedChannelMessages = {
		_: 'updatePinnedChannelMessages',
		flags?: number,
		pFlags?: Partial<{
			pinned?: true,
		}>,
		channel_id: string | number,
		messages: Array<number>,
		pts: number,
		pts_count: number
	};

	export type updateChat = {
		_: 'updateChat',
		chat_id: string | number
	};

	export type updateGroupCallParticipants = {
		_: 'updateGroupCallParticipants',
		call: InputGroupCall,
		participants: Array<GroupCallParticipant>,
		version: number
	};

	export type updateGroupCall = {
		_: 'updateGroupCall',
		chat_id: string | number,
		call: GroupCall
	};

	export type updatePeerHistoryTTL = {
		_: 'updatePeerHistoryTTL',
		flags?: number,
		peer: Peer,
		ttl_period?: number
	};

	export type updateChatParticipant = {
		_: 'updateChatParticipant',
		flags?: number,
		chat_id: string | number,
		date: number,
		actor_id: string | number,
		user_id: string | number,
		prev_participant?: ChatParticipant,
		new_participant?: ChatParticipant,
		invite?: ExportedChatInvite,
		qts: number
	};

	export type updateChannelParticipant = {
		_: 'updateChannelParticipant',
		flags?: number,
		channel_id: string | number,
		date: number,
		actor_id: string | number,
		user_id: string | number,
		prev_participant?: ChannelParticipant,
		new_participant?: ChannelParticipant,
		invite?: ExportedChatInvite,
		qts: number
	};

	export type updateBotStopped = {
		_: 'updateBotStopped',
		user_id: string | number,
		date: number,
		stopped: boolean,
		qts: number
	};

	export type updateGroupCallConnection = {
		_: 'updateGroupCallConnection',
		flags?: number,
		pFlags?: Partial<{
			presentation?: true,
		}>,
		params: DataJSON
	};

	export type updateBotCommands = {
		_: 'updateBotCommands',
		peer: Peer,
		bot_id: string | number,
		commands: Array<BotCommand>
	};

	export type updatePendingJoinRequests = {
		_: 'updatePendingJoinRequests',
		peer: Peer,
		requests_pending: number,
		recent_requesters: Array<string | number>
	};

	export type updateBotChatInviteRequester = {
		_: 'updateBotChatInviteRequester',
		peer: Peer,
		date: number,
		user_id: string | number,
		about: string,
		invite: ExportedChatInvite,
		qts: number
	};

	export type updateMessageReactions = {
		_: 'updateMessageReactions',
		peer: Peer,
		msg_id: number,
		reactions: MessageReactions,
		pts?: number,
		pts_count?: number,
		local?: boolean
	};

	export type updateNewDiscussionMessage = {
		_: 'updateNewDiscussionMessage',
		message?: Message
	};

	export type updateDeleteDiscussionMessages = {
		_: 'updateDeleteDiscussionMessages',
		messages?: number[],
		channel_id?: ChatId
	};

	export type updateChannelReload = {
		_: 'updateChannelReload',
		channel_id?: ChatId
	};
}

/**
 * @link https://core.telegram.org/type/updates.State
 */
export type UpdatesState = UpdatesState.updatesState;

export namespace UpdatesState {
  export type updatesState = {
		_: 'updates.state',
		pts: number,
		qts: number,
		date: number,
		seq: number,
		unread_count: number
	};
}

/**
 * @link https://core.telegram.org/type/updates.Difference
 */
export type UpdatesDifference = UpdatesDifference.updatesDifferenceEmpty | UpdatesDifference.updatesDifference | UpdatesDifference.updatesDifferenceSlice | UpdatesDifference.updatesDifferenceTooLong;

export namespace UpdatesDifference {
  export type updatesDifferenceEmpty = {
		_: 'updates.differenceEmpty',
		date: number,
		seq: number
	};

	export type updatesDifference = {
		_: 'updates.difference',
		new_messages: Array<Message>,
		new_encrypted_messages: Array<EncryptedMessage>,
		other_updates: Array<Update>,
		chats: Array<Chat>,
		users: Array<User>,
		state: UpdatesState
	};

	export type updatesDifferenceSlice = {
		_: 'updates.differenceSlice',
		new_messages: Array<Message>,
		new_encrypted_messages: Array<EncryptedMessage>,
		other_updates: Array<Update>,
		chats: Array<Chat>,
		users: Array<User>,
		intermediate_state: UpdatesState
	};

	export type updatesDifferenceTooLong = {
		_: 'updates.differenceTooLong',
		pts: number
	};
}

/**
 * @link https://core.telegram.org/type/Updates
 */
export type Updates = Updates.updatesTooLong | Updates.updateShortMessage | Updates.updateShortChatMessage | Updates.updateShort | Updates.updatesCombined | Updates.updates | Updates.updateShortSentMessage;

export namespace Updates {
  export type updatesTooLong = {
		_: 'updatesTooLong'
	};

	export type updateShortMessage = {
		_: 'updateShortMessage',
		flags?: number,
		pFlags?: Partial<{
			out?: true,
			mentioned?: true,
			media_unread?: true,
			silent?: true,
		}>,
		id: number,
		user_id: string | number,
		message: string,
		pts: number,
		pts_count: number,
		date: number,
		fwd_from?: MessageFwdHeader,
		via_bot_id?: string | number,
		reply_to?: MessageReplyHeader,
		entities?: Array<MessageEntity>,
		ttl_period?: number
	};

	export type updateShortChatMessage = {
		_: 'updateShortChatMessage',
		flags?: number,
		pFlags?: Partial<{
			out?: true,
			mentioned?: true,
			media_unread?: true,
			silent?: true,
		}>,
		id: number,
		from_id: string | number,
		chat_id: string | number,
		message: string,
		pts: number,
		pts_count: number,
		date: number,
		fwd_from?: MessageFwdHeader,
		via_bot_id?: string | number,
		reply_to?: MessageReplyHeader,
		entities?: Array<MessageEntity>,
		ttl_period?: number
	};

	export type updateShort = {
		_: 'updateShort',
		update: Update,
		date: number
	};

	export type updatesCombined = {
		_: 'updatesCombined',
		updates: Array<Update>,
		users: Array<User>,
		chats: Array<Chat>,
		date: number,
		seq_start: number,
		seq: number
	};

	export type updates = {
		_: 'updates',
		updates: Array<Update>,
		users: Array<User>,
		chats: Array<Chat>,
		date: number,
		seq: number
	};

	export type updateShortSentMessage = {
		_: 'updateShortSentMessage',
		flags?: number,
		pFlags?: Partial<{
			out?: true,
		}>,
		id: number,
		pts: number,
		pts_count: number,
		date: number,
		media?: MessageMedia,
		entities?: Array<MessageEntity>,
		ttl_period?: number
	};
}

/**
 * @link https://core.telegram.org/type/photos.Photos
 */
export type PhotosPhotos = PhotosPhotos.photosPhotos | PhotosPhotos.photosPhotosSlice;

export namespace PhotosPhotos {
  export type photosPhotos = {
		_: 'photos.photos',
		photos: Array<Photo>,
		users: Array<User>
	};

	export type photosPhotosSlice = {
		_: 'photos.photosSlice',
		count: number,
		photos: Array<Photo>,
		users: Array<User>
	};
}

/**
 * @link https://core.telegram.org/type/photos.Photo
 */
export type PhotosPhoto = PhotosPhoto.photosPhoto;

export namespace PhotosPhoto {
  export type photosPhoto = {
		_: 'photos.photo',
		photo: Photo,
		users: Array<User>
	};
}

/**
 * @link https://core.telegram.org/type/upload.File
 */
export type UploadFile = UploadFile.uploadFile | UploadFile.uploadFileCdnRedirect;

export namespace UploadFile {
  export type uploadFile = {
		_: 'upload.file',
		type: StorageFileType,
		mtime: number,
		bytes: Uint8Array
	};

	export type uploadFileCdnRedirect = {
		_: 'upload.fileCdnRedirect',
		dc_id: number,
		file_token: Uint8Array,
		encryption_key: Uint8Array,
		encryption_iv: Uint8Array,
		file_hashes: Array<FileHash>
	};
}

/**
 * @link https://core.telegram.org/type/DcOption
 */
export type DcOption = DcOption.dcOption;

export namespace DcOption {
  export type dcOption = {
		_: 'dcOption',
		flags?: number,
		pFlags?: Partial<{
			ipv6?: true,
			media_only?: true,
			tcpo_only?: true,
			cdn?: true,
			static?: true,
		}>,
		id: number,
		ip_address: string,
		port: number,
		secret?: Uint8Array
	};
}

/**
 * @link https://core.telegram.org/type/Config
 */
export type Config = Config.config;

export namespace Config {
  export type config = {
		_: 'config',
		flags?: number,
		pFlags?: Partial<{
			phonecalls_enabled?: true,
			default_p2p_contacts?: true,
			preload_featured_stickers?: true,
			ignore_phone_entities?: true,
			revoke_pm_inbox?: true,
			blocked_mode?: true,
			pfs_enabled?: true,
		}>,
		date: number,
		expires: number,
		test_mode: boolean,
		this_dc: number,
		dc_options: Array<DcOption>,
		dc_txt_domain_name: string,
		chat_size_max: number,
		megagroup_size_max: number,
		forwarded_count_max: number,
		online_update_period_ms: number,
		offline_blur_timeout_ms: number,
		offline_idle_timeout_ms: number,
		online_cloud_timeout_ms: number,
		notify_cloud_delay_ms: number,
		notify_default_delay_ms: number,
		push_chat_period_ms: number,
		push_chat_limit: number,
		saved_gifs_limit: number,
		edit_time_limit: number,
		revoke_time_limit: number,
		revoke_pm_time_limit: number,
		rating_e_decay: number,
		stickers_recent_limit: number,
		stickers_faved_limit: number,
		channels_read_media_period: number,
		tmp_sessions?: number,
		pinned_dialogs_count_max: number,
		pinned_infolder_count_max: number,
		call_receive_timeout_ms: number,
		call_ring_timeout_ms: number,
		call_connect_timeout_ms: number,
		call_packet_timeout_ms: number,
		me_url_prefix: string,
		autoupdate_url_prefix?: string,
		gif_search_username?: string,
		venue_search_username?: string,
		img_search_username?: string,
		static_maps_provider?: string,
		caption_length_max: number,
		message_length_max: number,
		webfile_dc_id: number,
		suggested_lang_code?: string,
		lang_pack_version?: number,
		base_lang_pack_version?: number
	};
}

/**
 * @link https://core.telegram.org/type/NearestDc
 */
export type NearestDc = NearestDc.nearestDc;

export namespace NearestDc {
  export type nearestDc = {
		_: 'nearestDc',
		country: string,
		this_dc: number,
		nearest_dc: number
	};
}

/**
 * @link https://core.telegram.org/type/help.AppUpdate
 */
export type HelpAppUpdate = HelpAppUpdate.helpAppUpdate | HelpAppUpdate.helpNoAppUpdate;

export namespace HelpAppUpdate {
  export type helpAppUpdate = {
		_: 'help.appUpdate',
		flags?: number,
		pFlags?: Partial<{
			can_not_skip?: true,
		}>,
		id: number,
		version: string,
		text: string,
		entities: Array<MessageEntity>,
		document?: Document,
		url?: string,
		sticker?: Document
	};

	export type helpNoAppUpdate = {
		_: 'help.noAppUpdate'
	};
}

/**
 * @link https://core.telegram.org/type/help.InviteText
 */
export type HelpInviteText = HelpInviteText.helpInviteText;

export namespace HelpInviteText {
  export type helpInviteText = {
		_: 'help.inviteText',
		message: string
	};
}

/**
 * @link https://core.telegram.org/type/EncryptedChat
 */
export type EncryptedChat = EncryptedChat.encryptedChatEmpty | EncryptedChat.encryptedChatWaiting | EncryptedChat.encryptedChatRequested | EncryptedChat.encryptedChat | EncryptedChat.encryptedChatDiscarded;

export namespace EncryptedChat {
  export type encryptedChatEmpty = {
		_: 'encryptedChatEmpty',
		id: number
	};

	export type encryptedChatWaiting = {
		_: 'encryptedChatWaiting',
		id: number,
		access_hash: string | number,
		date: number,
		admin_id: string | number,
		participant_id: string | number
	};

	export type encryptedChatRequested = {
		_: 'encryptedChatRequested',
		flags?: number,
		folder_id?: number,
		id: number,
		access_hash: string | number,
		date: number,
		admin_id: string | number,
		participant_id: string | number,
		g_a: Uint8Array
	};

	export type encryptedChat = {
		_: 'encryptedChat',
		id: number,
		access_hash: string | number,
		date: number,
		admin_id: string | number,
		participant_id: string | number,
		g_a_or_b: Uint8Array,
		key_fingerprint: string | number
	};

	export type encryptedChatDiscarded = {
		_: 'encryptedChatDiscarded',
		flags?: number,
		pFlags?: Partial<{
			history_deleted?: true,
		}>,
		id: number
	};
}

/**
 * @link https://core.telegram.org/type/InputEncryptedChat
 */
export type InputEncryptedChat = InputEncryptedChat.inputEncryptedChat;

export namespace InputEncryptedChat {
  export type inputEncryptedChat = {
		_: 'inputEncryptedChat',
		chat_id: number,
		access_hash: string | number
	};
}

/**
 * @link https://core.telegram.org/type/EncryptedFile
 */
export type EncryptedFile = EncryptedFile.encryptedFileEmpty | EncryptedFile.encryptedFile;

export namespace EncryptedFile {
  export type encryptedFileEmpty = {
		_: 'encryptedFileEmpty'
	};

	export type encryptedFile = {
		_: 'encryptedFile',
		id: string | number,
		access_hash: string | number,
		size: number,
		dc_id: number,
		key_fingerprint: number
	};
}

/**
 * @link https://core.telegram.org/type/InputEncryptedFile
 */
export type InputEncryptedFile = InputEncryptedFile.inputEncryptedFileEmpty | InputEncryptedFile.inputEncryptedFileUploaded | InputEncryptedFile.inputEncryptedFile | InputEncryptedFile.inputEncryptedFileBigUploaded;

export namespace InputEncryptedFile {
  export type inputEncryptedFileEmpty = {
		_: 'inputEncryptedFileEmpty'
	};

	export type inputEncryptedFileUploaded = {
		_: 'inputEncryptedFileUploaded',
		id: string | number,
		parts: number,
		md5_checksum: string,
		key_fingerprint: number
	};

	export type inputEncryptedFile = {
		_: 'inputEncryptedFile',
		id: string | number,
		access_hash: string | number
	};

	export type inputEncryptedFileBigUploaded = {
		_: 'inputEncryptedFileBigUploaded',
		id: string | number,
		parts: number,
		key_fingerprint: number
	};
}

/**
 * @link https://core.telegram.org/type/EncryptedMessage
 */
export type EncryptedMessage = EncryptedMessage.encryptedMessage | EncryptedMessage.encryptedMessageService;

export namespace EncryptedMessage {
  export type encryptedMessage = {
		_: 'encryptedMessage',
		random_id: string | number,
		chat_id: number,
		date: number,
		bytes: Uint8Array,
		file: EncryptedFile
	};

	export type encryptedMessageService = {
		_: 'encryptedMessageService',
		random_id: string | number,
		chat_id: number,
		date: number,
		bytes: Uint8Array
	};
}

/**
 * @link https://core.telegram.org/type/messages.DhConfig
 */
export type MessagesDhConfig = MessagesDhConfig.messagesDhConfigNotModified | MessagesDhConfig.messagesDhConfig;

export namespace MessagesDhConfig {
  export type messagesDhConfigNotModified = {
		_: 'messages.dhConfigNotModified',
		random: Uint8Array
	};

	export type messagesDhConfig = {
		_: 'messages.dhConfig',
		g: number,
		p: Uint8Array,
		version: number,
		random: Uint8Array
	};
}

/**
 * @link https://core.telegram.org/type/messages.SentEncryptedMessage
 */
export type MessagesSentEncryptedMessage = MessagesSentEncryptedMessage.messagesSentEncryptedMessage | MessagesSentEncryptedMessage.messagesSentEncryptedFile;

export namespace MessagesSentEncryptedMessage {
  export type messagesSentEncryptedMessage = {
		_: 'messages.sentEncryptedMessage',
		date: number
	};

	export type messagesSentEncryptedFile = {
		_: 'messages.sentEncryptedFile',
		date: number,
		file: EncryptedFile
	};
}

/**
 * @link https://core.telegram.org/type/InputDocument
 */
export type InputDocument = InputDocument.inputDocumentEmpty | InputDocument.inputDocument;

export namespace InputDocument {
  export type inputDocumentEmpty = {
		_: 'inputDocumentEmpty'
	};

	export type inputDocument = {
		_: 'inputDocument',
		id: string | number,
		access_hash: string | number,
		file_reference: Uint8Array | number[]
	};
}

/**
 * @link https://core.telegram.org/type/Document
 */
export type Document = Document.documentEmpty | Document.document;

export namespace Document {
  export type documentEmpty = {
		_: 'documentEmpty',
		id: string | number
	};

	export type document = {
		_: 'document',
		flags?: number,
		id: string | number,
		access_hash: string | number,
		file_reference: Uint8Array | number[],
		date: number,
		mime_type: string,
		size: number,
		video_thumbs?: Array<VideoSize>,
		dc_id: number,
		attributes: Array<DocumentAttribute>,
		thumbs?: Array<PhotoSize.photoSize | PhotoSize.photoCachedSize | PhotoSize.photoStrippedSize | PhotoSize.photoPathSize>,
		type?: 'gif' | 'sticker' | 'audio' | 'voice' | 'video' | 'round' | 'photo' | 'pdf',
		h?: number,
		w?: number,
		file_name?: string,
		fileName?: string,
		file?: File,
		duration?: number,
		audioTitle?: string,
		audioPerformer?: string,
		sticker?: 1 | 2 | 3,
		stickerEmoji?: string,
		stickerEmojiRaw?: string,
		stickerSetInput?: InputStickerSet.inputStickerSetID,
		pFlags?: Partial<{
			stickerThumbConverted?: true,
		}>,
		stickerCachedThumbs?: {[toneIndex: number]: {url: string, w: number, h: number}},
		animated?: boolean,
		supportsStreaming?: boolean
	};
}

/**
 * @link https://core.telegram.org/type/help.Support
 */
export type HelpSupport = HelpSupport.helpSupport;

export namespace HelpSupport {
  export type helpSupport = {
		_: 'help.support',
		phone_number: string,
		user: User
	};
}

/**
 * @link https://core.telegram.org/type/NotifyPeer
 */
export type NotifyPeer = NotifyPeer.notifyPeer | NotifyPeer.notifyUsers | NotifyPeer.notifyChats | NotifyPeer.notifyBroadcasts;

export namespace NotifyPeer {
  export type notifyPeer = {
		_: 'notifyPeer',
		peer: Peer
	};

	export type notifyUsers = {
		_: 'notifyUsers'
	};

	export type notifyChats = {
		_: 'notifyChats'
	};

	export type notifyBroadcasts = {
		_: 'notifyBroadcasts'
	};
}

/**
 * @link https://core.telegram.org/type/SendMessageAction
 */
export type SendMessageAction = SendMessageAction.sendMessageTypingAction | SendMessageAction.sendMessageCancelAction | SendMessageAction.sendMessageRecordVideoAction | SendMessageAction.sendMessageUploadVideoAction | SendMessageAction.sendMessageRecordAudioAction | SendMessageAction.sendMessageUploadAudioAction | SendMessageAction.sendMessageUploadPhotoAction | SendMessageAction.sendMessageUploadDocumentAction | SendMessageAction.sendMessageGeoLocationAction | SendMessageAction.sendMessageChooseContactAction | SendMessageAction.sendMessageGamePlayAction | SendMessageAction.sendMessageRecordRoundAction | SendMessageAction.sendMessageUploadRoundAction | SendMessageAction.speakingInGroupCallAction | SendMessageAction.sendMessageHistoryImportAction | SendMessageAction.sendMessageChooseStickerAction | SendMessageAction.sendMessageEmojiInteraction | SendMessageAction.sendMessageEmojiInteractionSeen;

export namespace SendMessageAction {
  export type sendMessageTypingAction = {
		_: 'sendMessageTypingAction'
	};

	export type sendMessageCancelAction = {
		_: 'sendMessageCancelAction'
	};

	export type sendMessageRecordVideoAction = {
		_: 'sendMessageRecordVideoAction'
	};

	export type sendMessageUploadVideoAction = {
		_: 'sendMessageUploadVideoAction',
		progress: number
	};

	export type sendMessageRecordAudioAction = {
		_: 'sendMessageRecordAudioAction'
	};

	export type sendMessageUploadAudioAction = {
		_: 'sendMessageUploadAudioAction',
		progress: number
	};

	export type sendMessageUploadPhotoAction = {
		_: 'sendMessageUploadPhotoAction',
		progress: number
	};

	export type sendMessageUploadDocumentAction = {
		_: 'sendMessageUploadDocumentAction',
		progress: number
	};

	export type sendMessageGeoLocationAction = {
		_: 'sendMessageGeoLocationAction'
	};

	export type sendMessageChooseContactAction = {
		_: 'sendMessageChooseContactAction'
	};

	export type sendMessageGamePlayAction = {
		_: 'sendMessageGamePlayAction'
	};

	export type sendMessageRecordRoundAction = {
		_: 'sendMessageRecordRoundAction'
	};

	export type sendMessageUploadRoundAction = {
		_: 'sendMessageUploadRoundAction',
		progress: number
	};

	export type speakingInGroupCallAction = {
		_: 'speakingInGroupCallAction'
	};

	export type sendMessageHistoryImportAction = {
		_: 'sendMessageHistoryImportAction',
		progress: number
	};

	export type sendMessageChooseStickerAction = {
		_: 'sendMessageChooseStickerAction'
	};

	export type sendMessageEmojiInteraction = {
		_: 'sendMessageEmojiInteraction',
		emoticon: string,
		msg_id: number,
		interaction: DataJSON
	};

	export type sendMessageEmojiInteractionSeen = {
		_: 'sendMessageEmojiInteractionSeen',
		emoticon: string
	};
}

/**
 * @link https://core.telegram.org/type/contacts.Found
 */
export type ContactsFound = ContactsFound.contactsFound;

export namespace ContactsFound {
  export type contactsFound = {
		_: 'contacts.found',
		my_results: Array<Peer>,
		results: Array<Peer>,
		chats: Array<Chat>,
		users: Array<User>
	};
}

/**
 * @link https://core.telegram.org/type/InputPrivacyKey
 */
export type InputPrivacyKey = InputPrivacyKey.inputPrivacyKeyStatusTimestamp | InputPrivacyKey.inputPrivacyKeyChatInvite | InputPrivacyKey.inputPrivacyKeyPhoneCall | InputPrivacyKey.inputPrivacyKeyPhoneP2P | InputPrivacyKey.inputPrivacyKeyForwards | InputPrivacyKey.inputPrivacyKeyProfilePhoto | InputPrivacyKey.inputPrivacyKeyPhoneNumber | InputPrivacyKey.inputPrivacyKeyAddedByPhone;

export namespace InputPrivacyKey {
  export type inputPrivacyKeyStatusTimestamp = {
		_: 'inputPrivacyKeyStatusTimestamp'
	};

	export type inputPrivacyKeyChatInvite = {
		_: 'inputPrivacyKeyChatInvite'
	};

	export type inputPrivacyKeyPhoneCall = {
		_: 'inputPrivacyKeyPhoneCall'
	};

	export type inputPrivacyKeyPhoneP2P = {
		_: 'inputPrivacyKeyPhoneP2P'
	};

	export type inputPrivacyKeyForwards = {
		_: 'inputPrivacyKeyForwards'
	};

	export type inputPrivacyKeyProfilePhoto = {
		_: 'inputPrivacyKeyProfilePhoto'
	};

	export type inputPrivacyKeyPhoneNumber = {
		_: 'inputPrivacyKeyPhoneNumber'
	};

	export type inputPrivacyKeyAddedByPhone = {
		_: 'inputPrivacyKeyAddedByPhone'
	};
}

/**
 * @link https://core.telegram.org/type/PrivacyKey
 */
export type PrivacyKey = PrivacyKey.privacyKeyStatusTimestamp | PrivacyKey.privacyKeyChatInvite | PrivacyKey.privacyKeyPhoneCall | PrivacyKey.privacyKeyPhoneP2P | PrivacyKey.privacyKeyForwards | PrivacyKey.privacyKeyProfilePhoto | PrivacyKey.privacyKeyPhoneNumber | PrivacyKey.privacyKeyAddedByPhone;

export namespace PrivacyKey {
  export type privacyKeyStatusTimestamp = {
		_: 'privacyKeyStatusTimestamp'
	};

	export type privacyKeyChatInvite = {
		_: 'privacyKeyChatInvite'
	};

	export type privacyKeyPhoneCall = {
		_: 'privacyKeyPhoneCall'
	};

	export type privacyKeyPhoneP2P = {
		_: 'privacyKeyPhoneP2P'
	};

	export type privacyKeyForwards = {
		_: 'privacyKeyForwards'
	};

	export type privacyKeyProfilePhoto = {
		_: 'privacyKeyProfilePhoto'
	};

	export type privacyKeyPhoneNumber = {
		_: 'privacyKeyPhoneNumber'
	};

	export type privacyKeyAddedByPhone = {
		_: 'privacyKeyAddedByPhone'
	};
}

/**
 * @link https://core.telegram.org/type/InputPrivacyRule
 */
export type InputPrivacyRule = InputPrivacyRule.inputPrivacyValueAllowContacts | InputPrivacyRule.inputPrivacyValueAllowAll | InputPrivacyRule.inputPrivacyValueAllowUsers | InputPrivacyRule.inputPrivacyValueDisallowContacts | InputPrivacyRule.inputPrivacyValueDisallowAll | InputPrivacyRule.inputPrivacyValueDisallowUsers | InputPrivacyRule.inputPrivacyValueAllowChatParticipants | InputPrivacyRule.inputPrivacyValueDisallowChatParticipants;

export namespace InputPrivacyRule {
  export type inputPrivacyValueAllowContacts = {
		_: 'inputPrivacyValueAllowContacts'
	};

	export type inputPrivacyValueAllowAll = {
		_: 'inputPrivacyValueAllowAll'
	};

	export type inputPrivacyValueAllowUsers = {
		_: 'inputPrivacyValueAllowUsers',
		users: Array<InputUser>
	};

	export type inputPrivacyValueDisallowContacts = {
		_: 'inputPrivacyValueDisallowContacts'
	};

	export type inputPrivacyValueDisallowAll = {
		_: 'inputPrivacyValueDisallowAll'
	};

	export type inputPrivacyValueDisallowUsers = {
		_: 'inputPrivacyValueDisallowUsers',
		users: Array<InputUser>
	};

	export type inputPrivacyValueAllowChatParticipants = {
		_: 'inputPrivacyValueAllowChatParticipants',
		chats: Array<string | number>
	};

	export type inputPrivacyValueDisallowChatParticipants = {
		_: 'inputPrivacyValueDisallowChatParticipants',
		chats: Array<string | number>
	};
}

/**
 * @link https://core.telegram.org/type/PrivacyRule
 */
export type PrivacyRule = PrivacyRule.privacyValueAllowContacts | PrivacyRule.privacyValueAllowAll | PrivacyRule.privacyValueAllowUsers | PrivacyRule.privacyValueDisallowContacts | PrivacyRule.privacyValueDisallowAll | PrivacyRule.privacyValueDisallowUsers | PrivacyRule.privacyValueAllowChatParticipants | PrivacyRule.privacyValueDisallowChatParticipants;

export namespace PrivacyRule {
  export type privacyValueAllowContacts = {
		_: 'privacyValueAllowContacts'
	};

	export type privacyValueAllowAll = {
		_: 'privacyValueAllowAll'
	};

	export type privacyValueAllowUsers = {
		_: 'privacyValueAllowUsers',
		users: Array<string | number>
	};

	export type privacyValueDisallowContacts = {
		_: 'privacyValueDisallowContacts'
	};

	export type privacyValueDisallowAll = {
		_: 'privacyValueDisallowAll'
	};

	export type privacyValueDisallowUsers = {
		_: 'privacyValueDisallowUsers',
		users: Array<string | number>
	};

	export type privacyValueAllowChatParticipants = {
		_: 'privacyValueAllowChatParticipants',
		chats: Array<string | number>
	};

	export type privacyValueDisallowChatParticipants = {
		_: 'privacyValueDisallowChatParticipants',
		chats: Array<string | number>
	};
}

/**
 * @link https://core.telegram.org/type/account.PrivacyRules
 */
export type AccountPrivacyRules = AccountPrivacyRules.accountPrivacyRules;

export namespace AccountPrivacyRules {
  export type accountPrivacyRules = {
		_: 'account.privacyRules',
		rules: Array<PrivacyRule>,
		chats: Array<Chat>,
		users: Array<User>
	};
}

/**
 * @link https://core.telegram.org/type/AccountDaysTTL
 */
export type AccountDaysTTL = AccountDaysTTL.accountDaysTTL;

export namespace AccountDaysTTL {
  export type accountDaysTTL = {
		_: 'accountDaysTTL',
		days: number
	};
}

/**
 * @link https://core.telegram.org/type/DocumentAttribute
 */
export type DocumentAttribute = DocumentAttribute.documentAttributeImageSize | DocumentAttribute.documentAttributeAnimated | DocumentAttribute.documentAttributeSticker | DocumentAttribute.documentAttributeVideo | DocumentAttribute.documentAttributeAudio | DocumentAttribute.documentAttributeFilename | DocumentAttribute.documentAttributeHasStickers;

export namespace DocumentAttribute {
  export type documentAttributeImageSize = {
		_: 'documentAttributeImageSize',
		w: number,
		h: number
	};

	export type documentAttributeAnimated = {
		_: 'documentAttributeAnimated'
	};

	export type documentAttributeSticker = {
		_: 'documentAttributeSticker',
		flags?: number,
		pFlags?: Partial<{
			mask?: true,
		}>,
		alt: string,
		stickerset: InputStickerSet,
		mask_coords?: MaskCoords
	};

	export type documentAttributeVideo = {
		_: 'documentAttributeVideo',
		flags?: number,
		pFlags?: Partial<{
			round_message?: true,
			supports_streaming?: true,
		}>,
		duration: number,
		w: number,
		h: number
	};

	export type documentAttributeAudio = {
		_: 'documentAttributeAudio',
		flags?: number,
		pFlags?: Partial<{
			voice?: true,
		}>,
		duration: number,
		title?: string,
		performer?: string,
		waveform?: Uint8Array
	};

	export type documentAttributeFilename = {
		_: 'documentAttributeFilename',
		file_name: string
	};

	export type documentAttributeHasStickers = {
		_: 'documentAttributeHasStickers'
	};
}

/**
 * @link https://core.telegram.org/type/messages.Stickers
 */
export type MessagesStickers = MessagesStickers.messagesStickersNotModified | MessagesStickers.messagesStickers;

export namespace MessagesStickers {
  export type messagesStickersNotModified = {
		_: 'messages.stickersNotModified'
	};

	export type messagesStickers = {
		_: 'messages.stickers',
		hash: string | number,
		stickers: Array<Document>
	};
}

/**
 * @link https://core.telegram.org/type/StickerPack
 */
export type StickerPack = StickerPack.stickerPack;

export namespace StickerPack {
  export type stickerPack = {
		_: 'stickerPack',
		emoticon: string,
		documents: Array<string | number>
	};
}

/**
 * @link https://core.telegram.org/type/messages.AllStickers
 */
export type MessagesAllStickers = MessagesAllStickers.messagesAllStickersNotModified | MessagesAllStickers.messagesAllStickers;

export namespace MessagesAllStickers {
  export type messagesAllStickersNotModified = {
		_: 'messages.allStickersNotModified'
	};

	export type messagesAllStickers = {
		_: 'messages.allStickers',
		hash: string | number,
		sets: Array<StickerSet>
	};
}

/**
 * @link https://core.telegram.org/type/messages.AffectedMessages
 */
export type MessagesAffectedMessages = MessagesAffectedMessages.messagesAffectedMessages;

export namespace MessagesAffectedMessages {
  export type messagesAffectedMessages = {
		_: 'messages.affectedMessages',
		pts: number,
		pts_count: number
	};
}

/**
 * @link https://core.telegram.org/type/WebPage
 */
export type WebPage = WebPage.webPageEmpty | WebPage.webPagePending | WebPage.webPage | WebPage.webPageNotModified;

export namespace WebPage {
  export type webPageEmpty = {
		_: 'webPageEmpty',
		id: string | number
	};

	export type webPagePending = {
		_: 'webPagePending',
		id: string | number,
		date: number
	};

	export type webPage = {
		_: 'webPage',
		flags?: number,
		id: string | number,
		url: string,
		display_url: string,
		hash: number,
		type?: string,
		site_name?: string,
		title?: string,
		description?: string,
		photo?: Photo,
		embed_url?: string,
		embed_type?: string,
		embed_width?: number,
		embed_height?: number,
		duration?: number,
		author?: string,
		document?: Document,
		cached_page?: Page,
		attributes?: Array<WebPageAttribute>,
		rTitle?: string,
		rDescription?: string
	};

	export type webPageNotModified = {
		_: 'webPageNotModified',
		flags?: number,
		cached_page_views?: number
	};
}

/**
 * @link https://core.telegram.org/type/Authorization
 */
export type Authorization = Authorization.authorization;

export namespace Authorization {
  export type authorization = {
		_: 'authorization',
		flags?: number,
		pFlags?: Partial<{
			current?: true,
			official_app?: true,
			password_pending?: true,
			encrypted_requests_disabled?: true,
			call_requests_disabled?: true,
		}>,
		hash: string | number,
		device_model: string,
		platform: string,
		system_version: string,
		api_id: number,
		app_name: string,
		app_version: string,
		date_created: number,
		date_active: number,
		ip: string,
		country: string,
		region: string
	};
}

/**
 * @link https://core.telegram.org/type/account.Authorizations
 */
export type AccountAuthorizations = AccountAuthorizations.accountAuthorizations;

export namespace AccountAuthorizations {
  export type accountAuthorizations = {
		_: 'account.authorizations',
		authorization_ttl_days: number,
		authorizations: Array<Authorization>
	};
}

/**
 * @link https://core.telegram.org/type/account.Password
 */
export type AccountPassword = AccountPassword.accountPassword;

export namespace AccountPassword {
  export type accountPassword = {
		_: 'account.password',
		flags?: number,
		pFlags?: Partial<{
			has_recovery?: true,
			has_secure_values?: true,
			has_password?: true,
		}>,
		current_algo?: PasswordKdfAlgo,
		srp_B?: Uint8Array,
		srp_id?: string | number,
		hint?: string,
		email_unconfirmed_pattern?: string,
		new_algo: PasswordKdfAlgo,
		new_secure_algo: SecurePasswordKdfAlgo,
		secure_random: Uint8Array,
		pending_reset_date?: number
	};
}

/**
 * @link https://core.telegram.org/type/account.PasswordSettings
 */
export type AccountPasswordSettings = AccountPasswordSettings.accountPasswordSettings;

export namespace AccountPasswordSettings {
  export type accountPasswordSettings = {
		_: 'account.passwordSettings',
		flags?: number,
		email?: string,
		secure_settings?: SecureSecretSettings
	};
}

/**
 * @link https://core.telegram.org/type/account.PasswordInputSettings
 */
export type AccountPasswordInputSettings = AccountPasswordInputSettings.accountPasswordInputSettings;

export namespace AccountPasswordInputSettings {
  export type accountPasswordInputSettings = {
		_: 'account.passwordInputSettings',
		flags?: number,
		new_algo?: PasswordKdfAlgo,
		new_password_hash?: Uint8Array,
		hint?: string,
		email?: string,
		new_secure_settings?: SecureSecretSettings
	};
}

/**
 * @link https://core.telegram.org/type/auth.PasswordRecovery
 */
export type AuthPasswordRecovery = AuthPasswordRecovery.authPasswordRecovery;

export namespace AuthPasswordRecovery {
  export type authPasswordRecovery = {
		_: 'auth.passwordRecovery',
		email_pattern: string
	};
}

/**
 * @link https://core.telegram.org/type/ReceivedNotifyMessage
 */
export type ReceivedNotifyMessage = ReceivedNotifyMessage.receivedNotifyMessage;

export namespace ReceivedNotifyMessage {
  export type receivedNotifyMessage = {
		_: 'receivedNotifyMessage',
		id: number,
		flags?: number
	};
}

/**
 * @link https://core.telegram.org/type/ExportedChatInvite
 */
export type ExportedChatInvite = ExportedChatInvite.chatInviteExported;

export namespace ExportedChatInvite {
  export type chatInviteExported = {
		_: 'chatInviteExported',
		flags?: number,
		pFlags?: Partial<{
			revoked?: true,
			permanent?: true,
			request_needed?: true,
		}>,
		link: string,
		admin_id: string | number,
		date: number,
		start_date?: number,
		expire_date?: number,
		usage_limit?: number,
		usage?: number,
		requested?: number,
		title?: string
	};
}

/**
 * @link https://core.telegram.org/type/ChatInvite
 */
export type ChatInvite = ChatInvite.chatInviteAlready | ChatInvite.chatInvite | ChatInvite.chatInvitePeek;

export namespace ChatInvite {
  export type chatInviteAlready = {
		_: 'chatInviteAlready',
		chat: Chat
	};

	export type chatInvite = {
		_: 'chatInvite',
		flags?: number,
		pFlags?: Partial<{
			channel?: true,
			broadcast?: true,
			public?: true,
			megagroup?: true,
			request_needed?: true,
		}>,
		title: string,
		about?: string,
		photo: Photo,
		participants_count: number,
		participants?: Array<User>
	};

	export type chatInvitePeek = {
		_: 'chatInvitePeek',
		chat: Chat,
		expires: number
	};
}

/**
 * @link https://core.telegram.org/type/InputStickerSet
 */
export type InputStickerSet = InputStickerSet.inputStickerSetEmpty | InputStickerSet.inputStickerSetID | InputStickerSet.inputStickerSetShortName | InputStickerSet.inputStickerSetAnimatedEmoji | InputStickerSet.inputStickerSetDice | InputStickerSet.inputStickerSetAnimatedEmojiAnimations;

export namespace InputStickerSet {
  export type inputStickerSetEmpty = {
		_: 'inputStickerSetEmpty'
	};

	export type inputStickerSetID = {
		_: 'inputStickerSetID',
		id: string | number,
		access_hash: string | number
	};

	export type inputStickerSetShortName = {
		_: 'inputStickerSetShortName',
		short_name: string
	};

	export type inputStickerSetAnimatedEmoji = {
		_: 'inputStickerSetAnimatedEmoji'
	};

	export type inputStickerSetDice = {
		_: 'inputStickerSetDice',
		emoticon: string
	};

	export type inputStickerSetAnimatedEmojiAnimations = {
		_: 'inputStickerSetAnimatedEmojiAnimations'
	};
}

/**
 * @link https://core.telegram.org/type/StickerSet
 */
export type StickerSet = StickerSet.stickerSet;

export namespace StickerSet {
  export type stickerSet = {
		_: 'stickerSet',
		flags?: number,
		pFlags?: Partial<{
			archived?: true,
			official?: true,
			masks?: true,
			animated?: true,
			videos?: true,
		}>,
		installed_date?: number,
		id: string | number,
		access_hash: string | number,
		title: string,
		short_name: string,
		thumbs?: Array<PhotoSize>,
		thumb_dc_id?: number,
		thumb_version?: number,
		count: number,
		hash: number
	};
}

/**
 * @link https://core.telegram.org/type/messages.StickerSet
 */
export type MessagesStickerSet = MessagesStickerSet.messagesStickerSet | MessagesStickerSet.messagesStickerSetNotModified;

export namespace MessagesStickerSet {
  export type messagesStickerSet = {
		_: 'messages.stickerSet',
		set: StickerSet,
		packs: Array<StickerPack>,
		documents: Array<Document>,
		refreshTime?: number
	};

	export type messagesStickerSetNotModified = {
		_: 'messages.stickerSetNotModified'
	};
}

/**
 * @link https://core.telegram.org/type/BotCommand
 */
export type BotCommand = BotCommand.botCommand;

export namespace BotCommand {
  export type botCommand = {
		_: 'botCommand',
		command: string,
		description: string
	};
}

/**
 * @link https://core.telegram.org/type/BotInfo
 */
export type BotInfo = BotInfo.botInfo;

export namespace BotInfo {
  export type botInfo = {
		_: 'botInfo',
		user_id: string | number,
		description: string,
		commands: Array<BotCommand>
	};
}

/**
 * @link https://core.telegram.org/type/KeyboardButton
 */
export type KeyboardButton = KeyboardButton.keyboardButton | KeyboardButton.keyboardButtonUrl | KeyboardButton.keyboardButtonCallback | KeyboardButton.keyboardButtonRequestPhone | KeyboardButton.keyboardButtonRequestGeoLocation | KeyboardButton.keyboardButtonSwitchInline | KeyboardButton.keyboardButtonGame | KeyboardButton.keyboardButtonBuy | KeyboardButton.keyboardButtonUrlAuth | KeyboardButton.inputKeyboardButtonUrlAuth | KeyboardButton.keyboardButtonRequestPoll | KeyboardButton.inputKeyboardButtonUserProfile | KeyboardButton.keyboardButtonUserProfile;

export namespace KeyboardButton {
  export type keyboardButton = {
		_: 'keyboardButton',
		text: string
	};

	export type keyboardButtonUrl = {
		_: 'keyboardButtonUrl',
		text: string,
		url: string
	};

	export type keyboardButtonCallback = {
		_: 'keyboardButtonCallback',
		flags?: number,
		pFlags?: Partial<{
			requires_password?: true,
		}>,
		text: string,
		data: Uint8Array
	};

	export type keyboardButtonRequestPhone = {
		_: 'keyboardButtonRequestPhone',
		text: string
	};

	export type keyboardButtonRequestGeoLocation = {
		_: 'keyboardButtonRequestGeoLocation',
		text: string
	};

	export type keyboardButtonSwitchInline = {
		_: 'keyboardButtonSwitchInline',
		flags?: number,
		pFlags?: Partial<{
			same_peer?: true,
		}>,
		text: string,
		query: string
	};

	export type keyboardButtonGame = {
		_: 'keyboardButtonGame',
		text: string
	};

	export type keyboardButtonBuy = {
		_: 'keyboardButtonBuy',
		text: string
	};

	export type keyboardButtonUrlAuth = {
		_: 'keyboardButtonUrlAuth',
		flags?: number,
		text: string,
		fwd_text?: string,
		url: string,
		button_id: number
	};

	export type inputKeyboardButtonUrlAuth = {
		_: 'inputKeyboardButtonUrlAuth',
		flags?: number,
		pFlags?: Partial<{
			request_write_access?: true,
		}>,
		text: string,
		fwd_text?: string,
		url: string,
		bot: InputUser
	};

	export type keyboardButtonRequestPoll = {
		_: 'keyboardButtonRequestPoll',
		flags?: number,
		quiz?: boolean,
		text: string
	};

	export type inputKeyboardButtonUserProfile = {
		_: 'inputKeyboardButtonUserProfile',
		text: string,
		user_id: InputUser
	};

	export type keyboardButtonUserProfile = {
		_: 'keyboardButtonUserProfile',
		text: string,
		user_id: string | number
	};
}

/**
 * @link https://core.telegram.org/type/KeyboardButtonRow
 */
export type KeyboardButtonRow = KeyboardButtonRow.keyboardButtonRow;

export namespace KeyboardButtonRow {
  export type keyboardButtonRow = {
		_: 'keyboardButtonRow',
		buttons: Array<KeyboardButton>
	};
}

/**
 * @link https://core.telegram.org/type/ReplyMarkup
 */
export type ReplyMarkup = ReplyMarkup.replyKeyboardHide | ReplyMarkup.replyKeyboardForceReply | ReplyMarkup.replyKeyboardMarkup | ReplyMarkup.replyInlineMarkup;

export namespace ReplyMarkup {
  export type replyKeyboardHide = {
		_: 'replyKeyboardHide',
		flags?: number,
		pFlags?: Partial<{
			selective?: true,
		}>,
		mid?: number
	};

	export type replyKeyboardForceReply = {
		_: 'replyKeyboardForceReply',
		flags?: number,
		pFlags?: Partial<{
			single_use?: true,
			selective?: true,
			hidden?: true,
			used?: true,
		}>,
		placeholder?: string,
		mid?: number,
		fromId?: PeerId
	};

	export type replyKeyboardMarkup = {
		_: 'replyKeyboardMarkup',
		flags?: number,
		pFlags?: Partial<{
			resize?: true,
			single_use?: true,
			selective?: true,
			hidden?: true,
		}>,
		rows: Array<KeyboardButtonRow>,
		placeholder?: string,
		mid?: number,
		fromId?: PeerId
	};

	export type replyInlineMarkup = {
		_: 'replyInlineMarkup',
		rows: Array<KeyboardButtonRow>
	};
}

/**
 * @link https://core.telegram.org/type/MessageEntity
 */
export type MessageEntity = MessageEntity.messageEntityUnknown | MessageEntity.messageEntityMention | MessageEntity.messageEntityHashtag | MessageEntity.messageEntityBotCommand | MessageEntity.messageEntityUrl | MessageEntity.messageEntityEmail | MessageEntity.messageEntityBold | MessageEntity.messageEntityItalic | MessageEntity.messageEntityCode | MessageEntity.messageEntityPre | MessageEntity.messageEntityTextUrl | MessageEntity.messageEntityMentionName | MessageEntity.inputMessageEntityMentionName | MessageEntity.messageEntityPhone | MessageEntity.messageEntityCashtag | MessageEntity.messageEntityUnderline | MessageEntity.messageEntityStrike | MessageEntity.messageEntityBlockquote | MessageEntity.messageEntityBankCard | MessageEntity.messageEntitySpoiler | MessageEntity.messageEntityEmoji | MessageEntity.messageEntityHighlight | MessageEntity.messageEntityLinebreak | MessageEntity.messageEntityCaret;

export namespace MessageEntity {
  export type messageEntityUnknown = {
		_: 'messageEntityUnknown',
		offset: number,
		length: number
	};

	export type messageEntityMention = {
		_: 'messageEntityMention',
		offset: number,
		length: number
	};

	export type messageEntityHashtag = {
		_: 'messageEntityHashtag',
		offset: number,
		length: number
	};

	export type messageEntityBotCommand = {
		_: 'messageEntityBotCommand',
		offset: number,
		length: number,
		unsafe?: boolean
	};

	export type messageEntityUrl = {
		_: 'messageEntityUrl',
		offset: number,
		length: number
	};

	export type messageEntityEmail = {
		_: 'messageEntityEmail',
		offset: number,
		length: number
	};

	export type messageEntityBold = {
		_: 'messageEntityBold',
		offset: number,
		length: number
	};

	export type messageEntityItalic = {
		_: 'messageEntityItalic',
		offset: number,
		length: number
	};

	export type messageEntityCode = {
		_: 'messageEntityCode',
		offset: number,
		length: number
	};

	export type messageEntityPre = {
		_: 'messageEntityPre',
		offset: number,
		length: number,
		language: string
	};

	export type messageEntityTextUrl = {
		_: 'messageEntityTextUrl',
		offset: number,
		length: number,
		url: string
	};

	export type messageEntityMentionName = {
		_: 'messageEntityMentionName',
		offset: number,
		length: number,
		user_id: string | number
	};

	export type inputMessageEntityMentionName = {
		_: 'inputMessageEntityMentionName',
		offset: number,
		length: number,
		user_id: InputUser
	};

	export type messageEntityPhone = {
		_: 'messageEntityPhone',
		offset: number,
		length: number
	};

	export type messageEntityCashtag = {
		_: 'messageEntityCashtag',
		offset: number,
		length: number
	};

	export type messageEntityUnderline = {
		_: 'messageEntityUnderline',
		offset: number,
		length: number
	};

	export type messageEntityStrike = {
		_: 'messageEntityStrike',
		offset: number,
		length: number
	};

	export type messageEntityBlockquote = {
		_: 'messageEntityBlockquote',
		offset: number,
		length: number
	};

	export type messageEntityBankCard = {
		_: 'messageEntityBankCard',
		offset: number,
		length: number
	};

	export type messageEntitySpoiler = {
		_: 'messageEntitySpoiler',
		offset: number,
		length: number
	};

	export type messageEntityEmoji = {
		_: 'messageEntityEmoji',
		offset?: number,
		length?: number,
		unicode?: string
	};

	export type messageEntityHighlight = {
		_: 'messageEntityHighlight',
		offset?: number,
		length?: number
	};

	export type messageEntityLinebreak = {
		_: 'messageEntityLinebreak',
		offset?: number,
		length?: number
	};

	export type messageEntityCaret = {
		_: 'messageEntityCaret',
		offset?: number,
		length?: number
	};
}

/**
 * @link https://core.telegram.org/type/InputChannel
 */
export type InputChannel = InputChannel.inputChannelEmpty | InputChannel.inputChannel | InputChannel.inputChannelFromMessage;

export namespace InputChannel {
  export type inputChannelEmpty = {
		_: 'inputChannelEmpty'
	};

	export type inputChannel = {
		_: 'inputChannel',
		channel_id: string | number,
		access_hash: string | number
	};

	export type inputChannelFromMessage = {
		_: 'inputChannelFromMessage',
		peer: InputPeer,
		msg_id: number,
		channel_id: string | number
	};
}

/**
 * @link https://core.telegram.org/type/contacts.ResolvedPeer
 */
export type ContactsResolvedPeer = ContactsResolvedPeer.contactsResolvedPeer;

export namespace ContactsResolvedPeer {
  export type contactsResolvedPeer = {
		_: 'contacts.resolvedPeer',
		peer: Peer,
		chats: Array<Chat>,
		users: Array<User>
	};
}

/**
 * @link https://core.telegram.org/type/MessageRange
 */
export type MessageRange = MessageRange.messageRange;

export namespace MessageRange {
  export type messageRange = {
		_: 'messageRange',
		min_id: number,
		max_id: number
	};
}

/**
 * @link https://core.telegram.org/type/updates.ChannelDifference
 */
export type UpdatesChannelDifference = UpdatesChannelDifference.updatesChannelDifferenceEmpty | UpdatesChannelDifference.updatesChannelDifferenceTooLong | UpdatesChannelDifference.updatesChannelDifference;

export namespace UpdatesChannelDifference {
  export type updatesChannelDifferenceEmpty = {
		_: 'updates.channelDifferenceEmpty',
		flags?: number,
		pFlags?: Partial<{
			final?: true,
		}>,
		pts: number,
		timeout?: number
	};

	export type updatesChannelDifferenceTooLong = {
		_: 'updates.channelDifferenceTooLong',
		flags?: number,
		pFlags?: Partial<{
			final?: true,
		}>,
		timeout?: number,
		dialog: Dialog,
		messages: Array<Message>,
		chats: Array<Chat>,
		users: Array<User>
	};

	export type updatesChannelDifference = {
		_: 'updates.channelDifference',
		flags?: number,
		pFlags?: Partial<{
			final?: true,
		}>,
		pts: number,
		timeout?: number,
		new_messages: Array<Message>,
		other_updates: Array<Update>,
		chats: Array<Chat>,
		users: Array<User>
	};
}

/**
 * @link https://core.telegram.org/type/ChannelMessagesFilter
 */
export type ChannelMessagesFilter = ChannelMessagesFilter.channelMessagesFilterEmpty | ChannelMessagesFilter.channelMessagesFilter;

export namespace ChannelMessagesFilter {
  export type channelMessagesFilterEmpty = {
		_: 'channelMessagesFilterEmpty'
	};

	export type channelMessagesFilter = {
		_: 'channelMessagesFilter',
		flags?: number,
		pFlags?: Partial<{
			exclude_new_messages?: true,
		}>,
		ranges: Array<MessageRange>
	};
}

/**
 * @link https://core.telegram.org/type/ChannelParticipant
 */
export type ChannelParticipant = ChannelParticipant.channelParticipant | ChannelParticipant.channelParticipantSelf | ChannelParticipant.channelParticipantCreator | ChannelParticipant.channelParticipantAdmin | ChannelParticipant.channelParticipantBanned | ChannelParticipant.channelParticipantLeft;

export namespace ChannelParticipant {
  export type channelParticipant = {
		_: 'channelParticipant',
		user_id: string | number,
		date: number
	};

	export type channelParticipantSelf = {
		_: 'channelParticipantSelf',
		flags?: number,
		pFlags?: Partial<{
			via_request?: true,
		}>,
		user_id: string | number,
		inviter_id: string | number,
		date: number
	};

	export type channelParticipantCreator = {
		_: 'channelParticipantCreator',
		flags?: number,
		user_id: string | number,
		admin_rights: ChatAdminRights,
		rank?: string
	};

	export type channelParticipantAdmin = {
		_: 'channelParticipantAdmin',
		flags?: number,
		pFlags?: Partial<{
			can_edit?: true,
			self?: true,
		}>,
		user_id: string | number,
		inviter_id?: string | number,
		promoted_by: string | number,
		date: number,
		admin_rights: ChatAdminRights,
		rank?: string
	};

	export type channelParticipantBanned = {
		_: 'channelParticipantBanned',
		flags?: number,
		pFlags?: Partial<{
			left?: true,
		}>,
		peer: Peer,
		kicked_by: string | number,
		date: number,
		banned_rights: ChatBannedRights
	};

	export type channelParticipantLeft = {
		_: 'channelParticipantLeft',
		peer: Peer
	};
}

/**
 * @link https://core.telegram.org/type/ChannelParticipantsFilter
 */
export type ChannelParticipantsFilter = ChannelParticipantsFilter.channelParticipantsRecent | ChannelParticipantsFilter.channelParticipantsAdmins | ChannelParticipantsFilter.channelParticipantsKicked | ChannelParticipantsFilter.channelParticipantsBots | ChannelParticipantsFilter.channelParticipantsBanned | ChannelParticipantsFilter.channelParticipantsSearch | ChannelParticipantsFilter.channelParticipantsContacts | ChannelParticipantsFilter.channelParticipantsMentions;

export namespace ChannelParticipantsFilter {
  export type channelParticipantsRecent = {
		_: 'channelParticipantsRecent'
	};

	export type channelParticipantsAdmins = {
		_: 'channelParticipantsAdmins'
	};

	export type channelParticipantsKicked = {
		_: 'channelParticipantsKicked',
		q: string
	};

	export type channelParticipantsBots = {
		_: 'channelParticipantsBots'
	};

	export type channelParticipantsBanned = {
		_: 'channelParticipantsBanned',
		q: string
	};

	export type channelParticipantsSearch = {
		_: 'channelParticipantsSearch',
		q: string
	};

	export type channelParticipantsContacts = {
		_: 'channelParticipantsContacts',
		q: string
	};

	export type channelParticipantsMentions = {
		_: 'channelParticipantsMentions',
		flags?: number,
		q?: string,
		top_msg_id?: number
	};
}

/**
 * @link https://core.telegram.org/type/channels.ChannelParticipants
 */
export type ChannelsChannelParticipants = ChannelsChannelParticipants.channelsChannelParticipants | ChannelsChannelParticipants.channelsChannelParticipantsNotModified;

export namespace ChannelsChannelParticipants {
  export type channelsChannelParticipants = {
		_: 'channels.channelParticipants',
		count: number,
		participants: Array<ChannelParticipant>,
		chats: Array<Chat>,
		users: Array<User>
	};

	export type channelsChannelParticipantsNotModified = {
		_: 'channels.channelParticipantsNotModified'
	};
}

/**
 * @link https://core.telegram.org/type/channels.ChannelParticipant
 */
export type ChannelsChannelParticipant = ChannelsChannelParticipant.channelsChannelParticipant;

export namespace ChannelsChannelParticipant {
  export type channelsChannelParticipant = {
		_: 'channels.channelParticipant',
		participant: ChannelParticipant,
		chats: Array<Chat>,
		users: Array<User>
	};
}

/**
 * @link https://core.telegram.org/type/help.TermsOfService
 */
export type HelpTermsOfService = HelpTermsOfService.helpTermsOfService;

export namespace HelpTermsOfService {
  export type helpTermsOfService = {
		_: 'help.termsOfService',
		flags?: number,
		pFlags?: Partial<{
			popup?: true,
		}>,
		id: DataJSON,
		text: string,
		entities: Array<MessageEntity>,
		min_age_confirm?: number
	};
}

/**
 * @link https://core.telegram.org/type/messages.SavedGifs
 */
export type MessagesSavedGifs = MessagesSavedGifs.messagesSavedGifsNotModified | MessagesSavedGifs.messagesSavedGifs;

export namespace MessagesSavedGifs {
  export type messagesSavedGifsNotModified = {
		_: 'messages.savedGifsNotModified'
	};

	export type messagesSavedGifs = {
		_: 'messages.savedGifs',
		hash: string | number,
		gifs: Array<Document>
	};
}

/**
 * @link https://core.telegram.org/type/InputBotInlineMessage
 */
export type InputBotInlineMessage = InputBotInlineMessage.inputBotInlineMessageMediaAuto | InputBotInlineMessage.inputBotInlineMessageText | InputBotInlineMessage.inputBotInlineMessageMediaGeo | InputBotInlineMessage.inputBotInlineMessageMediaVenue | InputBotInlineMessage.inputBotInlineMessageMediaContact | InputBotInlineMessage.inputBotInlineMessageGame | InputBotInlineMessage.inputBotInlineMessageMediaInvoice;

export namespace InputBotInlineMessage {
  export type inputBotInlineMessageMediaAuto = {
		_: 'inputBotInlineMessageMediaAuto',
		flags?: number,
		message: string,
		entities?: Array<MessageEntity>,
		reply_markup?: ReplyMarkup
	};

	export type inputBotInlineMessageText = {
		_: 'inputBotInlineMessageText',
		flags?: number,
		pFlags?: Partial<{
			no_webpage?: true,
		}>,
		message: string,
		entities?: Array<MessageEntity>,
		reply_markup?: ReplyMarkup
	};

	export type inputBotInlineMessageMediaGeo = {
		_: 'inputBotInlineMessageMediaGeo',
		flags?: number,
		geo_point: InputGeoPoint,
		heading?: number,
		period?: number,
		proximity_notification_radius?: number,
		reply_markup?: ReplyMarkup
	};

	export type inputBotInlineMessageMediaVenue = {
		_: 'inputBotInlineMessageMediaVenue',
		flags?: number,
		geo_point: InputGeoPoint,
		title: string,
		address: string,
		provider: string,
		venue_id: string,
		venue_type: string,
		reply_markup?: ReplyMarkup
	};

	export type inputBotInlineMessageMediaContact = {
		_: 'inputBotInlineMessageMediaContact',
		flags?: number,
		phone_number: string,
		first_name: string,
		last_name: string,
		vcard: string,
		reply_markup?: ReplyMarkup
	};

	export type inputBotInlineMessageGame = {
		_: 'inputBotInlineMessageGame',
		flags?: number,
		reply_markup?: ReplyMarkup
	};

	export type inputBotInlineMessageMediaInvoice = {
		_: 'inputBotInlineMessageMediaInvoice',
		flags?: number,
		title: string,
		description: string,
		photo?: InputWebDocument,
		invoice: Invoice,
		payload: Uint8Array,
		provider: string,
		provider_data: DataJSON,
		reply_markup?: ReplyMarkup
	};
}

/**
 * @link https://core.telegram.org/type/InputBotInlineResult
 */
export type InputBotInlineResult = InputBotInlineResult.inputBotInlineResult | InputBotInlineResult.inputBotInlineResultPhoto | InputBotInlineResult.inputBotInlineResultDocument | InputBotInlineResult.inputBotInlineResultGame;

export namespace InputBotInlineResult {
  export type inputBotInlineResult = {
		_: 'inputBotInlineResult',
		flags?: number,
		id: string,
		type: string,
		title?: string,
		description?: string,
		url?: string,
		thumb?: InputWebDocument,
		content?: InputWebDocument,
		send_message: InputBotInlineMessage
	};

	export type inputBotInlineResultPhoto = {
		_: 'inputBotInlineResultPhoto',
		id: string,
		type: string,
		photo: InputPhoto,
		send_message: InputBotInlineMessage
	};

	export type inputBotInlineResultDocument = {
		_: 'inputBotInlineResultDocument',
		flags?: number,
		id: string,
		type: string,
		title?: string,
		description?: string,
		document: InputDocument,
		send_message: InputBotInlineMessage
	};

	export type inputBotInlineResultGame = {
		_: 'inputBotInlineResultGame',
		id: string,
		short_name: string,
		send_message: InputBotInlineMessage
	};
}

/**
 * @link https://core.telegram.org/type/BotInlineMessage
 */
export type BotInlineMessage = BotInlineMessage.botInlineMessageMediaAuto | BotInlineMessage.botInlineMessageText | BotInlineMessage.botInlineMessageMediaGeo | BotInlineMessage.botInlineMessageMediaVenue | BotInlineMessage.botInlineMessageMediaContact | BotInlineMessage.botInlineMessageMediaInvoice;

export namespace BotInlineMessage {
  export type botInlineMessageMediaAuto = {
		_: 'botInlineMessageMediaAuto',
		flags?: number,
		message: string,
		entities?: Array<MessageEntity>,
		reply_markup?: ReplyMarkup
	};

	export type botInlineMessageText = {
		_: 'botInlineMessageText',
		flags?: number,
		pFlags?: Partial<{
			no_webpage?: true,
		}>,
		message: string,
		entities?: Array<MessageEntity>,
		reply_markup?: ReplyMarkup
	};

	export type botInlineMessageMediaGeo = {
		_: 'botInlineMessageMediaGeo',
		flags?: number,
		geo: GeoPoint,
		heading?: number,
		period?: number,
		proximity_notification_radius?: number,
		reply_markup?: ReplyMarkup
	};

	export type botInlineMessageMediaVenue = {
		_: 'botInlineMessageMediaVenue',
		flags?: number,
		geo: GeoPoint,
		title: string,
		address: string,
		provider: string,
		venue_id: string,
		venue_type: string,
		reply_markup?: ReplyMarkup
	};

	export type botInlineMessageMediaContact = {
		_: 'botInlineMessageMediaContact',
		flags?: number,
		phone_number: string,
		first_name: string,
		last_name: string,
		vcard: string,
		reply_markup?: ReplyMarkup
	};

	export type botInlineMessageMediaInvoice = {
		_: 'botInlineMessageMediaInvoice',
		flags?: number,
		pFlags?: Partial<{
			shipping_address_requested?: true,
			test?: true,
		}>,
		title: string,
		description: string,
		photo?: WebDocument,
		currency: string,
		total_amount: string | number,
		reply_markup?: ReplyMarkup
	};
}

/**
 * @link https://core.telegram.org/type/BotInlineResult
 */
export type BotInlineResult = BotInlineResult.botInlineResult | BotInlineResult.botInlineMediaResult;

export namespace BotInlineResult {
  export type botInlineResult = {
		_: 'botInlineResult',
		flags?: number,
		id: string,
		type: string,
		title?: string,
		description?: string,
		url?: string,
		thumb?: WebDocument,
		content?: WebDocument,
		send_message: BotInlineMessage
	};

	export type botInlineMediaResult = {
		_: 'botInlineMediaResult',
		flags?: number,
		id: string,
		type: string,
		photo?: Photo,
		document?: Document,
		title?: string,
		description?: string,
		send_message: BotInlineMessage
	};
}

/**
 * @link https://core.telegram.org/type/messages.BotResults
 */
export type MessagesBotResults = MessagesBotResults.messagesBotResults;

export namespace MessagesBotResults {
  export type messagesBotResults = {
		_: 'messages.botResults',
		flags?: number,
		pFlags?: Partial<{
			gallery?: true,
		}>,
		query_id: string | number,
		next_offset?: string,
		switch_pm?: InlineBotSwitchPM,
		results: Array<BotInlineResult>,
		cache_time: number,
		users: Array<User>
	};
}

/**
 * @link https://core.telegram.org/type/ExportedMessageLink
 */
export type ExportedMessageLink = ExportedMessageLink.exportedMessageLink;

export namespace ExportedMessageLink {
  export type exportedMessageLink = {
		_: 'exportedMessageLink',
		link: string,
		html: string
	};
}

/**
 * @link https://core.telegram.org/type/MessageFwdHeader
 */
export type MessageFwdHeader = MessageFwdHeader.messageFwdHeader;

export namespace MessageFwdHeader {
  export type messageFwdHeader = {
		_: 'messageFwdHeader',
		flags?: number,
		pFlags?: Partial<{
			imported?: true,
		}>,
		from_id?: Peer,
		from_name?: string,
		date: number,
		channel_post?: number,
		post_author?: string,
		saved_from_peer?: Peer,
		saved_from_msg_id?: number,
		psa_type?: string
	};
}

/**
 * @link https://core.telegram.org/type/auth.CodeType
 */
export type AuthCodeType = AuthCodeType.authCodeTypeSms | AuthCodeType.authCodeTypeCall | AuthCodeType.authCodeTypeFlashCall | AuthCodeType.authCodeTypeMissedCall;

export namespace AuthCodeType {
  export type authCodeTypeSms = {
		_: 'auth.codeTypeSms'
	};

	export type authCodeTypeCall = {
		_: 'auth.codeTypeCall'
	};

	export type authCodeTypeFlashCall = {
		_: 'auth.codeTypeFlashCall'
	};

	export type authCodeTypeMissedCall = {
		_: 'auth.codeTypeMissedCall'
	};
}

/**
 * @link https://core.telegram.org/type/auth.SentCodeType
 */
export type AuthSentCodeType = AuthSentCodeType.authSentCodeTypeApp | AuthSentCodeType.authSentCodeTypeSms | AuthSentCodeType.authSentCodeTypeCall | AuthSentCodeType.authSentCodeTypeFlashCall | AuthSentCodeType.authSentCodeTypeMissedCall;

export namespace AuthSentCodeType {
  export type authSentCodeTypeApp = {
		_: 'auth.sentCodeTypeApp',
		length: number
	};

	export type authSentCodeTypeSms = {
		_: 'auth.sentCodeTypeSms',
		length: number
	};

	export type authSentCodeTypeCall = {
		_: 'auth.sentCodeTypeCall',
		length: number
	};

	export type authSentCodeTypeFlashCall = {
		_: 'auth.sentCodeTypeFlashCall',
		pattern: string
	};

	export type authSentCodeTypeMissedCall = {
		_: 'auth.sentCodeTypeMissedCall',
		prefix: string,
		length: number
	};
}

/**
 * @link https://core.telegram.org/type/messages.BotCallbackAnswer
 */
export type MessagesBotCallbackAnswer = MessagesBotCallbackAnswer.messagesBotCallbackAnswer;

export namespace MessagesBotCallbackAnswer {
  export type messagesBotCallbackAnswer = {
		_: 'messages.botCallbackAnswer',
		flags?: number,
		pFlags?: Partial<{
			alert?: true,
			has_url?: true,
			native_ui?: true,
		}>,
		message?: string,
		url?: string,
		cache_time: number
	};
}

/**
 * @link https://core.telegram.org/type/messages.MessageEditData
 */
export type MessagesMessageEditData = MessagesMessageEditData.messagesMessageEditData;

export namespace MessagesMessageEditData {
  export type messagesMessageEditData = {
		_: 'messages.messageEditData',
		flags?: number,
		pFlags?: Partial<{
			caption?: true,
		}>
	};
}

/**
 * @link https://core.telegram.org/type/InputBotInlineMessageID
 */
export type InputBotInlineMessageID = InputBotInlineMessageID.inputBotInlineMessageID | InputBotInlineMessageID.inputBotInlineMessageID64;

export namespace InputBotInlineMessageID {
  export type inputBotInlineMessageID = {
		_: 'inputBotInlineMessageID',
		dc_id: number,
		id: string | number,
		access_hash: string | number
	};

	export type inputBotInlineMessageID64 = {
		_: 'inputBotInlineMessageID64',
		dc_id: number,
		owner_id: string | number,
		id: number,
		access_hash: string | number
	};
}

/**
 * @link https://core.telegram.org/type/InlineBotSwitchPM
 */
export type InlineBotSwitchPM = InlineBotSwitchPM.inlineBotSwitchPM;

export namespace InlineBotSwitchPM {
  export type inlineBotSwitchPM = {
		_: 'inlineBotSwitchPM',
		text: string,
		start_param: string
	};
}

/**
 * @link https://core.telegram.org/type/messages.PeerDialogs
 */
export type MessagesPeerDialogs = MessagesPeerDialogs.messagesPeerDialogs;

export namespace MessagesPeerDialogs {
  export type messagesPeerDialogs = {
		_: 'messages.peerDialogs',
		dialogs: Array<Dialog>,
		messages: Array<Message>,
		chats: Array<Chat>,
		users: Array<User>,
		state: UpdatesState
	};
}

/**
 * @link https://core.telegram.org/type/TopPeer
 */
export type TopPeer = TopPeer.topPeer;

export namespace TopPeer {
  export type topPeer = {
		_: 'topPeer',
		peer: Peer,
		rating: number
	};
}

/**
 * @link https://core.telegram.org/type/TopPeerCategory
 */
export type TopPeerCategory = TopPeerCategory.topPeerCategoryBotsPM | TopPeerCategory.topPeerCategoryBotsInline | TopPeerCategory.topPeerCategoryCorrespondents | TopPeerCategory.topPeerCategoryGroups | TopPeerCategory.topPeerCategoryChannels | TopPeerCategory.topPeerCategoryPhoneCalls | TopPeerCategory.topPeerCategoryForwardUsers | TopPeerCategory.topPeerCategoryForwardChats;

export namespace TopPeerCategory {
  export type topPeerCategoryBotsPM = {
		_: 'topPeerCategoryBotsPM'
	};

	export type topPeerCategoryBotsInline = {
		_: 'topPeerCategoryBotsInline'
	};

	export type topPeerCategoryCorrespondents = {
		_: 'topPeerCategoryCorrespondents'
	};

	export type topPeerCategoryGroups = {
		_: 'topPeerCategoryGroups'
	};

	export type topPeerCategoryChannels = {
		_: 'topPeerCategoryChannels'
	};

	export type topPeerCategoryPhoneCalls = {
		_: 'topPeerCategoryPhoneCalls'
	};

	export type topPeerCategoryForwardUsers = {
		_: 'topPeerCategoryForwardUsers'
	};

	export type topPeerCategoryForwardChats = {
		_: 'topPeerCategoryForwardChats'
	};
}

/**
 * @link https://core.telegram.org/type/TopPeerCategoryPeers
 */
export type TopPeerCategoryPeers = TopPeerCategoryPeers.topPeerCategoryPeers;

export namespace TopPeerCategoryPeers {
  export type topPeerCategoryPeers = {
		_: 'topPeerCategoryPeers',
		category: TopPeerCategory,
		count: number,
		peers: Array<TopPeer>
	};
}

/**
 * @link https://core.telegram.org/type/contacts.TopPeers
 */
export type ContactsTopPeers = ContactsTopPeers.contactsTopPeersNotModified | ContactsTopPeers.contactsTopPeers | ContactsTopPeers.contactsTopPeersDisabled;

export namespace ContactsTopPeers {
  export type contactsTopPeersNotModified = {
		_: 'contacts.topPeersNotModified'
	};

	export type contactsTopPeers = {
		_: 'contacts.topPeers',
		categories: Array<TopPeerCategoryPeers>,
		chats: Array<Chat>,
		users: Array<User>
	};

	export type contactsTopPeersDisabled = {
		_: 'contacts.topPeersDisabled'
	};
}

/**
 * @link https://core.telegram.org/type/DraftMessage
 */
export type DraftMessage = DraftMessage.draftMessageEmpty | DraftMessage.draftMessage;

export namespace DraftMessage {
  export type draftMessageEmpty = {
		_: 'draftMessageEmpty',
		flags?: number,
		date?: number
	};

	export type draftMessage = {
		_: 'draftMessage',
		flags?: number,
		pFlags?: Partial<{
			no_webpage?: true,
		}>,
		reply_to_msg_id?: number,
		message: string,
		entities?: Array<MessageEntity>,
		date: number,
		rReply?: string,
		rMessage?: string
	};
}

/**
 * @link https://core.telegram.org/type/messages.FeaturedStickers
 */
export type MessagesFeaturedStickers = MessagesFeaturedStickers.messagesFeaturedStickersNotModified | MessagesFeaturedStickers.messagesFeaturedStickers;

export namespace MessagesFeaturedStickers {
  export type messagesFeaturedStickersNotModified = {
		_: 'messages.featuredStickersNotModified',
		count: number
	};

	export type messagesFeaturedStickers = {
		_: 'messages.featuredStickers',
		hash: string | number,
		count: number,
		sets: Array<StickerSetCovered>,
		unread: Array<string | number>
	};
}

/**
 * @link https://core.telegram.org/type/messages.RecentStickers
 */
export type MessagesRecentStickers = MessagesRecentStickers.messagesRecentStickersNotModified | MessagesRecentStickers.messagesRecentStickers;

export namespace MessagesRecentStickers {
  export type messagesRecentStickersNotModified = {
		_: 'messages.recentStickersNotModified'
	};

	export type messagesRecentStickers = {
		_: 'messages.recentStickers',
		hash: string | number,
		packs: Array<StickerPack>,
		stickers: Array<Document>,
		dates: Array<number>
	};
}

/**
 * @link https://core.telegram.org/type/messages.ArchivedStickers
 */
export type MessagesArchivedStickers = MessagesArchivedStickers.messagesArchivedStickers;

export namespace MessagesArchivedStickers {
  export type messagesArchivedStickers = {
		_: 'messages.archivedStickers',
		count: number,
		sets: Array<StickerSetCovered>
	};
}

/**
 * @link https://core.telegram.org/type/messages.StickerSetInstallResult
 */
export type MessagesStickerSetInstallResult = MessagesStickerSetInstallResult.messagesStickerSetInstallResultSuccess | MessagesStickerSetInstallResult.messagesStickerSetInstallResultArchive;

export namespace MessagesStickerSetInstallResult {
  export type messagesStickerSetInstallResultSuccess = {
		_: 'messages.stickerSetInstallResultSuccess'
	};

	export type messagesStickerSetInstallResultArchive = {
		_: 'messages.stickerSetInstallResultArchive',
		sets: Array<StickerSetCovered>
	};
}

/**
 * @link https://core.telegram.org/type/StickerSetCovered
 */
export type StickerSetCovered = StickerSetCovered.stickerSetCovered | StickerSetCovered.stickerSetMultiCovered;

export namespace StickerSetCovered {
  export type stickerSetCovered = {
		_: 'stickerSetCovered',
		set: StickerSet,
		cover: Document
	};

	export type stickerSetMultiCovered = {
		_: 'stickerSetMultiCovered',
		set: StickerSet,
		covers: Array<Document>
	};
}

/**
 * @link https://core.telegram.org/type/MaskCoords
 */
export type MaskCoords = MaskCoords.maskCoords;

export namespace MaskCoords {
  export type maskCoords = {
		_: 'maskCoords',
		n: number,
		x: number,
		y: number,
		zoom: number
	};
}

/**
 * @link https://core.telegram.org/type/InputStickeredMedia
 */
export type InputStickeredMedia = InputStickeredMedia.inputStickeredMediaPhoto | InputStickeredMedia.inputStickeredMediaDocument;

export namespace InputStickeredMedia {
  export type inputStickeredMediaPhoto = {
		_: 'inputStickeredMediaPhoto',
		id: InputPhoto
	};

	export type inputStickeredMediaDocument = {
		_: 'inputStickeredMediaDocument',
		id: InputDocument
	};
}

/**
 * @link https://core.telegram.org/type/Game
 */
export type Game = Game.game;

export namespace Game {
  export type game = {
		_: 'game',
		flags?: number,
		id: string | number,
		access_hash: string | number,
		short_name: string,
		title: string,
		description: string,
		photo: Photo,
		document?: Document
	};
}

/**
 * @link https://core.telegram.org/type/InputGame
 */
export type InputGame = InputGame.inputGameID | InputGame.inputGameShortName;

export namespace InputGame {
  export type inputGameID = {
		_: 'inputGameID',
		id: string | number,
		access_hash: string | number
	};

	export type inputGameShortName = {
		_: 'inputGameShortName',
		bot_id: InputUser,
		short_name: string
	};
}

/**
 * @link https://core.telegram.org/type/HighScore
 */
export type HighScore = HighScore.highScore;

export namespace HighScore {
  export type highScore = {
		_: 'highScore',
		pos: number,
		user_id: string | number,
		score: number
	};
}

/**
 * @link https://core.telegram.org/type/messages.HighScores
 */
export type MessagesHighScores = MessagesHighScores.messagesHighScores;

export namespace MessagesHighScores {
  export type messagesHighScores = {
		_: 'messages.highScores',
		scores: Array<HighScore>,
		users: Array<User>
	};
}

/**
 * @link https://core.telegram.org/type/RichText
 */
export type RichText = RichText.textEmpty | RichText.textPlain | RichText.textBold | RichText.textItalic | RichText.textUnderline | RichText.textStrike | RichText.textFixed | RichText.textUrl | RichText.textEmail | RichText.textConcat | RichText.textSubscript | RichText.textSuperscript | RichText.textMarked | RichText.textPhone | RichText.textImage | RichText.textAnchor;

export namespace RichText {
  export type textEmpty = {
		_: 'textEmpty'
	};

	export type textPlain = {
		_: 'textPlain',
		text: string
	};

	export type textBold = {
		_: 'textBold',
		text: RichText
	};

	export type textItalic = {
		_: 'textItalic',
		text: RichText
	};

	export type textUnderline = {
		_: 'textUnderline',
		text: RichText
	};

	export type textStrike = {
		_: 'textStrike',
		text: RichText
	};

	export type textFixed = {
		_: 'textFixed',
		text: RichText
	};

	export type textUrl = {
		_: 'textUrl',
		text: RichText,
		url: string,
		webpage_id: string | number
	};

	export type textEmail = {
		_: 'textEmail',
		text: RichText,
		email: string
	};

	export type textConcat = {
		_: 'textConcat',
		texts: Array<RichText>
	};

	export type textSubscript = {
		_: 'textSubscript',
		text: RichText
	};

	export type textSuperscript = {
		_: 'textSuperscript',
		text: RichText
	};

	export type textMarked = {
		_: 'textMarked',
		text: RichText
	};

	export type textPhone = {
		_: 'textPhone',
		text: RichText,
		phone: string
	};

	export type textImage = {
		_: 'textImage',
		document_id: string | number,
		w: number,
		h: number
	};

	export type textAnchor = {
		_: 'textAnchor',
		text: RichText,
		name: string
	};
}

/**
 * @link https://core.telegram.org/type/PageBlock
 */
export type PageBlock = PageBlock.pageBlockUnsupported | PageBlock.pageBlockTitle | PageBlock.pageBlockSubtitle | PageBlock.pageBlockAuthorDate | PageBlock.pageBlockHeader | PageBlock.pageBlockSubheader | PageBlock.pageBlockParagraph | PageBlock.pageBlockPreformatted | PageBlock.pageBlockFooter | PageBlock.pageBlockDivider | PageBlock.pageBlockAnchor | PageBlock.pageBlockList | PageBlock.pageBlockBlockquote | PageBlock.pageBlockPullquote | PageBlock.pageBlockPhoto | PageBlock.pageBlockVideo | PageBlock.pageBlockCover | PageBlock.pageBlockEmbed | PageBlock.pageBlockEmbedPost | PageBlock.pageBlockCollage | PageBlock.pageBlockSlideshow | PageBlock.pageBlockChannel | PageBlock.pageBlockAudio | PageBlock.pageBlockKicker | PageBlock.pageBlockTable | PageBlock.pageBlockOrderedList | PageBlock.pageBlockDetails | PageBlock.pageBlockRelatedArticles | PageBlock.pageBlockMap;

export namespace PageBlock {
  export type pageBlockUnsupported = {
		_: 'pageBlockUnsupported'
	};

	export type pageBlockTitle = {
		_: 'pageBlockTitle',
		text: RichText
	};

	export type pageBlockSubtitle = {
		_: 'pageBlockSubtitle',
		text: RichText
	};

	export type pageBlockAuthorDate = {
		_: 'pageBlockAuthorDate',
		author: RichText,
		published_date: number
	};

	export type pageBlockHeader = {
		_: 'pageBlockHeader',
		text: RichText
	};

	export type pageBlockSubheader = {
		_: 'pageBlockSubheader',
		text: RichText
	};

	export type pageBlockParagraph = {
		_: 'pageBlockParagraph',
		text: RichText
	};

	export type pageBlockPreformatted = {
		_: 'pageBlockPreformatted',
		text: RichText,
		language: string
	};

	export type pageBlockFooter = {
		_: 'pageBlockFooter',
		text: RichText
	};

	export type pageBlockDivider = {
		_: 'pageBlockDivider'
	};

	export type pageBlockAnchor = {
		_: 'pageBlockAnchor',
		name: string
	};

	export type pageBlockList = {
		_: 'pageBlockList',
		items: Array<PageListItem>
	};

	export type pageBlockBlockquote = {
		_: 'pageBlockBlockquote',
		text: RichText,
		caption: RichText
	};

	export type pageBlockPullquote = {
		_: 'pageBlockPullquote',
		text: RichText,
		caption: RichText
	};

	export type pageBlockPhoto = {
		_: 'pageBlockPhoto',
		flags?: number,
		photo_id: string | number,
		caption: PageCaption,
		url?: string,
		webpage_id?: string | number
	};

	export type pageBlockVideo = {
		_: 'pageBlockVideo',
		flags?: number,
		pFlags?: Partial<{
			autoplay?: true,
			loop?: true,
		}>,
		video_id: string | number,
		caption: PageCaption
	};

	export type pageBlockCover = {
		_: 'pageBlockCover',
		cover: PageBlock
	};

	export type pageBlockEmbed = {
		_: 'pageBlockEmbed',
		flags?: number,
		pFlags?: Partial<{
			full_width?: true,
			allow_scrolling?: true,
		}>,
		url?: string,
		html?: string,
		poster_photo_id?: string | number,
		w?: number,
		h?: number,
		caption: PageCaption
	};

	export type pageBlockEmbedPost = {
		_: 'pageBlockEmbedPost',
		url: string,
		webpage_id: string | number,
		author_photo_id: string | number,
		author: string,
		date: number,
		blocks: Array<PageBlock>,
		caption: PageCaption
	};

	export type pageBlockCollage = {
		_: 'pageBlockCollage',
		items: Array<PageBlock>,
		caption: PageCaption
	};

	export type pageBlockSlideshow = {
		_: 'pageBlockSlideshow',
		items: Array<PageBlock>,
		caption: PageCaption
	};

	export type pageBlockChannel = {
		_: 'pageBlockChannel',
		channel: Chat
	};

	export type pageBlockAudio = {
		_: 'pageBlockAudio',
		audio_id: string | number,
		caption: PageCaption
	};

	export type pageBlockKicker = {
		_: 'pageBlockKicker',
		text: RichText
	};

	export type pageBlockTable = {
		_: 'pageBlockTable',
		flags?: number,
		pFlags?: Partial<{
			bordered?: true,
			striped?: true,
		}>,
		title: RichText,
		rows: Array<PageTableRow>
	};

	export type pageBlockOrderedList = {
		_: 'pageBlockOrderedList',
		items: Array<PageListOrderedItem>
	};

	export type pageBlockDetails = {
		_: 'pageBlockDetails',
		flags?: number,
		pFlags?: Partial<{
			open?: true,
		}>,
		blocks: Array<PageBlock>,
		title: RichText
	};

	export type pageBlockRelatedArticles = {
		_: 'pageBlockRelatedArticles',
		title: RichText,
		articles: Array<PageRelatedArticle>
	};

	export type pageBlockMap = {
		_: 'pageBlockMap',
		geo: GeoPoint,
		zoom: number,
		w: number,
		h: number,
		caption: PageCaption
	};
}

/**
 * @link https://core.telegram.org/type/PhoneCallDiscardReason
 */
export type PhoneCallDiscardReason = PhoneCallDiscardReason.phoneCallDiscardReasonMissed | PhoneCallDiscardReason.phoneCallDiscardReasonDisconnect | PhoneCallDiscardReason.phoneCallDiscardReasonHangup | PhoneCallDiscardReason.phoneCallDiscardReasonBusy;

export namespace PhoneCallDiscardReason {
  export type phoneCallDiscardReasonMissed = {
		_: 'phoneCallDiscardReasonMissed'
	};

	export type phoneCallDiscardReasonDisconnect = {
		_: 'phoneCallDiscardReasonDisconnect'
	};

	export type phoneCallDiscardReasonHangup = {
		_: 'phoneCallDiscardReasonHangup'
	};

	export type phoneCallDiscardReasonBusy = {
		_: 'phoneCallDiscardReasonBusy'
	};
}

/**
 * @link https://core.telegram.org/type/DataJSON
 */
export type DataJSON = DataJSON.dataJSON;

export namespace DataJSON {
  export type dataJSON = {
		_: 'dataJSON',
		data: string
	};
}

/**
 * @link https://core.telegram.org/type/LabeledPrice
 */
export type LabeledPrice = LabeledPrice.labeledPrice;

export namespace LabeledPrice {
  export type labeledPrice = {
		_: 'labeledPrice',
		label: string,
		amount: string | number
	};
}

/**
 * @link https://core.telegram.org/type/Invoice
 */
export type Invoice = Invoice.invoice;

export namespace Invoice {
  export type invoice = {
		_: 'invoice',
		flags?: number,
		pFlags?: Partial<{
			test?: true,
			name_requested?: true,
			phone_requested?: true,
			email_requested?: true,
			shipping_address_requested?: true,
			flexible?: true,
			phone_to_provider?: true,
			email_to_provider?: true,
		}>,
		currency: string,
		prices: Array<LabeledPrice>,
		max_tip_amount?: string | number,
		suggested_tip_amounts?: Array<string | number>
	};
}

/**
 * @link https://core.telegram.org/type/PaymentCharge
 */
export type PaymentCharge = PaymentCharge.paymentCharge;

export namespace PaymentCharge {
  export type paymentCharge = {
		_: 'paymentCharge',
		id: string,
		provider_charge_id: string
	};
}

/**
 * @link https://core.telegram.org/type/PostAddress
 */
export type PostAddress = PostAddress.postAddress;

export namespace PostAddress {
  export type postAddress = {
		_: 'postAddress',
		street_line1: string,
		street_line2: string,
		city: string,
		state: string,
		country_iso2: string,
		post_code: string
	};
}

/**
 * @link https://core.telegram.org/type/PaymentRequestedInfo
 */
export type PaymentRequestedInfo = PaymentRequestedInfo.paymentRequestedInfo;

export namespace PaymentRequestedInfo {
  export type paymentRequestedInfo = {
		_: 'paymentRequestedInfo',
		flags?: number,
		name?: string,
		phone?: string,
		email?: string,
		shipping_address?: PostAddress
	};
}

/**
 * @link https://core.telegram.org/type/PaymentSavedCredentials
 */
export type PaymentSavedCredentials = PaymentSavedCredentials.paymentSavedCredentialsCard;

export namespace PaymentSavedCredentials {
  export type paymentSavedCredentialsCard = {
		_: 'paymentSavedCredentialsCard',
		id: string,
		title: string
	};
}

/**
 * @link https://core.telegram.org/type/WebDocument
 */
export type WebDocument = WebDocument.webDocument | WebDocument.webDocumentNoProxy;

export namespace WebDocument {
  export type webDocument = {
		_: 'webDocument',
		url: string,
		access_hash: string | number,
		size: number,
		mime_type: string,
		attributes: Array<DocumentAttribute>
	};

	export type webDocumentNoProxy = {
		_: 'webDocumentNoProxy',
		url: string,
		size: number,
		mime_type: string,
		attributes: Array<DocumentAttribute>
	};
}

/**
 * @link https://core.telegram.org/type/InputWebDocument
 */
export type InputWebDocument = InputWebDocument.inputWebDocument;

export namespace InputWebDocument {
  export type inputWebDocument = {
		_: 'inputWebDocument',
		url: string,
		size: number,
		mime_type: string,
		attributes: Array<DocumentAttribute>
	};
}

/**
 * @link https://core.telegram.org/type/InputWebFileLocation
 */
export type InputWebFileLocation = InputWebFileLocation.inputWebFileLocation | InputWebFileLocation.inputWebFileGeoPointLocation;

export namespace InputWebFileLocation {
  export type inputWebFileLocation = {
		_: 'inputWebFileLocation',
		url: string,
		access_hash: string | number
	};

	export type inputWebFileGeoPointLocation = {
		_: 'inputWebFileGeoPointLocation',
		geo_point: InputGeoPoint,
		access_hash: string | number,
		w: number,
		h: number,
		zoom: number,
		scale: number
	};
}

/**
 * @link https://core.telegram.org/type/upload.WebFile
 */
export type UploadWebFile = UploadWebFile.uploadWebFile;

export namespace UploadWebFile {
  export type uploadWebFile = {
		_: 'upload.webFile',
		size: number,
		mime_type: string,
		file_type: StorageFileType,
		mtime: number,
		bytes: Uint8Array
	};
}

/**
 * @link https://core.telegram.org/type/payments.PaymentForm
 */
export type PaymentsPaymentForm = PaymentsPaymentForm.paymentsPaymentForm;

export namespace PaymentsPaymentForm {
  export type paymentsPaymentForm = {
		_: 'payments.paymentForm',
		flags?: number,
		pFlags?: Partial<{
			can_save_credentials?: true,
			password_missing?: true,
		}>,
		form_id: string | number,
		bot_id: string | number,
		invoice: Invoice,
		provider_id: string | number,
		url: string,
		native_provider?: string,
		native_params?: DataJSON,
		saved_info?: PaymentRequestedInfo,
		saved_credentials?: PaymentSavedCredentials,
		users: Array<User>
	};
}

/**
 * @link https://core.telegram.org/type/payments.ValidatedRequestedInfo
 */
export type PaymentsValidatedRequestedInfo = PaymentsValidatedRequestedInfo.paymentsValidatedRequestedInfo;

export namespace PaymentsValidatedRequestedInfo {
  export type paymentsValidatedRequestedInfo = {
		_: 'payments.validatedRequestedInfo',
		flags?: number,
		id?: string,
		shipping_options?: Array<ShippingOption>
	};
}

/**
 * @link https://core.telegram.org/type/payments.PaymentResult
 */
export type PaymentsPaymentResult = PaymentsPaymentResult.paymentsPaymentResult | PaymentsPaymentResult.paymentsPaymentVerificationNeeded;

export namespace PaymentsPaymentResult {
  export type paymentsPaymentResult = {
		_: 'payments.paymentResult',
		updates: Updates
	};

	export type paymentsPaymentVerificationNeeded = {
		_: 'payments.paymentVerificationNeeded',
		url: string
	};
}

/**
 * @link https://core.telegram.org/type/payments.PaymentReceipt
 */
export type PaymentsPaymentReceipt = PaymentsPaymentReceipt.paymentsPaymentReceipt;

export namespace PaymentsPaymentReceipt {
  export type paymentsPaymentReceipt = {
		_: 'payments.paymentReceipt',
		flags?: number,
		date: number,
		bot_id: string | number,
		provider_id: string | number,
		title: string,
		description: string,
		photo?: WebDocument,
		invoice: Invoice,
		info?: PaymentRequestedInfo,
		shipping?: ShippingOption,
		tip_amount?: string | number,
		currency: string,
		total_amount: string | number,
		credentials_title: string,
		users: Array<User>
	};
}

/**
 * @link https://core.telegram.org/type/payments.SavedInfo
 */
export type PaymentsSavedInfo = PaymentsSavedInfo.paymentsSavedInfo;

export namespace PaymentsSavedInfo {
  export type paymentsSavedInfo = {
		_: 'payments.savedInfo',
		flags?: number,
		pFlags?: Partial<{
			has_saved_credentials?: true,
		}>,
		saved_info?: PaymentRequestedInfo
	};
}

/**
 * @link https://core.telegram.org/type/InputPaymentCredentials
 */
export type InputPaymentCredentials = InputPaymentCredentials.inputPaymentCredentialsSaved | InputPaymentCredentials.inputPaymentCredentials | InputPaymentCredentials.inputPaymentCredentialsApplePay | InputPaymentCredentials.inputPaymentCredentialsGooglePay;

export namespace InputPaymentCredentials {
  export type inputPaymentCredentialsSaved = {
		_: 'inputPaymentCredentialsSaved',
		id: string,
		tmp_password: Uint8Array
	};

	export type inputPaymentCredentials = {
		_: 'inputPaymentCredentials',
		flags?: number,
		pFlags?: Partial<{
			save?: true,
		}>,
		data: DataJSON
	};

	export type inputPaymentCredentialsApplePay = {
		_: 'inputPaymentCredentialsApplePay',
		payment_data: DataJSON
	};

	export type inputPaymentCredentialsGooglePay = {
		_: 'inputPaymentCredentialsGooglePay',
		payment_token: DataJSON
	};
}

/**
 * @link https://core.telegram.org/type/account.TmpPassword
 */
export type AccountTmpPassword = AccountTmpPassword.accountTmpPassword;

export namespace AccountTmpPassword {
  export type accountTmpPassword = {
		_: 'account.tmpPassword',
		tmp_password: Uint8Array,
		valid_until: number
	};
}

/**
 * @link https://core.telegram.org/type/ShippingOption
 */
export type ShippingOption = ShippingOption.shippingOption;

export namespace ShippingOption {
  export type shippingOption = {
		_: 'shippingOption',
		id: string,
		title: string,
		prices: Array<LabeledPrice>
	};
}

/**
 * @link https://core.telegram.org/type/InputStickerSetItem
 */
export type InputStickerSetItem = InputStickerSetItem.inputStickerSetItem;

export namespace InputStickerSetItem {
  export type inputStickerSetItem = {
		_: 'inputStickerSetItem',
		flags?: number,
		document: InputDocument,
		emoji: string,
		mask_coords?: MaskCoords
	};
}

/**
 * @link https://core.telegram.org/type/InputPhoneCall
 */
export type InputPhoneCall = InputPhoneCall.inputPhoneCall;

export namespace InputPhoneCall {
  export type inputPhoneCall = {
		_: 'inputPhoneCall',
		id: string | number,
		access_hash: string | number
	};
}

/**
 * @link https://core.telegram.org/type/PhoneCall
 */
export type PhoneCall = PhoneCall.phoneCallEmpty | PhoneCall.phoneCallWaiting | PhoneCall.phoneCallRequested | PhoneCall.phoneCallAccepted | PhoneCall.phoneCall | PhoneCall.phoneCallDiscarded;

export namespace PhoneCall {
  export type phoneCallEmpty = {
		_: 'phoneCallEmpty',
		id: string | number
	};

	export type phoneCallWaiting = {
		_: 'phoneCallWaiting',
		flags?: number,
		pFlags?: Partial<{
			video?: true,
		}>,
		id: string | number,
		access_hash: string | number,
		date: number,
		admin_id: string | number,
		participant_id: string | number,
		protocol: PhoneCallProtocol,
		receive_date?: number
	};

	export type phoneCallRequested = {
		_: 'phoneCallRequested',
		flags?: number,
		pFlags?: Partial<{
			video?: true,
		}>,
		id: string | number,
		access_hash: string | number,
		date: number,
		admin_id: string | number,
		participant_id: string | number,
		g_a_hash: Uint8Array,
		protocol: PhoneCallProtocol
	};

	export type phoneCallAccepted = {
		_: 'phoneCallAccepted',
		flags?: number,
		pFlags?: Partial<{
			video?: true,
		}>,
		id: string | number,
		access_hash: string | number,
		date: number,
		admin_id: string | number,
		participant_id: string | number,
		g_b: Uint8Array,
		protocol: PhoneCallProtocol
	};

	export type phoneCall = {
		_: 'phoneCall',
		flags?: number,
		pFlags?: Partial<{
			p2p_allowed?: true,
			video?: true,
		}>,
		id: string | number,
		access_hash: string | number,
		date: number,
		admin_id: string | number,
		participant_id: string | number,
		g_a_or_b: Uint8Array,
		key_fingerprint: string | number,
		protocol: PhoneCallProtocol,
		connections: Array<PhoneConnection>,
		start_date: number
	};

	export type phoneCallDiscarded = {
		_: 'phoneCallDiscarded',
		flags?: number,
		pFlags?: Partial<{
			need_rating?: true,
			need_debug?: true,
			video?: true,
		}>,
		id: string | number,
		reason?: PhoneCallDiscardReason,
		duration?: number
	};
}

/**
 * @link https://core.telegram.org/type/PhoneConnection
 */
export type PhoneConnection = PhoneConnection.phoneConnection | PhoneConnection.phoneConnectionWebrtc;

export namespace PhoneConnection {
  export type phoneConnection = {
		_: 'phoneConnection',
		id: string | number,
		ip: string,
		ipv6: string,
		port: number,
		peer_tag: Uint8Array
	};

	export type phoneConnectionWebrtc = {
		_: 'phoneConnectionWebrtc',
		flags?: number,
		pFlags?: Partial<{
			turn?: true,
			stun?: true,
		}>,
		id: string | number,
		ip: string,
		ipv6: string,
		port: number,
		username: string,
		password: string
	};
}

/**
 * @link https://core.telegram.org/type/PhoneCallProtocol
 */
export type PhoneCallProtocol = PhoneCallProtocol.phoneCallProtocol;

export namespace PhoneCallProtocol {
  export type phoneCallProtocol = {
		_: 'phoneCallProtocol',
		flags?: number,
		pFlags?: Partial<{
			udp_p2p?: true,
			udp_reflector?: true,
		}>,
		min_layer: number,
		max_layer: number,
		library_versions: Array<string>
	};
}

/**
 * @link https://core.telegram.org/type/phone.PhoneCall
 */
export type PhonePhoneCall = PhonePhoneCall.phonePhoneCall;

export namespace PhonePhoneCall {
  export type phonePhoneCall = {
		_: 'phone.phoneCall',
		phone_call: PhoneCall,
		users: Array<User>
	};
}

/**
 * @link https://core.telegram.org/type/upload.CdnFile
 */
export type UploadCdnFile = UploadCdnFile.uploadCdnFileReuploadNeeded | UploadCdnFile.uploadCdnFile;

export namespace UploadCdnFile {
  export type uploadCdnFileReuploadNeeded = {
		_: 'upload.cdnFileReuploadNeeded',
		request_token: Uint8Array
	};

	export type uploadCdnFile = {
		_: 'upload.cdnFile',
		bytes: Uint8Array
	};
}

/**
 * @link https://core.telegram.org/type/CdnPublicKey
 */
export type CdnPublicKey = CdnPublicKey.cdnPublicKey;

export namespace CdnPublicKey {
  export type cdnPublicKey = {
		_: 'cdnPublicKey',
		dc_id: number,
		public_key: string
	};
}

/**
 * @link https://core.telegram.org/type/CdnConfig
 */
export type CdnConfig = CdnConfig.cdnConfig;

export namespace CdnConfig {
  export type cdnConfig = {
		_: 'cdnConfig',
		public_keys: Array<CdnPublicKey>
	};
}

/**
 * @link https://core.telegram.org/type/LangPackString
 */
export type LangPackString = LangPackString.langPackString | LangPackString.langPackStringPluralized | LangPackString.langPackStringDeleted;

export namespace LangPackString {
  export type langPackString = {
		_: 'langPackString',
		key: string,
		value: string
	};

	export type langPackStringPluralized = {
		_: 'langPackStringPluralized',
		flags?: number,
		key: string,
		zero_value?: string,
		one_value?: string,
		two_value?: string,
		few_value?: string,
		many_value?: string,
		other_value: string
	};

	export type langPackStringDeleted = {
		_: 'langPackStringDeleted',
		key: string
	};
}

/**
 * @link https://core.telegram.org/type/LangPackDifference
 */
export type LangPackDifference = LangPackDifference.langPackDifference;

export namespace LangPackDifference {
  export type langPackDifference = {
		_: 'langPackDifference',
		lang_code: string,
		from_version: number,
		version: number,
		strings: Array<LangPackString>,
		local?: boolean,
		appVersion?: string,
		countries?: HelpCountriesList.helpCountriesList
	};
}

/**
 * @link https://core.telegram.org/type/LangPackLanguage
 */
export type LangPackLanguage = LangPackLanguage.langPackLanguage;

export namespace LangPackLanguage {
  export type langPackLanguage = {
		_: 'langPackLanguage',
		flags?: number,
		pFlags?: Partial<{
			official?: true,
			rtl?: true,
			beta?: true,
		}>,
		name: string,
		native_name: string,
		lang_code: string,
		base_lang_code?: string,
		plural_code: string,
		strings_count: number,
		translated_count: number,
		translations_url: string
	};
}

/**
 * @link https://core.telegram.org/type/ChannelAdminLogEventAction
 */
export type ChannelAdminLogEventAction = ChannelAdminLogEventAction.channelAdminLogEventActionChangeTitle | ChannelAdminLogEventAction.channelAdminLogEventActionChangeAbout | ChannelAdminLogEventAction.channelAdminLogEventActionChangeUsername | ChannelAdminLogEventAction.channelAdminLogEventActionChangePhoto | ChannelAdminLogEventAction.channelAdminLogEventActionToggleInvites | ChannelAdminLogEventAction.channelAdminLogEventActionToggleSignatures | ChannelAdminLogEventAction.channelAdminLogEventActionUpdatePinned | ChannelAdminLogEventAction.channelAdminLogEventActionEditMessage | ChannelAdminLogEventAction.channelAdminLogEventActionDeleteMessage | ChannelAdminLogEventAction.channelAdminLogEventActionParticipantJoin | ChannelAdminLogEventAction.channelAdminLogEventActionParticipantLeave | ChannelAdminLogEventAction.channelAdminLogEventActionParticipantInvite | ChannelAdminLogEventAction.channelAdminLogEventActionParticipantToggleBan | ChannelAdminLogEventAction.channelAdminLogEventActionParticipantToggleAdmin | ChannelAdminLogEventAction.channelAdminLogEventActionChangeStickerSet | ChannelAdminLogEventAction.channelAdminLogEventActionTogglePreHistoryHidden | ChannelAdminLogEventAction.channelAdminLogEventActionDefaultBannedRights | ChannelAdminLogEventAction.channelAdminLogEventActionStopPoll | ChannelAdminLogEventAction.channelAdminLogEventActionChangeLinkedChat | ChannelAdminLogEventAction.channelAdminLogEventActionChangeLocation | ChannelAdminLogEventAction.channelAdminLogEventActionToggleSlowMode | ChannelAdminLogEventAction.channelAdminLogEventActionStartGroupCall | ChannelAdminLogEventAction.channelAdminLogEventActionDiscardGroupCall | ChannelAdminLogEventAction.channelAdminLogEventActionParticipantMute | ChannelAdminLogEventAction.channelAdminLogEventActionParticipantUnmute | ChannelAdminLogEventAction.channelAdminLogEventActionToggleGroupCallSetting | ChannelAdminLogEventAction.channelAdminLogEventActionParticipantJoinByInvite | ChannelAdminLogEventAction.channelAdminLogEventActionExportedInviteDelete | ChannelAdminLogEventAction.channelAdminLogEventActionExportedInviteRevoke | ChannelAdminLogEventAction.channelAdminLogEventActionExportedInviteEdit | ChannelAdminLogEventAction.channelAdminLogEventActionParticipantVolume | ChannelAdminLogEventAction.channelAdminLogEventActionChangeHistoryTTL | ChannelAdminLogEventAction.channelAdminLogEventActionParticipantJoinByRequest | ChannelAdminLogEventAction.channelAdminLogEventActionToggleNoForwards | ChannelAdminLogEventAction.channelAdminLogEventActionSendMessage | ChannelAdminLogEventAction.channelAdminLogEventActionChangeAvailableReactions;

export namespace ChannelAdminLogEventAction {
  export type channelAdminLogEventActionChangeTitle = {
		_: 'channelAdminLogEventActionChangeTitle',
		prev_value: string,
		new_value: string
	};

	export type channelAdminLogEventActionChangeAbout = {
		_: 'channelAdminLogEventActionChangeAbout',
		prev_value: string,
		new_value: string
	};

	export type channelAdminLogEventActionChangeUsername = {
		_: 'channelAdminLogEventActionChangeUsername',
		prev_value: string,
		new_value: string
	};

	export type channelAdminLogEventActionChangePhoto = {
		_: 'channelAdminLogEventActionChangePhoto',
		prev_photo: Photo,
		new_photo: Photo
	};

	export type channelAdminLogEventActionToggleInvites = {
		_: 'channelAdminLogEventActionToggleInvites',
		new_value: boolean
	};

	export type channelAdminLogEventActionToggleSignatures = {
		_: 'channelAdminLogEventActionToggleSignatures',
		new_value: boolean
	};

	export type channelAdminLogEventActionUpdatePinned = {
		_: 'channelAdminLogEventActionUpdatePinned',
		message: Message
	};

	export type channelAdminLogEventActionEditMessage = {
		_: 'channelAdminLogEventActionEditMessage',
		prev_message: Message,
		new_message: Message
	};

	export type channelAdminLogEventActionDeleteMessage = {
		_: 'channelAdminLogEventActionDeleteMessage',
		message: Message
	};

	export type channelAdminLogEventActionParticipantJoin = {
		_: 'channelAdminLogEventActionParticipantJoin'
	};

	export type channelAdminLogEventActionParticipantLeave = {
		_: 'channelAdminLogEventActionParticipantLeave'
	};

	export type channelAdminLogEventActionParticipantInvite = {
		_: 'channelAdminLogEventActionParticipantInvite',
		participant: ChannelParticipant
	};

	export type channelAdminLogEventActionParticipantToggleBan = {
		_: 'channelAdminLogEventActionParticipantToggleBan',
		prev_participant: ChannelParticipant,
		new_participant: ChannelParticipant
	};

	export type channelAdminLogEventActionParticipantToggleAdmin = {
		_: 'channelAdminLogEventActionParticipantToggleAdmin',
		prev_participant: ChannelParticipant,
		new_participant: ChannelParticipant
	};

	export type channelAdminLogEventActionChangeStickerSet = {
		_: 'channelAdminLogEventActionChangeStickerSet',
		prev_stickerset: InputStickerSet,
		new_stickerset: InputStickerSet
	};

	export type channelAdminLogEventActionTogglePreHistoryHidden = {
		_: 'channelAdminLogEventActionTogglePreHistoryHidden',
		new_value: boolean
	};

	export type channelAdminLogEventActionDefaultBannedRights = {
		_: 'channelAdminLogEventActionDefaultBannedRights',
		prev_banned_rights: ChatBannedRights,
		new_banned_rights: ChatBannedRights
	};

	export type channelAdminLogEventActionStopPoll = {
		_: 'channelAdminLogEventActionStopPoll',
		message: Message
	};

	export type channelAdminLogEventActionChangeLinkedChat = {
		_: 'channelAdminLogEventActionChangeLinkedChat',
		prev_value: string | number,
		new_value: string | number
	};

	export type channelAdminLogEventActionChangeLocation = {
		_: 'channelAdminLogEventActionChangeLocation',
		prev_value: ChannelLocation,
		new_value: ChannelLocation
	};

	export type channelAdminLogEventActionToggleSlowMode = {
		_: 'channelAdminLogEventActionToggleSlowMode',
		prev_value: number,
		new_value: number
	};

	export type channelAdminLogEventActionStartGroupCall = {
		_: 'channelAdminLogEventActionStartGroupCall',
		call: InputGroupCall
	};

	export type channelAdminLogEventActionDiscardGroupCall = {
		_: 'channelAdminLogEventActionDiscardGroupCall',
		call: InputGroupCall
	};

	export type channelAdminLogEventActionParticipantMute = {
		_: 'channelAdminLogEventActionParticipantMute',
		participant: GroupCallParticipant
	};

	export type channelAdminLogEventActionParticipantUnmute = {
		_: 'channelAdminLogEventActionParticipantUnmute',
		participant: GroupCallParticipant
	};

	export type channelAdminLogEventActionToggleGroupCallSetting = {
		_: 'channelAdminLogEventActionToggleGroupCallSetting',
		join_muted: boolean
	};

	export type channelAdminLogEventActionParticipantJoinByInvite = {
		_: 'channelAdminLogEventActionParticipantJoinByInvite',
		invite: ExportedChatInvite
	};

	export type channelAdminLogEventActionExportedInviteDelete = {
		_: 'channelAdminLogEventActionExportedInviteDelete',
		invite: ExportedChatInvite
	};

	export type channelAdminLogEventActionExportedInviteRevoke = {
		_: 'channelAdminLogEventActionExportedInviteRevoke',
		invite: ExportedChatInvite
	};

	export type channelAdminLogEventActionExportedInviteEdit = {
		_: 'channelAdminLogEventActionExportedInviteEdit',
		prev_invite: ExportedChatInvite,
		new_invite: ExportedChatInvite
	};

	export type channelAdminLogEventActionParticipantVolume = {
		_: 'channelAdminLogEventActionParticipantVolume',
		participant: GroupCallParticipant
	};

	export type channelAdminLogEventActionChangeHistoryTTL = {
		_: 'channelAdminLogEventActionChangeHistoryTTL',
		prev_value: number,
		new_value: number
	};

	export type channelAdminLogEventActionParticipantJoinByRequest = {
		_: 'channelAdminLogEventActionParticipantJoinByRequest',
		invite: ExportedChatInvite,
		approved_by: string | number
	};

	export type channelAdminLogEventActionToggleNoForwards = {
		_: 'channelAdminLogEventActionToggleNoForwards',
		new_value: boolean
	};

	export type channelAdminLogEventActionSendMessage = {
		_: 'channelAdminLogEventActionSendMessage',
		message: Message
	};

	export type channelAdminLogEventActionChangeAvailableReactions = {
		_: 'channelAdminLogEventActionChangeAvailableReactions',
		prev_value: Array<string>,
		new_value: Array<string>
	};
}

/**
 * @link https://core.telegram.org/type/ChannelAdminLogEvent
 */
export type ChannelAdminLogEvent = ChannelAdminLogEvent.channelAdminLogEvent;

export namespace ChannelAdminLogEvent {
  export type channelAdminLogEvent = {
		_: 'channelAdminLogEvent',
		id: string | number,
		date: number,
		user_id: string | number,
		action: ChannelAdminLogEventAction
	};
}

/**
 * @link https://core.telegram.org/type/channels.AdminLogResults
 */
export type ChannelsAdminLogResults = ChannelsAdminLogResults.channelsAdminLogResults;

export namespace ChannelsAdminLogResults {
  export type channelsAdminLogResults = {
		_: 'channels.adminLogResults',
		events: Array<ChannelAdminLogEvent>,
		chats: Array<Chat>,
		users: Array<User>
	};
}

/**
 * @link https://core.telegram.org/type/ChannelAdminLogEventsFilter
 */
export type ChannelAdminLogEventsFilter = ChannelAdminLogEventsFilter.channelAdminLogEventsFilter;

export namespace ChannelAdminLogEventsFilter {
  export type channelAdminLogEventsFilter = {
		_: 'channelAdminLogEventsFilter',
		flags?: number,
		pFlags?: Partial<{
			join?: true,
			leave?: true,
			invite?: true,
			ban?: true,
			unban?: true,
			kick?: true,
			unkick?: true,
			promote?: true,
			demote?: true,
			info?: true,
			settings?: true,
			pinned?: true,
			edit?: true,
			delete?: true,
			group_call?: true,
			invites?: true,
			send?: true,
		}>
	};
}

/**
 * @link https://core.telegram.org/type/PopularContact
 */
export type PopularContact = PopularContact.popularContact;

export namespace PopularContact {
  export type popularContact = {
		_: 'popularContact',
		client_id: string | number,
		importers: number
	};
}

/**
 * @link https://core.telegram.org/type/messages.FavedStickers
 */
export type MessagesFavedStickers = MessagesFavedStickers.messagesFavedStickersNotModified | MessagesFavedStickers.messagesFavedStickers;

export namespace MessagesFavedStickers {
  export type messagesFavedStickersNotModified = {
		_: 'messages.favedStickersNotModified'
	};

	export type messagesFavedStickers = {
		_: 'messages.favedStickers',
		hash: string | number,
		packs: Array<StickerPack>,
		stickers: Array<Document>
	};
}

/**
 * @link https://core.telegram.org/type/RecentMeUrl
 */
export type RecentMeUrl = RecentMeUrl.recentMeUrlUnknown | RecentMeUrl.recentMeUrlUser | RecentMeUrl.recentMeUrlChat | RecentMeUrl.recentMeUrlChatInvite | RecentMeUrl.recentMeUrlStickerSet;

export namespace RecentMeUrl {
  export type recentMeUrlUnknown = {
		_: 'recentMeUrlUnknown',
		url: string
	};

	export type recentMeUrlUser = {
		_: 'recentMeUrlUser',
		url: string,
		user_id: string | number
	};

	export type recentMeUrlChat = {
		_: 'recentMeUrlChat',
		url: string,
		chat_id: string | number
	};

	export type recentMeUrlChatInvite = {
		_: 'recentMeUrlChatInvite',
		url: string,
		chat_invite: ChatInvite
	};

	export type recentMeUrlStickerSet = {
		_: 'recentMeUrlStickerSet',
		url: string,
		set: StickerSetCovered
	};
}

/**
 * @link https://core.telegram.org/type/help.RecentMeUrls
 */
export type HelpRecentMeUrls = HelpRecentMeUrls.helpRecentMeUrls;

export namespace HelpRecentMeUrls {
  export type helpRecentMeUrls = {
		_: 'help.recentMeUrls',
		urls: Array<RecentMeUrl>,
		chats: Array<Chat>,
		users: Array<User>
	};
}

/**
 * @link https://core.telegram.org/type/InputSingleMedia
 */
export type InputSingleMedia = InputSingleMedia.inputSingleMedia;

export namespace InputSingleMedia {
  export type inputSingleMedia = {
		_: 'inputSingleMedia',
		flags?: number,
		media: InputMedia,
		random_id: string | number,
		message: string,
		entities?: Array<MessageEntity>
	};
}

/**
 * @link https://core.telegram.org/type/WebAuthorization
 */
export type WebAuthorization = WebAuthorization.webAuthorization;

export namespace WebAuthorization {
  export type webAuthorization = {
		_: 'webAuthorization',
		hash: string | number,
		bot_id: string | number,
		domain: string,
		browser: string,
		platform: string,
		date_created: number,
		date_active: number,
		ip: string,
		region: string
	};
}

/**
 * @link https://core.telegram.org/type/account.WebAuthorizations
 */
export type AccountWebAuthorizations = AccountWebAuthorizations.accountWebAuthorizations;

export namespace AccountWebAuthorizations {
  export type accountWebAuthorizations = {
		_: 'account.webAuthorizations',
		authorizations: Array<WebAuthorization>,
		users: Array<User>
	};
}

/**
 * @link https://core.telegram.org/type/InputMessage
 */
export type InputMessage = InputMessage.inputMessageID | InputMessage.inputMessageReplyTo | InputMessage.inputMessagePinned | InputMessage.inputMessageCallbackQuery;

export namespace InputMessage {
  export type inputMessageID = {
		_: 'inputMessageID',
		id: number
	};

	export type inputMessageReplyTo = {
		_: 'inputMessageReplyTo',
		id: number
	};

	export type inputMessagePinned = {
		_: 'inputMessagePinned'
	};

	export type inputMessageCallbackQuery = {
		_: 'inputMessageCallbackQuery',
		id: number,
		query_id: string | number
	};
}

/**
 * @link https://core.telegram.org/type/InputDialogPeer
 */
export type InputDialogPeer = InputDialogPeer.inputDialogPeer | InputDialogPeer.inputDialogPeerFolder;

export namespace InputDialogPeer {
  export type inputDialogPeer = {
		_: 'inputDialogPeer',
		peer: InputPeer
	};

	export type inputDialogPeerFolder = {
		_: 'inputDialogPeerFolder',
		folder_id: number
	};
}

/**
 * @link https://core.telegram.org/type/DialogPeer
 */
export type DialogPeer = DialogPeer.dialogPeer | DialogPeer.dialogPeerFolder;

export namespace DialogPeer {
  export type dialogPeer = {
		_: 'dialogPeer',
		peer: Peer
	};

	export type dialogPeerFolder = {
		_: 'dialogPeerFolder',
		folder_id: number
	};
}

/**
 * @link https://core.telegram.org/type/messages.FoundStickerSets
 */
export type MessagesFoundStickerSets = MessagesFoundStickerSets.messagesFoundStickerSetsNotModified | MessagesFoundStickerSets.messagesFoundStickerSets;

export namespace MessagesFoundStickerSets {
  export type messagesFoundStickerSetsNotModified = {
		_: 'messages.foundStickerSetsNotModified'
	};

	export type messagesFoundStickerSets = {
		_: 'messages.foundStickerSets',
		hash: string | number,
		sets: Array<StickerSetCovered>
	};
}

/**
 * @link https://core.telegram.org/type/FileHash
 */
export type FileHash = FileHash.fileHash;

export namespace FileHash {
  export type fileHash = {
		_: 'fileHash',
		offset: number,
		limit: number,
		hash: Uint8Array
	};
}

/**
 * @link https://core.telegram.org/type/InputClientProxy
 */
export type InputClientProxy = InputClientProxy.inputClientProxy;

export namespace InputClientProxy {
  export type inputClientProxy = {
		_: 'inputClientProxy',
		address: string,
		port: number
	};
}

/**
 * @link https://core.telegram.org/type/help.TermsOfServiceUpdate
 */
export type HelpTermsOfServiceUpdate = HelpTermsOfServiceUpdate.helpTermsOfServiceUpdateEmpty | HelpTermsOfServiceUpdate.helpTermsOfServiceUpdate;

export namespace HelpTermsOfServiceUpdate {
  export type helpTermsOfServiceUpdateEmpty = {
		_: 'help.termsOfServiceUpdateEmpty',
		expires: number
	};

	export type helpTermsOfServiceUpdate = {
		_: 'help.termsOfServiceUpdate',
		expires: number,
		terms_of_service: HelpTermsOfService
	};
}

/**
 * @link https://core.telegram.org/type/InputSecureFile
 */
export type InputSecureFile = InputSecureFile.inputSecureFileUploaded | InputSecureFile.inputSecureFile;

export namespace InputSecureFile {
  export type inputSecureFileUploaded = {
		_: 'inputSecureFileUploaded',
		id: string | number,
		parts: number,
		md5_checksum: string,
		file_hash: Uint8Array,
		secret: Uint8Array
	};

	export type inputSecureFile = {
		_: 'inputSecureFile',
		id: string | number,
		access_hash: string | number
	};
}

/**
 * @link https://core.telegram.org/type/SecureFile
 */
export type SecureFile = SecureFile.secureFileEmpty | SecureFile.secureFile;

export namespace SecureFile {
  export type secureFileEmpty = {
		_: 'secureFileEmpty'
	};

	export type secureFile = {
		_: 'secureFile',
		id: string | number,
		access_hash: string | number,
		size: number,
		dc_id: number,
		date: number,
		file_hash: Uint8Array,
		secret: Uint8Array
	};
}

/**
 * @link https://core.telegram.org/type/SecureData
 */
export type SecureData = SecureData.secureData;

export namespace SecureData {
  export type secureData = {
		_: 'secureData',
		data: Uint8Array,
		data_hash: Uint8Array,
		secret: Uint8Array
	};
}

/**
 * @link https://core.telegram.org/type/SecurePlainData
 */
export type SecurePlainData = SecurePlainData.securePlainPhone | SecurePlainData.securePlainEmail;

export namespace SecurePlainData {
  export type securePlainPhone = {
		_: 'securePlainPhone',
		phone: string
	};

	export type securePlainEmail = {
		_: 'securePlainEmail',
		email: string
	};
}

/**
 * @link https://core.telegram.org/type/SecureValueType
 */
export type SecureValueType = SecureValueType.secureValueTypePersonalDetails | SecureValueType.secureValueTypePassport | SecureValueType.secureValueTypeDriverLicense | SecureValueType.secureValueTypeIdentityCard | SecureValueType.secureValueTypeInternalPassport | SecureValueType.secureValueTypeAddress | SecureValueType.secureValueTypeUtilityBill | SecureValueType.secureValueTypeBankStatement | SecureValueType.secureValueTypeRentalAgreement | SecureValueType.secureValueTypePassportRegistration | SecureValueType.secureValueTypeTemporaryRegistration | SecureValueType.secureValueTypePhone | SecureValueType.secureValueTypeEmail;

export namespace SecureValueType {
  export type secureValueTypePersonalDetails = {
		_: 'secureValueTypePersonalDetails'
	};

	export type secureValueTypePassport = {
		_: 'secureValueTypePassport'
	};

	export type secureValueTypeDriverLicense = {
		_: 'secureValueTypeDriverLicense'
	};

	export type secureValueTypeIdentityCard = {
		_: 'secureValueTypeIdentityCard'
	};

	export type secureValueTypeInternalPassport = {
		_: 'secureValueTypeInternalPassport'
	};

	export type secureValueTypeAddress = {
		_: 'secureValueTypeAddress'
	};

	export type secureValueTypeUtilityBill = {
		_: 'secureValueTypeUtilityBill'
	};

	export type secureValueTypeBankStatement = {
		_: 'secureValueTypeBankStatement'
	};

	export type secureValueTypeRentalAgreement = {
		_: 'secureValueTypeRentalAgreement'
	};

	export type secureValueTypePassportRegistration = {
		_: 'secureValueTypePassportRegistration'
	};

	export type secureValueTypeTemporaryRegistration = {
		_: 'secureValueTypeTemporaryRegistration'
	};

	export type secureValueTypePhone = {
		_: 'secureValueTypePhone'
	};

	export type secureValueTypeEmail = {
		_: 'secureValueTypeEmail'
	};
}

/**
 * @link https://core.telegram.org/type/SecureValue
 */
export type SecureValue = SecureValue.secureValue;

export namespace SecureValue {
  export type secureValue = {
		_: 'secureValue',
		flags?: number,
		type: SecureValueType,
		data?: SecureData,
		front_side?: SecureFile,
		reverse_side?: SecureFile,
		selfie?: SecureFile,
		translation?: Array<SecureFile>,
		files?: Array<SecureFile>,
		plain_data?: SecurePlainData,
		hash: Uint8Array
	};
}

/**
 * @link https://core.telegram.org/type/InputSecureValue
 */
export type InputSecureValue = InputSecureValue.inputSecureValue;

export namespace InputSecureValue {
  export type inputSecureValue = {
		_: 'inputSecureValue',
		flags?: number,
		type: SecureValueType,
		data?: SecureData,
		front_side?: InputSecureFile,
		reverse_side?: InputSecureFile,
		selfie?: InputSecureFile,
		translation?: Array<InputSecureFile>,
		files?: Array<InputSecureFile>,
		plain_data?: SecurePlainData
	};
}

/**
 * @link https://core.telegram.org/type/SecureValueHash
 */
export type SecureValueHash = SecureValueHash.secureValueHash;

export namespace SecureValueHash {
  export type secureValueHash = {
		_: 'secureValueHash',
		type: SecureValueType,
		hash: Uint8Array
	};
}

/**
 * @link https://core.telegram.org/type/SecureValueError
 */
export type SecureValueError = SecureValueError.secureValueErrorData | SecureValueError.secureValueErrorFrontSide | SecureValueError.secureValueErrorReverseSide | SecureValueError.secureValueErrorSelfie | SecureValueError.secureValueErrorFile | SecureValueError.secureValueErrorFiles | SecureValueError.secureValueError | SecureValueError.secureValueErrorTranslationFile | SecureValueError.secureValueErrorTranslationFiles;

export namespace SecureValueError {
  export type secureValueErrorData = {
		_: 'secureValueErrorData',
		type: SecureValueType,
		data_hash: Uint8Array,
		field: string,
		text: string
	};

	export type secureValueErrorFrontSide = {
		_: 'secureValueErrorFrontSide',
		type: SecureValueType,
		file_hash: Uint8Array,
		text: string
	};

	export type secureValueErrorReverseSide = {
		_: 'secureValueErrorReverseSide',
		type: SecureValueType,
		file_hash: Uint8Array,
		text: string
	};

	export type secureValueErrorSelfie = {
		_: 'secureValueErrorSelfie',
		type: SecureValueType,
		file_hash: Uint8Array,
		text: string
	};

	export type secureValueErrorFile = {
		_: 'secureValueErrorFile',
		type: SecureValueType,
		file_hash: Uint8Array,
		text: string
	};

	export type secureValueErrorFiles = {
		_: 'secureValueErrorFiles',
		type: SecureValueType,
		file_hash: Array<Uint8Array>,
		text: string
	};

	export type secureValueError = {
		_: 'secureValueError',
		type: SecureValueType,
		hash: Uint8Array,
		text: string
	};

	export type secureValueErrorTranslationFile = {
		_: 'secureValueErrorTranslationFile',
		type: SecureValueType,
		file_hash: Uint8Array,
		text: string
	};

	export type secureValueErrorTranslationFiles = {
		_: 'secureValueErrorTranslationFiles',
		type: SecureValueType,
		file_hash: Array<Uint8Array>,
		text: string
	};
}

/**
 * @link https://core.telegram.org/type/SecureCredentialsEncrypted
 */
export type SecureCredentialsEncrypted = SecureCredentialsEncrypted.secureCredentialsEncrypted;

export namespace SecureCredentialsEncrypted {
  export type secureCredentialsEncrypted = {
		_: 'secureCredentialsEncrypted',
		data: Uint8Array,
		hash: Uint8Array,
		secret: Uint8Array
	};
}

/**
 * @link https://core.telegram.org/type/account.AuthorizationForm
 */
export type AccountAuthorizationForm = AccountAuthorizationForm.accountAuthorizationForm;

export namespace AccountAuthorizationForm {
  export type accountAuthorizationForm = {
		_: 'account.authorizationForm',
		flags?: number,
		required_types: Array<SecureRequiredType>,
		values: Array<SecureValue>,
		errors: Array<SecureValueError>,
		users: Array<User>,
		privacy_policy_url?: string
	};
}

/**
 * @link https://core.telegram.org/type/account.SentEmailCode
 */
export type AccountSentEmailCode = AccountSentEmailCode.accountSentEmailCode;

export namespace AccountSentEmailCode {
  export type accountSentEmailCode = {
		_: 'account.sentEmailCode',
		email_pattern: string,
		length: number
	};
}

/**
 * @link https://core.telegram.org/type/help.DeepLinkInfo
 */
export type HelpDeepLinkInfo = HelpDeepLinkInfo.helpDeepLinkInfoEmpty | HelpDeepLinkInfo.helpDeepLinkInfo;

export namespace HelpDeepLinkInfo {
  export type helpDeepLinkInfoEmpty = {
		_: 'help.deepLinkInfoEmpty'
	};

	export type helpDeepLinkInfo = {
		_: 'help.deepLinkInfo',
		flags?: number,
		pFlags?: Partial<{
			update_app?: true,
		}>,
		message: string,
		entities?: Array<MessageEntity>
	};
}

/**
 * @link https://core.telegram.org/type/SavedContact
 */
export type SavedContact = SavedContact.savedPhoneContact;

export namespace SavedContact {
  export type savedPhoneContact = {
		_: 'savedPhoneContact',
		phone: string,
		first_name: string,
		last_name: string,
		date: number
	};
}

/**
 * @link https://core.telegram.org/type/account.Takeout
 */
export type AccountTakeout = AccountTakeout.accountTakeout;

export namespace AccountTakeout {
  export type accountTakeout = {
		_: 'account.takeout',
		id: string | number
	};
}

/**
 * @link https://core.telegram.org/type/PasswordKdfAlgo
 */
export type PasswordKdfAlgo = PasswordKdfAlgo.passwordKdfAlgoUnknown | PasswordKdfAlgo.passwordKdfAlgoSHA256SHA256PBKDF2HMACSHA512iter100000SHA256ModPow;

export namespace PasswordKdfAlgo {
  export type passwordKdfAlgoUnknown = {
		_: 'passwordKdfAlgoUnknown'
	};

	export type passwordKdfAlgoSHA256SHA256PBKDF2HMACSHA512iter100000SHA256ModPow = {
		_: 'passwordKdfAlgoSHA256SHA256PBKDF2HMACSHA512iter100000SHA256ModPow',
		salt1: Uint8Array,
		salt2: Uint8Array,
		g: number,
		p: Uint8Array
	};
}

/**
 * @link https://core.telegram.org/type/SecurePasswordKdfAlgo
 */
export type SecurePasswordKdfAlgo = SecurePasswordKdfAlgo.securePasswordKdfAlgoUnknown | SecurePasswordKdfAlgo.securePasswordKdfAlgoPBKDF2HMACSHA512iter100000 | SecurePasswordKdfAlgo.securePasswordKdfAlgoSHA512;

export namespace SecurePasswordKdfAlgo {
  export type securePasswordKdfAlgoUnknown = {
		_: 'securePasswordKdfAlgoUnknown'
	};

	export type securePasswordKdfAlgoPBKDF2HMACSHA512iter100000 = {
		_: 'securePasswordKdfAlgoPBKDF2HMACSHA512iter100000',
		salt: Uint8Array
	};

	export type securePasswordKdfAlgoSHA512 = {
		_: 'securePasswordKdfAlgoSHA512',
		salt: Uint8Array
	};
}

/**
 * @link https://core.telegram.org/type/SecureSecretSettings
 */
export type SecureSecretSettings = SecureSecretSettings.secureSecretSettings;

export namespace SecureSecretSettings {
  export type secureSecretSettings = {
		_: 'secureSecretSettings',
		secure_algo: SecurePasswordKdfAlgo,
		secure_secret: Uint8Array,
		secure_secret_id: string | number
	};
}

/**
 * @link https://core.telegram.org/type/InputCheckPasswordSRP
 */
export type InputCheckPasswordSRP = InputCheckPasswordSRP.inputCheckPasswordEmpty | InputCheckPasswordSRP.inputCheckPasswordSRP;

export namespace InputCheckPasswordSRP {
  export type inputCheckPasswordEmpty = {
		_: 'inputCheckPasswordEmpty'
	};

	export type inputCheckPasswordSRP = {
		_: 'inputCheckPasswordSRP',
		srp_id: string | number,
		A: Uint8Array,
		M1: Uint8Array
	};
}

/**
 * @link https://core.telegram.org/type/SecureRequiredType
 */
export type SecureRequiredType = SecureRequiredType.secureRequiredType | SecureRequiredType.secureRequiredTypeOneOf;

export namespace SecureRequiredType {
  export type secureRequiredType = {
		_: 'secureRequiredType',
		flags?: number,
		pFlags?: Partial<{
			native_names?: true,
			selfie_required?: true,
			translation_required?: true,
		}>,
		type: SecureValueType
	};

	export type secureRequiredTypeOneOf = {
		_: 'secureRequiredTypeOneOf',
		types: Array<SecureRequiredType>
	};
}

/**
 * @link https://core.telegram.org/type/help.PassportConfig
 */
export type HelpPassportConfig = HelpPassportConfig.helpPassportConfigNotModified | HelpPassportConfig.helpPassportConfig;

export namespace HelpPassportConfig {
  export type helpPassportConfigNotModified = {
		_: 'help.passportConfigNotModified'
	};

	export type helpPassportConfig = {
		_: 'help.passportConfig',
		hash: number,
		countries_langs: DataJSON
	};
}

/**
 * @link https://core.telegram.org/type/InputAppEvent
 */
export type InputAppEvent = InputAppEvent.inputAppEvent;

export namespace InputAppEvent {
  export type inputAppEvent = {
		_: 'inputAppEvent',
		time: number,
		type: string,
		peer: string | number,
		data: JSONValue
	};
}

/**
 * @link https://core.telegram.org/type/JSONObjectValue
 */
export type JSONObjectValue = JSONObjectValue.jsonObjectValue;

export namespace JSONObjectValue {
  export type jsonObjectValue = {
		_: 'jsonObjectValue',
		key: string,
		value: JSONValue
	};
}

/**
 * @link https://core.telegram.org/type/JSONValue
 */
export type JSONValue = JSONValue.jsonNull | JSONValue.jsonBool | JSONValue.jsonNumber | JSONValue.jsonString | JSONValue.jsonArray | JSONValue.jsonObject;

export namespace JSONValue {
  export type jsonNull = {
		_: 'jsonNull'
	};

	export type jsonBool = {
		_: 'jsonBool',
		value: boolean
	};

	export type jsonNumber = {
		_: 'jsonNumber',
		value: number
	};

	export type jsonString = {
		_: 'jsonString',
		value: string
	};

	export type jsonArray = {
		_: 'jsonArray',
		value: Array<JSONValue>
	};

	export type jsonObject = {
		_: 'jsonObject',
		value: Array<JSONObjectValue>
	};
}

/**
 * @link https://core.telegram.org/type/PageTableCell
 */
export type PageTableCell = PageTableCell.pageTableCell;

export namespace PageTableCell {
  export type pageTableCell = {
		_: 'pageTableCell',
		flags?: number,
		pFlags?: Partial<{
			header?: true,
			align_center?: true,
			align_right?: true,
			valign_middle?: true,
			valign_bottom?: true,
		}>,
		text?: RichText,
		colspan?: number,
		rowspan?: number
	};
}

/**
 * @link https://core.telegram.org/type/PageTableRow
 */
export type PageTableRow = PageTableRow.pageTableRow;

export namespace PageTableRow {
  export type pageTableRow = {
		_: 'pageTableRow',
		cells: Array<PageTableCell>
	};
}

/**
 * @link https://core.telegram.org/type/PageCaption
 */
export type PageCaption = PageCaption.pageCaption;

export namespace PageCaption {
  export type pageCaption = {
		_: 'pageCaption',
		text: RichText,
		credit: RichText
	};
}

/**
 * @link https://core.telegram.org/type/PageListItem
 */
export type PageListItem = PageListItem.pageListItemText | PageListItem.pageListItemBlocks;

export namespace PageListItem {
  export type pageListItemText = {
		_: 'pageListItemText',
		text: RichText
	};

	export type pageListItemBlocks = {
		_: 'pageListItemBlocks',
		blocks: Array<PageBlock>
	};
}

/**
 * @link https://core.telegram.org/type/PageListOrderedItem
 */
export type PageListOrderedItem = PageListOrderedItem.pageListOrderedItemText | PageListOrderedItem.pageListOrderedItemBlocks;

export namespace PageListOrderedItem {
  export type pageListOrderedItemText = {
		_: 'pageListOrderedItemText',
		num: string,
		text: RichText
	};

	export type pageListOrderedItemBlocks = {
		_: 'pageListOrderedItemBlocks',
		num: string,
		blocks: Array<PageBlock>
	};
}

/**
 * @link https://core.telegram.org/type/PageRelatedArticle
 */
export type PageRelatedArticle = PageRelatedArticle.pageRelatedArticle;

export namespace PageRelatedArticle {
  export type pageRelatedArticle = {
		_: 'pageRelatedArticle',
		flags?: number,
		url: string,
		webpage_id: string | number,
		title?: string,
		description?: string,
		photo_id?: string | number,
		author?: string,
		published_date?: number
	};
}

/**
 * @link https://core.telegram.org/type/Page
 */
export type Page = Page.page;

export namespace Page {
  export type page = {
		_: 'page',
		flags?: number,
		pFlags?: Partial<{
			part?: true,
			rtl?: true,
			v2?: true,
		}>,
		url: string,
		blocks: Array<PageBlock>,
		photos: Array<Photo>,
		documents: Array<Document>,
		views?: number
	};
}

/**
 * @link https://core.telegram.org/type/help.SupportName
 */
export type HelpSupportName = HelpSupportName.helpSupportName;

export namespace HelpSupportName {
  export type helpSupportName = {
		_: 'help.supportName',
		name: string
	};
}

/**
 * @link https://core.telegram.org/type/help.UserInfo
 */
export type HelpUserInfo = HelpUserInfo.helpUserInfoEmpty | HelpUserInfo.helpUserInfo;

export namespace HelpUserInfo {
  export type helpUserInfoEmpty = {
		_: 'help.userInfoEmpty'
	};

	export type helpUserInfo = {
		_: 'help.userInfo',
		message: string,
		entities: Array<MessageEntity>,
		author: string,
		date: number
	};
}

/**
 * @link https://core.telegram.org/type/PollAnswer
 */
export type PollAnswer = PollAnswer.pollAnswer;

export namespace PollAnswer {
  export type pollAnswer = {
		_: 'pollAnswer',
		text: string,
		option: Uint8Array
	};
}

/**
 * @link https://core.telegram.org/type/Poll
 */
export type Poll = Poll.poll;

export namespace Poll {
  export type poll = {
		_: 'poll',
		id: string | number,
		flags?: number,
		pFlags?: Partial<{
			closed?: true,
			public_voters?: true,
			multiple_choice?: true,
			quiz?: true,
		}>,
		question: string,
		answers: Array<PollAnswer>,
		close_period?: number,
		close_date?: number,
		rQuestion?: string,
		rReply?: string,
		chosenIndexes?: number[]
	};
}

/**
 * @link https://core.telegram.org/type/PollAnswerVoters
 */
export type PollAnswerVoters = PollAnswerVoters.pollAnswerVoters;

export namespace PollAnswerVoters {
  export type pollAnswerVoters = {
		_: 'pollAnswerVoters',
		flags?: number,
		pFlags?: Partial<{
			chosen?: true,
			correct?: true,
		}>,
		option: Uint8Array,
		voters: number
	};
}

/**
 * @link https://core.telegram.org/type/PollResults
 */
export type PollResults = PollResults.pollResults;

export namespace PollResults {
  export type pollResults = {
		_: 'pollResults',
		flags?: number,
		pFlags?: Partial<{
			min?: true,
		}>,
		results?: Array<PollAnswerVoters>,
		total_voters?: number,
		recent_voters?: Array<string | number>,
		solution?: string,
		solution_entities?: Array<MessageEntity>
	};
}

/**
 * @link https://core.telegram.org/type/ChatOnlines
 */
export type ChatOnlines = ChatOnlines.chatOnlines;

export namespace ChatOnlines {
  export type chatOnlines = {
		_: 'chatOnlines',
		onlines: number
	};
}

/**
 * @link https://core.telegram.org/type/StatsURL
 */
export type StatsURL = StatsURL.statsURL;

export namespace StatsURL {
  export type statsURL = {
		_: 'statsURL',
		url: string
	};
}

/**
 * @link https://core.telegram.org/type/ChatAdminRights
 */
export type ChatAdminRights = ChatAdminRights.chatAdminRights;

export namespace ChatAdminRights {
  export type chatAdminRights = {
		_: 'chatAdminRights',
		flags?: number,
		pFlags?: Partial<{
			change_info?: true,
			post_messages?: true,
			edit_messages?: true,
			delete_messages?: true,
			ban_users?: true,
			invite_users?: true,
			pin_messages?: true,
			add_admins?: true,
			anonymous?: true,
			manage_call?: true,
			other?: true,
		}>
	};
}

/**
 * @link https://core.telegram.org/type/ChatBannedRights
 */
export type ChatBannedRights = ChatBannedRights.chatBannedRights;

export namespace ChatBannedRights {
  export type chatBannedRights = {
		_: 'chatBannedRights',
		flags?: number,
		pFlags?: Partial<{
			view_messages?: true,
			send_messages?: true,
			send_media?: true,
			send_stickers?: true,
			send_gifs?: true,
			send_games?: true,
			send_inline?: true,
			embed_links?: true,
			send_polls?: true,
			change_info?: true,
			invite_users?: true,
			pin_messages?: true,
		}>,
		until_date: number
	};
}

/**
 * @link https://core.telegram.org/type/InputWallPaper
 */
export type InputWallPaper = InputWallPaper.inputWallPaper | InputWallPaper.inputWallPaperSlug | InputWallPaper.inputWallPaperNoFile;

export namespace InputWallPaper {
  export type inputWallPaper = {
		_: 'inputWallPaper',
		id: string | number,
		access_hash: string | number
	};

	export type inputWallPaperSlug = {
		_: 'inputWallPaperSlug',
		slug: string
	};

	export type inputWallPaperNoFile = {
		_: 'inputWallPaperNoFile',
		id: string | number
	};
}

/**
 * @link https://core.telegram.org/type/account.WallPapers
 */
export type AccountWallPapers = AccountWallPapers.accountWallPapersNotModified | AccountWallPapers.accountWallPapers;

export namespace AccountWallPapers {
  export type accountWallPapersNotModified = {
		_: 'account.wallPapersNotModified'
	};

	export type accountWallPapers = {
		_: 'account.wallPapers',
		hash: string | number,
		wallpapers: Array<WallPaper>
	};
}

/**
 * @link https://core.telegram.org/type/CodeSettings
 */
export type CodeSettings = CodeSettings.codeSettings;

export namespace CodeSettings {
  export type codeSettings = {
		_: 'codeSettings',
		flags?: number,
		pFlags?: Partial<{
			allow_flashcall?: true,
			current_number?: true,
			allow_app_hash?: true,
			allow_missed_call?: true,
		}>,
		logout_tokens?: Array<Uint8Array>
	};
}

/**
 * @link https://core.telegram.org/type/WallPaperSettings
 */
export type WallPaperSettings = WallPaperSettings.wallPaperSettings;

export namespace WallPaperSettings {
  export type wallPaperSettings = {
		_: 'wallPaperSettings',
		flags?: number,
		pFlags?: Partial<{
			blur?: true,
			motion?: true,
		}>,
		background_color?: number,
		second_background_color?: number,
		third_background_color?: number,
		fourth_background_color?: number,
		intensity?: number,
		rotation?: number
	};
}

/**
 * @link https://core.telegram.org/type/AutoDownloadSettings
 */
export type AutoDownloadSettings = AutoDownloadSettings.autoDownloadSettings;

export namespace AutoDownloadSettings {
  export type autoDownloadSettings = {
		_: 'autoDownloadSettings',
		flags?: number,
		pFlags?: Partial<{
			disabled?: true,
			video_preload_large?: true,
			audio_preload_next?: true,
			phonecalls_less_data?: true,
		}>,
		photo_size_max: number,
		video_size_max: number,
		file_size_max: number,
		video_upload_maxbitrate: number
	};
}

/**
 * @link https://core.telegram.org/type/account.AutoDownloadSettings
 */
export type AccountAutoDownloadSettings = AccountAutoDownloadSettings.accountAutoDownloadSettings;

export namespace AccountAutoDownloadSettings {
  export type accountAutoDownloadSettings = {
		_: 'account.autoDownloadSettings',
		low: AutoDownloadSettings,
		medium: AutoDownloadSettings,
		high: AutoDownloadSettings
	};
}

/**
 * @link https://core.telegram.org/type/EmojiKeyword
 */
export type EmojiKeyword = EmojiKeyword.emojiKeyword | EmojiKeyword.emojiKeywordDeleted;

export namespace EmojiKeyword {
  export type emojiKeyword = {
		_: 'emojiKeyword',
		keyword: string,
		emoticons: Array<string>
	};

	export type emojiKeywordDeleted = {
		_: 'emojiKeywordDeleted',
		keyword: string,
		emoticons: Array<string>
	};
}

/**
 * @link https://core.telegram.org/type/EmojiKeywordsDifference
 */
export type EmojiKeywordsDifference = EmojiKeywordsDifference.emojiKeywordsDifference;

export namespace EmojiKeywordsDifference {
  export type emojiKeywordsDifference = {
		_: 'emojiKeywordsDifference',
		lang_code: string,
		from_version: number,
		version: number,
		keywords: Array<EmojiKeyword>
	};
}

/**
 * @link https://core.telegram.org/type/EmojiURL
 */
export type EmojiURL = EmojiURL.emojiURL;

export namespace EmojiURL {
  export type emojiURL = {
		_: 'emojiURL',
		url: string
	};
}

/**
 * @link https://core.telegram.org/type/EmojiLanguage
 */
export type EmojiLanguage = EmojiLanguage.emojiLanguage;

export namespace EmojiLanguage {
  export type emojiLanguage = {
		_: 'emojiLanguage',
		lang_code: string
	};
}

/**
 * @link https://core.telegram.org/type/Folder
 */
export type Folder = Folder.folder;

export namespace Folder {
  export type folder = {
		_: 'folder',
		flags?: number,
		pFlags?: Partial<{
			autofill_new_broadcasts?: true,
			autofill_public_groups?: true,
			autofill_new_correspondents?: true,
		}>,
		id: number,
		title: string,
		photo?: ChatPhoto
	};
}

/**
 * @link https://core.telegram.org/type/InputFolderPeer
 */
export type InputFolderPeer = InputFolderPeer.inputFolderPeer;

export namespace InputFolderPeer {
  export type inputFolderPeer = {
		_: 'inputFolderPeer',
		peer: InputPeer,
		folder_id: number
	};
}

/**
 * @link https://core.telegram.org/type/FolderPeer
 */
export type FolderPeer = FolderPeer.folderPeer;

export namespace FolderPeer {
  export type folderPeer = {
		_: 'folderPeer',
		peer: Peer,
		folder_id: number
	};
}

/**
 * @link https://core.telegram.org/type/messages.SearchCounter
 */
export type MessagesSearchCounter = MessagesSearchCounter.messagesSearchCounter;

export namespace MessagesSearchCounter {
  export type messagesSearchCounter = {
		_: 'messages.searchCounter',
		flags?: number,
		pFlags?: Partial<{
			inexact?: true,
		}>,
		filter: MessagesFilter,
		count: number
	};
}

/**
 * @link https://core.telegram.org/type/UrlAuthResult
 */
export type UrlAuthResult = UrlAuthResult.urlAuthResultRequest | UrlAuthResult.urlAuthResultAccepted | UrlAuthResult.urlAuthResultDefault;

export namespace UrlAuthResult {
  export type urlAuthResultRequest = {
		_: 'urlAuthResultRequest',
		flags?: number,
		pFlags?: Partial<{
			request_write_access?: true,
		}>,
		bot: User,
		domain: string
	};

	export type urlAuthResultAccepted = {
		_: 'urlAuthResultAccepted',
		url: string
	};

	export type urlAuthResultDefault = {
		_: 'urlAuthResultDefault'
	};
}

/**
 * @link https://core.telegram.org/type/ChannelLocation
 */
export type ChannelLocation = ChannelLocation.channelLocationEmpty | ChannelLocation.channelLocation;

export namespace ChannelLocation {
  export type channelLocationEmpty = {
		_: 'channelLocationEmpty'
	};

	export type channelLocation = {
		_: 'channelLocation',
		geo_point: GeoPoint,
		address: string
	};
}

/**
 * @link https://core.telegram.org/type/PeerLocated
 */
export type PeerLocated = PeerLocated.peerLocated | PeerLocated.peerSelfLocated;

export namespace PeerLocated {
  export type peerLocated = {
		_: 'peerLocated',
		peer: Peer,
		expires: number,
		distance: number
	};

	export type peerSelfLocated = {
		_: 'peerSelfLocated',
		expires: number
	};
}

/**
 * @link https://core.telegram.org/type/RestrictionReason
 */
export type RestrictionReason = RestrictionReason.restrictionReason;

export namespace RestrictionReason {
  export type restrictionReason = {
		_: 'restrictionReason',
		platform: string,
		reason: string,
		text: string
	};
}

/**
 * @link https://core.telegram.org/type/InputTheme
 */
export type InputTheme = InputTheme.inputTheme | InputTheme.inputThemeSlug;

export namespace InputTheme {
  export type inputTheme = {
		_: 'inputTheme',
		id: string | number,
		access_hash: string | number
	};

	export type inputThemeSlug = {
		_: 'inputThemeSlug',
		slug: string
	};
}

/**
 * @link https://core.telegram.org/type/Theme
 */
export type Theme = Theme.theme;

export namespace Theme {
  export type theme = {
		_: 'theme',
		flags?: number,
		pFlags?: Partial<{
			creator?: true,
			default?: true,
			for_chat?: true,
		}>,
		id: string | number,
		access_hash: string | number,
		slug: string,
		title: string,
		document?: Document,
		settings?: Array<ThemeSettings>,
		emoticon?: string,
		installs_count?: number
	};
}

/**
 * @link https://core.telegram.org/type/account.Themes
 */
export type AccountThemes = AccountThemes.accountThemesNotModified | AccountThemes.accountThemes;

export namespace AccountThemes {
  export type accountThemesNotModified = {
		_: 'account.themesNotModified'
	};

	export type accountThemes = {
		_: 'account.themes',
		hash: string | number,
		themes: Array<Theme>
	};
}

/**
 * @link https://core.telegram.org/type/auth.LoginToken
 */
export type AuthLoginToken = AuthLoginToken.authLoginToken | AuthLoginToken.authLoginTokenMigrateTo | AuthLoginToken.authLoginTokenSuccess;

export namespace AuthLoginToken {
  export type authLoginToken = {
		_: 'auth.loginToken',
		expires: number,
		token: Uint8Array
	};

	export type authLoginTokenMigrateTo = {
		_: 'auth.loginTokenMigrateTo',
		dc_id: number,
		token: Uint8Array
	};

	export type authLoginTokenSuccess = {
		_: 'auth.loginTokenSuccess',
		authorization: AuthAuthorization
	};
}

/**
 * @link https://core.telegram.org/type/account.ContentSettings
 */
export type AccountContentSettings = AccountContentSettings.accountContentSettings;

export namespace AccountContentSettings {
  export type accountContentSettings = {
		_: 'account.contentSettings',
		flags?: number,
		pFlags?: Partial<{
			sensitive_enabled?: true,
			sensitive_can_change?: true,
		}>
	};
}

/**
 * @link https://core.telegram.org/type/messages.InactiveChats
 */
export type MessagesInactiveChats = MessagesInactiveChats.messagesInactiveChats;

export namespace MessagesInactiveChats {
  export type messagesInactiveChats = {
		_: 'messages.inactiveChats',
		dates: Array<number>,
		chats: Array<Chat>,
		users: Array<User>
	};
}

/**
 * @link https://core.telegram.org/type/BaseTheme
 */
export type BaseTheme = BaseTheme.baseThemeClassic | BaseTheme.baseThemeDay | BaseTheme.baseThemeNight | BaseTheme.baseThemeTinted | BaseTheme.baseThemeArctic;

export namespace BaseTheme {
  export type baseThemeClassic = {
		_: 'baseThemeClassic'
	};

	export type baseThemeDay = {
		_: 'baseThemeDay'
	};

	export type baseThemeNight = {
		_: 'baseThemeNight'
	};

	export type baseThemeTinted = {
		_: 'baseThemeTinted'
	};

	export type baseThemeArctic = {
		_: 'baseThemeArctic'
	};
}

/**
 * @link https://core.telegram.org/type/InputThemeSettings
 */
export type InputThemeSettings = InputThemeSettings.inputThemeSettings;

export namespace InputThemeSettings {
  export type inputThemeSettings = {
		_: 'inputThemeSettings',
		flags?: number,
		pFlags?: Partial<{
			message_colors_animated?: true,
		}>,
		base_theme: BaseTheme,
		accent_color: number,
		outbox_accent_color?: number,
		message_colors?: Array<number>,
		wallpaper?: InputWallPaper,
		wallpaper_settings?: WallPaperSettings
	};
}

/**
 * @link https://core.telegram.org/type/ThemeSettings
 */
export type ThemeSettings = ThemeSettings.themeSettings;

export namespace ThemeSettings {
  export type themeSettings = {
		_: 'themeSettings',
		flags?: number,
		pFlags?: Partial<{
			message_colors_animated?: true,
		}>,
		base_theme: BaseTheme,
		accent_color: number,
		outbox_accent_color?: number,
		message_colors?: Array<number>,
		wallpaper?: WallPaper
	};
}

/**
 * @link https://core.telegram.org/type/WebPageAttribute
 */
export type WebPageAttribute = WebPageAttribute.webPageAttributeTheme;

export namespace WebPageAttribute {
  export type webPageAttributeTheme = {
		_: 'webPageAttributeTheme',
		flags?: number,
		documents?: Array<Document>,
		settings?: ThemeSettings
	};
}

/**
 * @link https://core.telegram.org/type/MessageUserVote
 */
export type MessageUserVote = MessageUserVote.messageUserVote | MessageUserVote.messageUserVoteInputOption | MessageUserVote.messageUserVoteMultiple;

export namespace MessageUserVote {
  export type messageUserVote = {
		_: 'messageUserVote',
		user_id: string | number,
		option: Uint8Array,
		date: number
	};

	export type messageUserVoteInputOption = {
		_: 'messageUserVoteInputOption',
		user_id: string | number,
		date: number
	};

	export type messageUserVoteMultiple = {
		_: 'messageUserVoteMultiple',
		user_id: string | number,
		options: Array<Uint8Array>,
		date: number
	};
}

/**
 * @link https://core.telegram.org/type/messages.VotesList
 */
export type MessagesVotesList = MessagesVotesList.messagesVotesList;

export namespace MessagesVotesList {
  export type messagesVotesList = {
		_: 'messages.votesList',
		flags?: number,
		count: number,
		votes: Array<MessageUserVote>,
		users: Array<User>,
		next_offset?: string
	};
}

/**
 * @link https://core.telegram.org/type/BankCardOpenUrl
 */
export type BankCardOpenUrl = BankCardOpenUrl.bankCardOpenUrl;

export namespace BankCardOpenUrl {
  export type bankCardOpenUrl = {
		_: 'bankCardOpenUrl',
		url: string,
		name: string
	};
}

/**
 * @link https://core.telegram.org/type/payments.BankCardData
 */
export type PaymentsBankCardData = PaymentsBankCardData.paymentsBankCardData;

export namespace PaymentsBankCardData {
  export type paymentsBankCardData = {
		_: 'payments.bankCardData',
		title: string,
		open_urls: Array<BankCardOpenUrl>
	};
}

/**
 * @link https://core.telegram.org/type/DialogFilter
 */
export type DialogFilter = DialogFilter.dialogFilter;

export namespace DialogFilter {
  export type dialogFilter = {
		_: 'dialogFilter',
		flags?: number,
		pFlags?: Partial<{
			contacts?: true,
			non_contacts?: true,
			groups?: true,
			broadcasts?: true,
			bots?: true,
			exclude_muted?: true,
			exclude_read?: true,
			exclude_archived?: true,
		}>,
		id: number,
		title: string,
		emoticon?: string,
		pinned_peers: Array<InputPeer>,
		include_peers: Array<InputPeer>,
		exclude_peers: Array<InputPeer>,
		orderIndex?: 0 | 1 | 2 | 3 | 4 | 5 | 6 | 7 | 8 | 9 | 10,
		peerId?: PeerId,
		folder_id?: number
	};
}

/**
 * @link https://core.telegram.org/type/DialogFilterSuggested
 */
export type DialogFilterSuggested = DialogFilterSuggested.dialogFilterSuggested;

export namespace DialogFilterSuggested {
  export type dialogFilterSuggested = {
		_: 'dialogFilterSuggested',
		filter: DialogFilter,
		description: string
	};
}

/**
 * @link https://core.telegram.org/type/StatsDateRangeDays
 */
export type StatsDateRangeDays = StatsDateRangeDays.statsDateRangeDays;

export namespace StatsDateRangeDays {
  export type statsDateRangeDays = {
		_: 'statsDateRangeDays',
		min_date: number,
		max_date: number
	};
}

/**
 * @link https://core.telegram.org/type/StatsAbsValueAndPrev
 */
export type StatsAbsValueAndPrev = StatsAbsValueAndPrev.statsAbsValueAndPrev;

export namespace StatsAbsValueAndPrev {
  export type statsAbsValueAndPrev = {
		_: 'statsAbsValueAndPrev',
		current: number,
		previous: number
	};
}

/**
 * @link https://core.telegram.org/type/StatsPercentValue
 */
export type StatsPercentValue = StatsPercentValue.statsPercentValue;

export namespace StatsPercentValue {
  export type statsPercentValue = {
		_: 'statsPercentValue',
		part: number,
		total: number
	};
}

/**
 * @link https://core.telegram.org/type/StatsGraph
 */
export type StatsGraph = StatsGraph.statsGraphAsync | StatsGraph.statsGraphError | StatsGraph.statsGraph;

export namespace StatsGraph {
  export type statsGraphAsync = {
		_: 'statsGraphAsync',
		token: string
	};

	export type statsGraphError = {
		_: 'statsGraphError',
		error: string
	};

	export type statsGraph = {
		_: 'statsGraph',
		flags?: number,
		json: DataJSON,
		zoom_token?: string
	};
}

/**
 * @link https://core.telegram.org/type/MessageInteractionCounters
 */
export type MessageInteractionCounters = MessageInteractionCounters.messageInteractionCounters;

export namespace MessageInteractionCounters {
  export type messageInteractionCounters = {
		_: 'messageInteractionCounters',
		msg_id: number,
		views: number,
		forwards: number
	};
}

/**
 * @link https://core.telegram.org/type/stats.BroadcastStats
 */
export type StatsBroadcastStats = StatsBroadcastStats.statsBroadcastStats;

export namespace StatsBroadcastStats {
  export type statsBroadcastStats = {
		_: 'stats.broadcastStats',
		period: StatsDateRangeDays,
		followers: StatsAbsValueAndPrev,
		views_per_post: StatsAbsValueAndPrev,
		shares_per_post: StatsAbsValueAndPrev,
		enabled_notifications: StatsPercentValue,
		growth_graph: StatsGraph,
		followers_graph: StatsGraph,
		mute_graph: StatsGraph,
		top_hours_graph: StatsGraph,
		interactions_graph: StatsGraph,
		iv_interactions_graph: StatsGraph,
		views_by_source_graph: StatsGraph,
		new_followers_by_source_graph: StatsGraph,
		languages_graph: StatsGraph,
		recent_message_interactions: Array<MessageInteractionCounters>
	};
}

/**
 * @link https://core.telegram.org/type/help.PromoData
 */
export type HelpPromoData = HelpPromoData.helpPromoDataEmpty | HelpPromoData.helpPromoData;

export namespace HelpPromoData {
  export type helpPromoDataEmpty = {
		_: 'help.promoDataEmpty',
		expires: number
	};

	export type helpPromoData = {
		_: 'help.promoData',
		flags?: number,
		pFlags?: Partial<{
			proxy?: true,
		}>,
		expires: number,
		peer: Peer,
		chats: Array<Chat>,
		users: Array<User>,
		psa_type?: string,
		psa_message?: string
	};
}

/**
 * @link https://core.telegram.org/type/VideoSize
 */
export type VideoSize = VideoSize.videoSize;

export namespace VideoSize {
  export type videoSize = {
		_: 'videoSize',
		flags?: number,
		type: string,
		w: number,
		h: number,
		size: number,
		video_start_ts?: number
	};
}

/**
 * @link https://core.telegram.org/type/StatsGroupTopPoster
 */
export type StatsGroupTopPoster = StatsGroupTopPoster.statsGroupTopPoster;

export namespace StatsGroupTopPoster {
  export type statsGroupTopPoster = {
		_: 'statsGroupTopPoster',
		user_id: string | number,
		messages: number,
		avg_chars: number
	};
}

/**
 * @link https://core.telegram.org/type/StatsGroupTopAdmin
 */
export type StatsGroupTopAdmin = StatsGroupTopAdmin.statsGroupTopAdmin;

export namespace StatsGroupTopAdmin {
  export type statsGroupTopAdmin = {
		_: 'statsGroupTopAdmin',
		user_id: string | number,
		deleted: number,
		kicked: number,
		banned: number
	};
}

/**
 * @link https://core.telegram.org/type/StatsGroupTopInviter
 */
export type StatsGroupTopInviter = StatsGroupTopInviter.statsGroupTopInviter;

export namespace StatsGroupTopInviter {
  export type statsGroupTopInviter = {
		_: 'statsGroupTopInviter',
		user_id: string | number,
		invitations: number
	};
}

/**
 * @link https://core.telegram.org/type/stats.MegagroupStats
 */
export type StatsMegagroupStats = StatsMegagroupStats.statsMegagroupStats;

export namespace StatsMegagroupStats {
  export type statsMegagroupStats = {
		_: 'stats.megagroupStats',
		period: StatsDateRangeDays,
		members: StatsAbsValueAndPrev,
		messages: StatsAbsValueAndPrev,
		viewers: StatsAbsValueAndPrev,
		posters: StatsAbsValueAndPrev,
		growth_graph: StatsGraph,
		members_graph: StatsGraph,
		new_members_by_source_graph: StatsGraph,
		languages_graph: StatsGraph,
		messages_graph: StatsGraph,
		actions_graph: StatsGraph,
		top_hours_graph: StatsGraph,
		weekdays_graph: StatsGraph,
		top_posters: Array<StatsGroupTopPoster>,
		top_admins: Array<StatsGroupTopAdmin>,
		top_inviters: Array<StatsGroupTopInviter>,
		users: Array<User>
	};
}

/**
 * @link https://core.telegram.org/type/GlobalPrivacySettings
 */
export type GlobalPrivacySettings = GlobalPrivacySettings.globalPrivacySettings;

export namespace GlobalPrivacySettings {
  export type globalPrivacySettings = {
		_: 'globalPrivacySettings',
		flags?: number,
		archive_and_mute_new_noncontact_peers?: boolean
	};
}

/**
 * @link https://core.telegram.org/type/help.CountryCode
 */
export type HelpCountryCode = HelpCountryCode.helpCountryCode;

export namespace HelpCountryCode {
  export type helpCountryCode = {
		_: 'help.countryCode',
		flags?: number,
		country_code: string,
		prefixes?: Array<string>,
		patterns?: Array<string>
	};
}

/**
 * @link https://core.telegram.org/type/help.Country
 */
export type HelpCountry = HelpCountry.helpCountry;

export namespace HelpCountry {
  export type helpCountry = {
		_: 'help.country',
		flags?: number,
		pFlags?: Partial<{
			hidden?: true,
		}>,
		iso2: string,
		default_name: string,
		name?: string,
		country_codes: Array<HelpCountryCode>
	};
}

/**
 * @link https://core.telegram.org/type/help.CountriesList
 */
export type HelpCountriesList = HelpCountriesList.helpCountriesListNotModified | HelpCountriesList.helpCountriesList;

export namespace HelpCountriesList {
  export type helpCountriesListNotModified = {
		_: 'help.countriesListNotModified'
	};

	export type helpCountriesList = {
		_: 'help.countriesList',
		countries: Array<HelpCountry>,
		hash: number
	};
}

/**
 * @link https://core.telegram.org/type/MessageViews
 */
export type MessageViews = MessageViews.messageViews;

export namespace MessageViews {
  export type messageViews = {
		_: 'messageViews',
		flags?: number,
		views?: number,
		forwards?: number,
		replies?: MessageReplies
	};
}

/**
 * @link https://core.telegram.org/type/messages.MessageViews
 */
export type MessagesMessageViews = MessagesMessageViews.messagesMessageViews;

export namespace MessagesMessageViews {
  export type messagesMessageViews = {
		_: 'messages.messageViews',
		views: Array<MessageViews>,
		chats: Array<Chat>,
		users: Array<User>
	};
}

/**
 * @link https://core.telegram.org/type/messages.DiscussionMessage
 */
export type MessagesDiscussionMessage = MessagesDiscussionMessage.messagesDiscussionMessage;

export namespace MessagesDiscussionMessage {
  export type messagesDiscussionMessage = {
		_: 'messages.discussionMessage',
		flags?: number,
		messages: Array<Message>,
		max_id?: number,
		read_inbox_max_id?: number,
		read_outbox_max_id?: number,
		unread_count: number,
		chats: Array<Chat>,
		users: Array<User>
	};
}

/**
 * @link https://core.telegram.org/type/MessageReplyHeader
 */
export type MessageReplyHeader = MessageReplyHeader.messageReplyHeader;

export namespace MessageReplyHeader {
  export type messageReplyHeader = {
		_: 'messageReplyHeader',
		flags?: number,
		reply_to_msg_id: number,
		reply_to_peer_id?: Peer,
		reply_to_top_id?: number
	};
}

/**
 * @link https://core.telegram.org/type/MessageReplies
 */
export type MessageReplies = MessageReplies.messageReplies;

export namespace MessageReplies {
  export type messageReplies = {
		_: 'messageReplies',
		flags?: number,
		pFlags?: Partial<{
			comments?: true,
		}>,
		replies: number,
		replies_pts: number,
		recent_repliers?: Array<Peer>,
		channel_id?: string | number,
		max_id?: number,
		read_max_id?: number
	};
}

/**
 * @link https://core.telegram.org/type/PeerBlocked
 */
export type PeerBlocked = PeerBlocked.peerBlocked;

export namespace PeerBlocked {
  export type peerBlocked = {
		_: 'peerBlocked',
		peer_id: Peer,
		date: number
	};
}

/**
 * @link https://core.telegram.org/type/stats.MessageStats
 */
export type StatsMessageStats = StatsMessageStats.statsMessageStats;

export namespace StatsMessageStats {
  export type statsMessageStats = {
		_: 'stats.messageStats',
		views_graph: StatsGraph
	};
}

/**
 * @link https://core.telegram.org/type/GroupCall
 */
export type GroupCall = GroupCall.groupCallDiscarded | GroupCall.groupCall;

export namespace GroupCall {
  export type groupCallDiscarded = {
		_: 'groupCallDiscarded',
		id: string | number,
		access_hash: string | number,
		duration: number
	};

	export type groupCall = {
		_: 'groupCall',
		flags?: number,
		pFlags?: Partial<{
			join_muted?: true,
			can_change_join_muted?: true,
			join_date_asc?: true,
			schedule_start_subscribed?: true,
			can_start_video?: true,
			record_video_active?: true,
		}>,
		id: string | number,
		access_hash: string | number,
		participants_count: number,
		title?: string,
		stream_dc_id?: number,
		record_start_date?: number,
		schedule_date?: number,
		unmuted_video_count?: number,
		unmuted_video_limit: number,
		version: number
	};
}

/**
 * @link https://core.telegram.org/type/InputGroupCall
 */
export type InputGroupCall = InputGroupCall.inputGroupCall;

export namespace InputGroupCall {
  export type inputGroupCall = {
		_: 'inputGroupCall',
		id: string | number,
		access_hash: string | number
	};
}

/**
 * @link https://core.telegram.org/type/GroupCallParticipant
 */
export type GroupCallParticipant = GroupCallParticipant.groupCallParticipant;

export namespace GroupCallParticipant {
  export type groupCallParticipant = {
		_: 'groupCallParticipant',
		flags?: number,
		pFlags?: Partial<{
			muted?: true,
			left?: true,
			can_self_unmute?: true,
			just_joined?: true,
			versioned?: true,
			min?: true,
			muted_by_you?: true,
			volume_by_admin?: true,
			self?: true,
			video_joined?: true,
		}>,
		peer: Peer,
		date: number,
		active_date?: number,
		source: number,
		volume?: number,
		about?: string,
		raise_hand_rating?: string | number,
		video?: GroupCallParticipantVideo,
		presentation?: GroupCallParticipantVideo
	};
}

/**
 * @link https://core.telegram.org/type/phone.GroupCall
 */
export type PhoneGroupCall = PhoneGroupCall.phoneGroupCall;

export namespace PhoneGroupCall {
  export type phoneGroupCall = {
		_: 'phone.groupCall',
		call: GroupCall,
		participants: Array<GroupCallParticipant>,
		participants_next_offset: string,
		chats: Array<Chat>,
		users: Array<User>
	};
}

/**
 * @link https://core.telegram.org/type/phone.GroupParticipants
 */
export type PhoneGroupParticipants = PhoneGroupParticipants.phoneGroupParticipants;

export namespace PhoneGroupParticipants {
  export type phoneGroupParticipants = {
		_: 'phone.groupParticipants',
		count: number,
		participants: Array<GroupCallParticipant>,
		next_offset: string,
		chats: Array<Chat>,
		users: Array<User>,
		version: number
	};
}

/**
 * @link https://core.telegram.org/type/InlineQueryPeerType
 */
export type InlineQueryPeerType = InlineQueryPeerType.inlineQueryPeerTypeSameBotPM | InlineQueryPeerType.inlineQueryPeerTypePM | InlineQueryPeerType.inlineQueryPeerTypeChat | InlineQueryPeerType.inlineQueryPeerTypeMegagroup | InlineQueryPeerType.inlineQueryPeerTypeBroadcast;

export namespace InlineQueryPeerType {
  export type inlineQueryPeerTypeSameBotPM = {
		_: 'inlineQueryPeerTypeSameBotPM'
	};

	export type inlineQueryPeerTypePM = {
		_: 'inlineQueryPeerTypePM'
	};

	export type inlineQueryPeerTypeChat = {
		_: 'inlineQueryPeerTypeChat'
	};

	export type inlineQueryPeerTypeMegagroup = {
		_: 'inlineQueryPeerTypeMegagroup'
	};

	export type inlineQueryPeerTypeBroadcast = {
		_: 'inlineQueryPeerTypeBroadcast'
	};
}

/**
 * @link https://core.telegram.org/type/messages.HistoryImport
 */
export type MessagesHistoryImport = MessagesHistoryImport.messagesHistoryImport;

export namespace MessagesHistoryImport {
  export type messagesHistoryImport = {
		_: 'messages.historyImport',
		id: string | number
	};
}

/**
 * @link https://core.telegram.org/type/messages.HistoryImportParsed
 */
export type MessagesHistoryImportParsed = MessagesHistoryImportParsed.messagesHistoryImportParsed;

export namespace MessagesHistoryImportParsed {
  export type messagesHistoryImportParsed = {
		_: 'messages.historyImportParsed',
		flags?: number,
		pFlags?: Partial<{
			pm?: true,
			group?: true,
		}>,
		title?: string
	};
}

/**
 * @link https://core.telegram.org/type/messages.AffectedFoundMessages
 */
export type MessagesAffectedFoundMessages = MessagesAffectedFoundMessages.messagesAffectedFoundMessages;

export namespace MessagesAffectedFoundMessages {
  export type messagesAffectedFoundMessages = {
		_: 'messages.affectedFoundMessages',
		pts: number,
		pts_count: number,
		offset: number,
		messages: Array<number>
	};
}

/**
 * @link https://core.telegram.org/type/ChatInviteImporter
 */
export type ChatInviteImporter = ChatInviteImporter.chatInviteImporter;

export namespace ChatInviteImporter {
  export type chatInviteImporter = {
		_: 'chatInviteImporter',
		flags?: number,
		pFlags?: Partial<{
			requested?: true,
		}>,
		user_id: string | number,
		date: number,
		about?: string,
		approved_by?: string | number
	};
}

/**
 * @link https://core.telegram.org/type/messages.ExportedChatInvites
 */
export type MessagesExportedChatInvites = MessagesExportedChatInvites.messagesExportedChatInvites;

export namespace MessagesExportedChatInvites {
  export type messagesExportedChatInvites = {
		_: 'messages.exportedChatInvites',
		count: number,
		invites: Array<ExportedChatInvite>,
		users: Array<User>
	};
}

/**
 * @link https://core.telegram.org/type/messages.ExportedChatInvite
 */
export type MessagesExportedChatInvite = MessagesExportedChatInvite.messagesExportedChatInvite | MessagesExportedChatInvite.messagesExportedChatInviteReplaced;

export namespace MessagesExportedChatInvite {
  export type messagesExportedChatInvite = {
		_: 'messages.exportedChatInvite',
		invite: ExportedChatInvite,
		users: Array<User>
	};

	export type messagesExportedChatInviteReplaced = {
		_: 'messages.exportedChatInviteReplaced',
		invite: ExportedChatInvite,
		new_invite: ExportedChatInvite,
		users: Array<User>
	};
}

/**
 * @link https://core.telegram.org/type/messages.ChatInviteImporters
 */
export type MessagesChatInviteImporters = MessagesChatInviteImporters.messagesChatInviteImporters;

export namespace MessagesChatInviteImporters {
  export type messagesChatInviteImporters = {
		_: 'messages.chatInviteImporters',
		count: number,
		importers: Array<ChatInviteImporter>,
		users: Array<User>
	};
}

/**
 * @link https://core.telegram.org/type/ChatAdminWithInvites
 */
export type ChatAdminWithInvites = ChatAdminWithInvites.chatAdminWithInvites;

export namespace ChatAdminWithInvites {
  export type chatAdminWithInvites = {
		_: 'chatAdminWithInvites',
		admin_id: string | number,
		invites_count: number,
		revoked_invites_count: number
	};
}

/**
 * @link https://core.telegram.org/type/messages.ChatAdminsWithInvites
 */
export type MessagesChatAdminsWithInvites = MessagesChatAdminsWithInvites.messagesChatAdminsWithInvites;

export namespace MessagesChatAdminsWithInvites {
  export type messagesChatAdminsWithInvites = {
		_: 'messages.chatAdminsWithInvites',
		admins: Array<ChatAdminWithInvites>,
		users: Array<User>
	};
}

/**
 * @link https://core.telegram.org/type/messages.CheckedHistoryImportPeer
 */
export type MessagesCheckedHistoryImportPeer = MessagesCheckedHistoryImportPeer.messagesCheckedHistoryImportPeer;

export namespace MessagesCheckedHistoryImportPeer {
  export type messagesCheckedHistoryImportPeer = {
		_: 'messages.checkedHistoryImportPeer',
		confirm_text: string
	};
}

/**
 * @link https://core.telegram.org/type/phone.JoinAsPeers
 */
export type PhoneJoinAsPeers = PhoneJoinAsPeers.phoneJoinAsPeers;

export namespace PhoneJoinAsPeers {
  export type phoneJoinAsPeers = {
		_: 'phone.joinAsPeers',
		peers: Array<Peer>,
		chats: Array<Chat>,
		users: Array<User>
	};
}

/**
 * @link https://core.telegram.org/type/phone.ExportedGroupCallInvite
 */
export type PhoneExportedGroupCallInvite = PhoneExportedGroupCallInvite.phoneExportedGroupCallInvite;

export namespace PhoneExportedGroupCallInvite {
  export type phoneExportedGroupCallInvite = {
		_: 'phone.exportedGroupCallInvite',
		link: string
	};
}

/**
 * @link https://core.telegram.org/type/GroupCallParticipantVideoSourceGroup
 */
export type GroupCallParticipantVideoSourceGroup = GroupCallParticipantVideoSourceGroup.groupCallParticipantVideoSourceGroup;

export namespace GroupCallParticipantVideoSourceGroup {
  export type groupCallParticipantVideoSourceGroup = {
		_: 'groupCallParticipantVideoSourceGroup',
		semantics: string,
		sources: Array<number>
	};
}

/**
 * @link https://core.telegram.org/type/GroupCallParticipantVideo
 */
export type GroupCallParticipantVideo = GroupCallParticipantVideo.groupCallParticipantVideo;

export namespace GroupCallParticipantVideo {
  export type groupCallParticipantVideo = {
		_: 'groupCallParticipantVideo',
		flags?: number,
		pFlags?: Partial<{
			paused?: true,
		}>,
		endpoint: string,
		source_groups: Array<GroupCallParticipantVideoSourceGroup>,
		audio_source?: number
	};
}

/**
 * @link https://core.telegram.org/type/stickers.SuggestedShortName
 */
export type StickersSuggestedShortName = StickersSuggestedShortName.stickersSuggestedShortName;

export namespace StickersSuggestedShortName {
  export type stickersSuggestedShortName = {
		_: 'stickers.suggestedShortName',
		short_name: string
	};
}

/**
 * @link https://core.telegram.org/type/BotCommandScope
 */
export type BotCommandScope = BotCommandScope.botCommandScopeDefault | BotCommandScope.botCommandScopeUsers | BotCommandScope.botCommandScopeChats | BotCommandScope.botCommandScopeChatAdmins | BotCommandScope.botCommandScopePeer | BotCommandScope.botCommandScopePeerAdmins | BotCommandScope.botCommandScopePeerUser;

export namespace BotCommandScope {
  export type botCommandScopeDefault = {
		_: 'botCommandScopeDefault'
	};

	export type botCommandScopeUsers = {
		_: 'botCommandScopeUsers'
	};

	export type botCommandScopeChats = {
		_: 'botCommandScopeChats'
	};

	export type botCommandScopeChatAdmins = {
		_: 'botCommandScopeChatAdmins'
	};

	export type botCommandScopePeer = {
		_: 'botCommandScopePeer',
		peer: InputPeer
	};

	export type botCommandScopePeerAdmins = {
		_: 'botCommandScopePeerAdmins',
		peer: InputPeer
	};

	export type botCommandScopePeerUser = {
		_: 'botCommandScopePeerUser',
		peer: InputPeer,
		user_id: InputUser
	};
}

/**
 * @link https://core.telegram.org/type/account.ResetPasswordResult
 */
export type AccountResetPasswordResult = AccountResetPasswordResult.accountResetPasswordFailedWait | AccountResetPasswordResult.accountResetPasswordRequestedWait | AccountResetPasswordResult.accountResetPasswordOk;

export namespace AccountResetPasswordResult {
  export type accountResetPasswordFailedWait = {
		_: 'account.resetPasswordFailedWait',
		retry_date: number
	};

	export type accountResetPasswordRequestedWait = {
		_: 'account.resetPasswordRequestedWait',
		until_date: number
	};

	export type accountResetPasswordOk = {
		_: 'account.resetPasswordOk'
	};
}

/**
 * @link https://core.telegram.org/type/SponsoredMessage
 */
export type SponsoredMessage = SponsoredMessage.sponsoredMessage;

export namespace SponsoredMessage {
  export type sponsoredMessage = {
		_: 'sponsoredMessage',
		flags?: number,
		random_id: Uint8Array,
		from_id?: Peer,
		chat_invite?: ChatInvite,
		chat_invite_hash?: string,
		channel_post?: number,
		start_param?: string,
		message: string,
		entities?: Array<MessageEntity>
	};
}

/**
 * @link https://core.telegram.org/type/messages.SponsoredMessages
 */
export type MessagesSponsoredMessages = MessagesSponsoredMessages.messagesSponsoredMessages;

export namespace MessagesSponsoredMessages {
  export type messagesSponsoredMessages = {
		_: 'messages.sponsoredMessages',
		messages: Array<SponsoredMessage>,
		chats: Array<Chat>,
		users: Array<User>
	};
}

/**
 * @link https://core.telegram.org/type/SearchResultsCalendarPeriod
 */
export type SearchResultsCalendarPeriod = SearchResultsCalendarPeriod.searchResultsCalendarPeriod;

export namespace SearchResultsCalendarPeriod {
  export type searchResultsCalendarPeriod = {
		_: 'searchResultsCalendarPeriod',
		date: number,
		min_msg_id: number,
		max_msg_id: number,
		count: number
	};
}

/**
 * @link https://core.telegram.org/type/messages.SearchResultsCalendar
 */
export type MessagesSearchResultsCalendar = MessagesSearchResultsCalendar.messagesSearchResultsCalendar;

export namespace MessagesSearchResultsCalendar {
  export type messagesSearchResultsCalendar = {
		_: 'messages.searchResultsCalendar',
		flags?: number,
		pFlags?: Partial<{
			inexact?: true,
		}>,
		count: number,
		min_date: number,
		min_msg_id: number,
		offset_id_offset?: number,
		periods: Array<SearchResultsCalendarPeriod>,
		messages: Array<Message>,
		chats: Array<Chat>,
		users: Array<User>
	};
}

/**
 * @link https://core.telegram.org/type/SearchResultsPosition
 */
export type SearchResultsPosition = SearchResultsPosition.searchResultPosition;

export namespace SearchResultsPosition {
  export type searchResultPosition = {
		_: 'searchResultPosition',
		msg_id: number,
		date: number,
		offset: number
	};
}

/**
 * @link https://core.telegram.org/type/messages.SearchResultsPositions
 */
export type MessagesSearchResultsPositions = MessagesSearchResultsPositions.messagesSearchResultsPositions;

export namespace MessagesSearchResultsPositions {
  export type messagesSearchResultsPositions = {
		_: 'messages.searchResultsPositions',
		count: number,
		positions: Array<SearchResultsPosition>
	};
}

/**
 * @link https://core.telegram.org/type/channels.SendAsPeers
 */
export type ChannelsSendAsPeers = ChannelsSendAsPeers.channelsSendAsPeers;

export namespace ChannelsSendAsPeers {
  export type channelsSendAsPeers = {
		_: 'channels.sendAsPeers',
		peers: Array<Peer>,
		chats: Array<Chat>,
		users: Array<User>
	};
}

/**
 * @link https://core.telegram.org/type/users.UserFull
 */
export type UsersUserFull = UsersUserFull.usersUserFull;

export namespace UsersUserFull {
  export type usersUserFull = {
		_: 'users.userFull',
		full_user: UserFull,
		chats: Array<Chat>,
		users: Array<User>
	};
}

/**
 * @link https://core.telegram.org/type/messages.PeerSettings
 */
export type MessagesPeerSettings = MessagesPeerSettings.messagesPeerSettings;

export namespace MessagesPeerSettings {
  export type messagesPeerSettings = {
		_: 'messages.peerSettings',
		settings: PeerSettings,
		chats: Array<Chat>,
		users: Array<User>
	};
}

/**
 * @link https://core.telegram.org/type/auth.LoggedOut
 */
export type AuthLoggedOut = AuthLoggedOut.authLoggedOut;

export namespace AuthLoggedOut {
  export type authLoggedOut = {
		_: 'auth.loggedOut',
		flags?: number,
		future_auth_token?: Uint8Array
	};
}

/**
 * @link https://core.telegram.org/type/ReactionCount
 */
export type ReactionCount = ReactionCount.reactionCount;

export namespace ReactionCount {
  export type reactionCount = {
		_: 'reactionCount',
		flags?: number,
		pFlags?: Partial<{
			chosen?: true,
		}>,
		reaction: string,
		count: number
	};
}

/**
 * @link https://core.telegram.org/type/MessageReactions
 */
export type MessageReactions = MessageReactions.messageReactions;

export namespace MessageReactions {
  export type messageReactions = {
		_: 'messageReactions',
		flags?: number,
		pFlags?: Partial<{
			min?: true,
			can_see_list?: true,
		}>,
		results: Array<ReactionCount>,
<<<<<<< HEAD
		recent_reactions?: Array<MessagePeerReaction>
=======
		recent_reactions?: Array<MessageUserReaction>
	};
}

/**
 * @link https://core.telegram.org/type/MessageUserReaction
 */
export type MessageUserReaction = MessageUserReaction.messageUserReaction;

export namespace MessageUserReaction {
  export type messageUserReaction = {
		_: 'messageUserReaction',
		user_id: string | number,
		reaction: string
>>>>>>> f03010ae
	};
}

/**
 * @link https://core.telegram.org/type/messages.MessageReactionsList
 */
export type MessagesMessageReactionsList = MessagesMessageReactionsList.messagesMessageReactionsList;

export namespace MessagesMessageReactionsList {
  export type messagesMessageReactionsList = {
		_: 'messages.messageReactionsList',
		flags?: number,
		count: number,
		reactions: Array<MessagePeerReaction>,
		chats: Array<Chat>,
		users: Array<User>,
		next_offset?: string
	};
}

/**
 * @link https://core.telegram.org/type/AvailableReaction
 */
export type AvailableReaction = AvailableReaction.availableReaction;

export namespace AvailableReaction {
  export type availableReaction = {
		_: 'availableReaction',
		flags?: number,
		pFlags?: Partial<{
			inactive?: true,
		}>,
		reaction: string,
		title: string,
		static_icon: Document.document,
		appear_animation: Document.document,
		select_animation: Document.document,
		activate_animation: Document.document,
		effect_animation: Document.document,
		around_animation: Document.document,
		center_icon: Document.document
	};
}

/**
 * @link https://core.telegram.org/type/messages.AvailableReactions
 */
export type MessagesAvailableReactions = MessagesAvailableReactions.messagesAvailableReactionsNotModified | MessagesAvailableReactions.messagesAvailableReactions;

export namespace MessagesAvailableReactions {
  export type messagesAvailableReactionsNotModified = {
		_: 'messages.availableReactionsNotModified'
	};

	export type messagesAvailableReactions = {
		_: 'messages.availableReactions',
		hash: number,
		reactions: Array<AvailableReaction>
	};
}

/**
 * @link https://core.telegram.org/type/messages.TranslatedText
 */
export type MessagesTranslatedText = MessagesTranslatedText.messagesTranslateNoResult | MessagesTranslatedText.messagesTranslateResultText;

export namespace MessagesTranslatedText {
  export type messagesTranslateNoResult = {
		_: 'messages.translateNoResult'
	};

	export type messagesTranslateResultText = {
		_: 'messages.translateResultText',
		text: string
	};
}

/**
 * @link https://core.telegram.org/type/MessagePeerReaction
 */
export type MessagePeerReaction = MessagePeerReaction.messagePeerReaction;

export namespace MessagePeerReaction {
  export type messagePeerReaction = {
		_: 'messagePeerReaction',
		flags?: number,
		pFlags?: Partial<{
			big?: true,
			unread?: true,
		}>,
		peer_id: Peer,
		reaction: string
	};
}

export interface ConstructorDeclMap {
	'error': Error.error,
	'inputPeerEmpty': InputPeer.inputPeerEmpty,
	'inputPeerSelf': InputPeer.inputPeerSelf,
	'inputPeerChat': InputPeer.inputPeerChat,
	'inputUserEmpty': InputUser.inputUserEmpty,
	'inputUserSelf': InputUser.inputUserSelf,
	'inputPhoneContact': InputContact.inputPhoneContact,
	'inputFile': InputFile.inputFile,
	'inputMediaEmpty': InputMedia.inputMediaEmpty,
	'inputMediaUploadedPhoto': InputMedia.inputMediaUploadedPhoto,
	'inputMediaPhoto': InputMedia.inputMediaPhoto,
	'inputMediaGeoPoint': InputMedia.inputMediaGeoPoint,
	'inputMediaContact': InputMedia.inputMediaContact,
	'inputChatPhotoEmpty': InputChatPhoto.inputChatPhotoEmpty,
	'inputChatUploadedPhoto': InputChatPhoto.inputChatUploadedPhoto,
	'inputChatPhoto': InputChatPhoto.inputChatPhoto,
	'inputGeoPointEmpty': InputGeoPoint.inputGeoPointEmpty,
	'inputGeoPoint': InputGeoPoint.inputGeoPoint,
	'inputPhotoEmpty': InputPhoto.inputPhotoEmpty,
	'inputPhoto': InputPhoto.inputPhoto,
	'inputFileLocation': InputFileLocation.inputFileLocation,
	'peerUser': Peer.peerUser,
	'peerChat': Peer.peerChat,
	'storage.fileUnknown': StorageFileType.storageFileUnknown,
	'storage.filePartial': StorageFileType.storageFilePartial,
	'storage.fileJpeg': StorageFileType.storageFileJpeg,
	'storage.fileGif': StorageFileType.storageFileGif,
	'storage.filePng': StorageFileType.storageFilePng,
	'storage.filePdf': StorageFileType.storageFilePdf,
	'storage.fileMp3': StorageFileType.storageFileMp3,
	'storage.fileMov': StorageFileType.storageFileMov,
	'storage.fileMp4': StorageFileType.storageFileMp4,
	'storage.fileWebp': StorageFileType.storageFileWebp,
	'userEmpty': User.userEmpty,
	'userProfilePhotoEmpty': UserProfilePhoto.userProfilePhotoEmpty,
	'userProfilePhoto': UserProfilePhoto.userProfilePhoto,
	'userStatusEmpty': UserStatus.userStatusEmpty,
	'userStatusOnline': UserStatus.userStatusOnline,
	'userStatusOffline': UserStatus.userStatusOffline,
	'chatEmpty': Chat.chatEmpty,
	'chat': Chat.chat,
	'chatForbidden': Chat.chatForbidden,
	'chatFull': ChatFull.chatFull,
	'chatParticipant': ChatParticipant.chatParticipant,
	'chatParticipantsForbidden': ChatParticipants.chatParticipantsForbidden,
	'chatParticipants': ChatParticipants.chatParticipants,
	'chatPhotoEmpty': ChatPhoto.chatPhotoEmpty,
	'chatPhoto': ChatPhoto.chatPhoto,
	'messageEmpty': Message.messageEmpty,
	'message': Message.message,
	'messageService': Message.messageService,
	'messageMediaEmpty': MessageMedia.messageMediaEmpty,
	'messageMediaPhoto': MessageMedia.messageMediaPhoto,
	'messageMediaGeo': MessageMedia.messageMediaGeo,
	'messageMediaContact': MessageMedia.messageMediaContact,
	'messageMediaUnsupported': MessageMedia.messageMediaUnsupported,
	'messageActionEmpty': MessageAction.messageActionEmpty,
	'messageActionChatCreate': MessageAction.messageActionChatCreate,
	'messageActionChatEditTitle': MessageAction.messageActionChatEditTitle,
	'messageActionChatEditPhoto': MessageAction.messageActionChatEditPhoto,
	'messageActionChatDeletePhoto': MessageAction.messageActionChatDeletePhoto,
	'messageActionChatAddUser': MessageAction.messageActionChatAddUser,
	'messageActionChatDeleteUser': MessageAction.messageActionChatDeleteUser,
	'dialog': Dialog.dialog,
	'photoEmpty': Photo.photoEmpty,
	'photo': Photo.photo,
	'photoSizeEmpty': PhotoSize.photoSizeEmpty,
	'photoSize': PhotoSize.photoSize,
	'photoCachedSize': PhotoSize.photoCachedSize,
	'geoPointEmpty': GeoPoint.geoPointEmpty,
	'geoPoint': GeoPoint.geoPoint,
	'auth.sentCode': AuthSentCode.authSentCode,
	'auth.authorization': AuthAuthorization.authAuthorization,
	'auth.exportedAuthorization': AuthExportedAuthorization.authExportedAuthorization,
	'inputNotifyPeer': InputNotifyPeer.inputNotifyPeer,
	'inputNotifyUsers': InputNotifyPeer.inputNotifyUsers,
	'inputNotifyChats': InputNotifyPeer.inputNotifyChats,
	'inputPeerNotifySettings': InputPeerNotifySettings.inputPeerNotifySettings,
	'peerNotifySettings': PeerNotifySettings.peerNotifySettings,
	'peerSettings': PeerSettings.peerSettings,
	'wallPaper': WallPaper.wallPaper,
	'inputReportReasonSpam': ReportReason.inputReportReasonSpam,
	'inputReportReasonViolence': ReportReason.inputReportReasonViolence,
	'inputReportReasonPornography': ReportReason.inputReportReasonPornography,
	'inputReportReasonChildAbuse': ReportReason.inputReportReasonChildAbuse,
	'inputReportReasonOther': ReportReason.inputReportReasonOther,
	'userFull': UserFull.userFull,
	'contact': Contact.contact,
	'importedContact': ImportedContact.importedContact,
	'contactStatus': ContactStatus.contactStatus,
	'contacts.contactsNotModified': ContactsContacts.contactsContactsNotModified,
	'contacts.contacts': ContactsContacts.contactsContacts,
	'contacts.importedContacts': ContactsImportedContacts.contactsImportedContacts,
	'contacts.blocked': ContactsBlocked.contactsBlocked,
	'contacts.blockedSlice': ContactsBlocked.contactsBlockedSlice,
	'messages.dialogs': MessagesDialogs.messagesDialogs,
	'messages.dialogsSlice': MessagesDialogs.messagesDialogsSlice,
	'messages.messages': MessagesMessages.messagesMessages,
	'messages.messagesSlice': MessagesMessages.messagesMessagesSlice,
	'messages.chats': MessagesChats.messagesChats,
	'messages.chatFull': MessagesChatFull.messagesChatFull,
	'messages.affectedHistory': MessagesAffectedHistory.messagesAffectedHistory,
	'inputMessagesFilterEmpty': MessagesFilter.inputMessagesFilterEmpty,
	'inputMessagesFilterPhotos': MessagesFilter.inputMessagesFilterPhotos,
	'inputMessagesFilterVideo': MessagesFilter.inputMessagesFilterVideo,
	'inputMessagesFilterPhotoVideo': MessagesFilter.inputMessagesFilterPhotoVideo,
	'inputMessagesFilterDocument': MessagesFilter.inputMessagesFilterDocument,
	'inputMessagesFilterUrl': MessagesFilter.inputMessagesFilterUrl,
	'inputMessagesFilterGif': MessagesFilter.inputMessagesFilterGif,
	'updateNewMessage': Update.updateNewMessage,
	'updateMessageID': Update.updateMessageID,
	'updateDeleteMessages': Update.updateDeleteMessages,
	'updateUserTyping': Update.updateUserTyping,
	'updateChatUserTyping': Update.updateChatUserTyping,
	'updateChatParticipants': Update.updateChatParticipants,
	'updateUserStatus': Update.updateUserStatus,
	'updateUserName': Update.updateUserName,
	'updateUserPhoto': Update.updateUserPhoto,
	'updates.state': UpdatesState.updatesState,
	'updates.differenceEmpty': UpdatesDifference.updatesDifferenceEmpty,
	'updates.difference': UpdatesDifference.updatesDifference,
	'updates.differenceSlice': UpdatesDifference.updatesDifferenceSlice,
	'updatesTooLong': Updates.updatesTooLong,
	'updateShortMessage': Updates.updateShortMessage,
	'updateShortChatMessage': Updates.updateShortChatMessage,
	'updateShort': Updates.updateShort,
	'updatesCombined': Updates.updatesCombined,
	'updates': Updates.updates,
	'photos.photos': PhotosPhotos.photosPhotos,
	'photos.photosSlice': PhotosPhotos.photosPhotosSlice,
	'photos.photo': PhotosPhoto.photosPhoto,
	'upload.file': UploadFile.uploadFile,
	'dcOption': DcOption.dcOption,
	'config': Config.config,
	'nearestDc': NearestDc.nearestDc,
	'help.appUpdate': HelpAppUpdate.helpAppUpdate,
	'help.noAppUpdate': HelpAppUpdate.helpNoAppUpdate,
	'help.inviteText': HelpInviteText.helpInviteText,
	'updateNewEncryptedMessage': Update.updateNewEncryptedMessage,
	'updateEncryptedChatTyping': Update.updateEncryptedChatTyping,
	'updateEncryption': Update.updateEncryption,
	'updateEncryptedMessagesRead': Update.updateEncryptedMessagesRead,
	'encryptedChatEmpty': EncryptedChat.encryptedChatEmpty,
	'encryptedChatWaiting': EncryptedChat.encryptedChatWaiting,
	'encryptedChatRequested': EncryptedChat.encryptedChatRequested,
	'encryptedChat': EncryptedChat.encryptedChat,
	'encryptedChatDiscarded': EncryptedChat.encryptedChatDiscarded,
	'inputEncryptedChat': InputEncryptedChat.inputEncryptedChat,
	'encryptedFileEmpty': EncryptedFile.encryptedFileEmpty,
	'encryptedFile': EncryptedFile.encryptedFile,
	'inputEncryptedFileEmpty': InputEncryptedFile.inputEncryptedFileEmpty,
	'inputEncryptedFileUploaded': InputEncryptedFile.inputEncryptedFileUploaded,
	'inputEncryptedFile': InputEncryptedFile.inputEncryptedFile,
	'inputEncryptedFileLocation': InputFileLocation.inputEncryptedFileLocation,
	'encryptedMessage': EncryptedMessage.encryptedMessage,
	'encryptedMessageService': EncryptedMessage.encryptedMessageService,
	'messages.dhConfigNotModified': MessagesDhConfig.messagesDhConfigNotModified,
	'messages.dhConfig': MessagesDhConfig.messagesDhConfig,
	'messages.sentEncryptedMessage': MessagesSentEncryptedMessage.messagesSentEncryptedMessage,
	'messages.sentEncryptedFile': MessagesSentEncryptedMessage.messagesSentEncryptedFile,
	'inputFileBig': InputFile.inputFileBig,
	'inputEncryptedFileBigUploaded': InputEncryptedFile.inputEncryptedFileBigUploaded,
	'updateChatParticipantAdd': Update.updateChatParticipantAdd,
	'updateChatParticipantDelete': Update.updateChatParticipantDelete,
	'updateDcOptions': Update.updateDcOptions,
	'inputMediaUploadedDocument': InputMedia.inputMediaUploadedDocument,
	'inputMediaDocument': InputMedia.inputMediaDocument,
	'messageMediaDocument': MessageMedia.messageMediaDocument,
	'inputDocumentEmpty': InputDocument.inputDocumentEmpty,
	'inputDocument': InputDocument.inputDocument,
	'inputDocumentFileLocation': InputFileLocation.inputDocumentFileLocation,
	'documentEmpty': Document.documentEmpty,
	'document': Document.document,
	'help.support': HelpSupport.helpSupport,
	'notifyPeer': NotifyPeer.notifyPeer,
	'notifyUsers': NotifyPeer.notifyUsers,
	'notifyChats': NotifyPeer.notifyChats,
	'updateNotifySettings': Update.updateNotifySettings,
	'sendMessageTypingAction': SendMessageAction.sendMessageTypingAction,
	'sendMessageCancelAction': SendMessageAction.sendMessageCancelAction,
	'sendMessageRecordVideoAction': SendMessageAction.sendMessageRecordVideoAction,
	'sendMessageUploadVideoAction': SendMessageAction.sendMessageUploadVideoAction,
	'sendMessageRecordAudioAction': SendMessageAction.sendMessageRecordAudioAction,
	'sendMessageUploadAudioAction': SendMessageAction.sendMessageUploadAudioAction,
	'sendMessageUploadPhotoAction': SendMessageAction.sendMessageUploadPhotoAction,
	'sendMessageUploadDocumentAction': SendMessageAction.sendMessageUploadDocumentAction,
	'sendMessageGeoLocationAction': SendMessageAction.sendMessageGeoLocationAction,
	'sendMessageChooseContactAction': SendMessageAction.sendMessageChooseContactAction,
	'contacts.found': ContactsFound.contactsFound,
	'updateServiceNotification': Update.updateServiceNotification,
	'userStatusRecently': UserStatus.userStatusRecently,
	'userStatusLastWeek': UserStatus.userStatusLastWeek,
	'userStatusLastMonth': UserStatus.userStatusLastMonth,
	'updatePrivacy': Update.updatePrivacy,
	'inputPrivacyKeyStatusTimestamp': InputPrivacyKey.inputPrivacyKeyStatusTimestamp,
	'privacyKeyStatusTimestamp': PrivacyKey.privacyKeyStatusTimestamp,
	'inputPrivacyValueAllowContacts': InputPrivacyRule.inputPrivacyValueAllowContacts,
	'inputPrivacyValueAllowAll': InputPrivacyRule.inputPrivacyValueAllowAll,
	'inputPrivacyValueAllowUsers': InputPrivacyRule.inputPrivacyValueAllowUsers,
	'inputPrivacyValueDisallowContacts': InputPrivacyRule.inputPrivacyValueDisallowContacts,
	'inputPrivacyValueDisallowAll': InputPrivacyRule.inputPrivacyValueDisallowAll,
	'inputPrivacyValueDisallowUsers': InputPrivacyRule.inputPrivacyValueDisallowUsers,
	'privacyValueAllowContacts': PrivacyRule.privacyValueAllowContacts,
	'privacyValueAllowAll': PrivacyRule.privacyValueAllowAll,
	'privacyValueAllowUsers': PrivacyRule.privacyValueAllowUsers,
	'privacyValueDisallowContacts': PrivacyRule.privacyValueDisallowContacts,
	'privacyValueDisallowAll': PrivacyRule.privacyValueDisallowAll,
	'privacyValueDisallowUsers': PrivacyRule.privacyValueDisallowUsers,
	'account.privacyRules': AccountPrivacyRules.accountPrivacyRules,
	'accountDaysTTL': AccountDaysTTL.accountDaysTTL,
	'updateUserPhone': Update.updateUserPhone,
	'documentAttributeImageSize': DocumentAttribute.documentAttributeImageSize,
	'documentAttributeAnimated': DocumentAttribute.documentAttributeAnimated,
	'documentAttributeSticker': DocumentAttribute.documentAttributeSticker,
	'documentAttributeVideo': DocumentAttribute.documentAttributeVideo,
	'documentAttributeAudio': DocumentAttribute.documentAttributeAudio,
	'documentAttributeFilename': DocumentAttribute.documentAttributeFilename,
	'messages.stickersNotModified': MessagesStickers.messagesStickersNotModified,
	'messages.stickers': MessagesStickers.messagesStickers,
	'stickerPack': StickerPack.stickerPack,
	'messages.allStickersNotModified': MessagesAllStickers.messagesAllStickersNotModified,
	'messages.allStickers': MessagesAllStickers.messagesAllStickers,
	'updateReadHistoryInbox': Update.updateReadHistoryInbox,
	'updateReadHistoryOutbox': Update.updateReadHistoryOutbox,
	'messages.affectedMessages': MessagesAffectedMessages.messagesAffectedMessages,
	'updateWebPage': Update.updateWebPage,
	'webPageEmpty': WebPage.webPageEmpty,
	'webPagePending': WebPage.webPagePending,
	'webPage': WebPage.webPage,
	'messageMediaWebPage': MessageMedia.messageMediaWebPage,
	'authorization': Authorization.authorization,
	'account.authorizations': AccountAuthorizations.accountAuthorizations,
	'account.password': AccountPassword.accountPassword,
	'account.passwordSettings': AccountPasswordSettings.accountPasswordSettings,
	'account.passwordInputSettings': AccountPasswordInputSettings.accountPasswordInputSettings,
	'auth.passwordRecovery': AuthPasswordRecovery.authPasswordRecovery,
	'inputMediaVenue': InputMedia.inputMediaVenue,
	'messageMediaVenue': MessageMedia.messageMediaVenue,
	'receivedNotifyMessage': ReceivedNotifyMessage.receivedNotifyMessage,
	'chatInviteExported': ExportedChatInvite.chatInviteExported,
	'chatInviteAlready': ChatInvite.chatInviteAlready,
	'chatInvite': ChatInvite.chatInvite,
	'messageActionChatJoinedByLink': MessageAction.messageActionChatJoinedByLink,
	'updateReadMessagesContents': Update.updateReadMessagesContents,
	'inputStickerSetEmpty': InputStickerSet.inputStickerSetEmpty,
	'inputStickerSetID': InputStickerSet.inputStickerSetID,
	'inputStickerSetShortName': InputStickerSet.inputStickerSetShortName,
	'stickerSet': StickerSet.stickerSet,
	'messages.stickerSet': MessagesStickerSet.messagesStickerSet,
	'user': User.user,
	'botCommand': BotCommand.botCommand,
	'botInfo': BotInfo.botInfo,
	'keyboardButton': KeyboardButton.keyboardButton,
	'keyboardButtonRow': KeyboardButtonRow.keyboardButtonRow,
	'replyKeyboardHide': ReplyMarkup.replyKeyboardHide,
	'replyKeyboardForceReply': ReplyMarkup.replyKeyboardForceReply,
	'replyKeyboardMarkup': ReplyMarkup.replyKeyboardMarkup,
	'inputPeerUser': InputPeer.inputPeerUser,
	'inputUser': InputUser.inputUser,
	'messageEntityUnknown': MessageEntity.messageEntityUnknown,
	'messageEntityMention': MessageEntity.messageEntityMention,
	'messageEntityHashtag': MessageEntity.messageEntityHashtag,
	'messageEntityBotCommand': MessageEntity.messageEntityBotCommand,
	'messageEntityUrl': MessageEntity.messageEntityUrl,
	'messageEntityEmail': MessageEntity.messageEntityEmail,
	'messageEntityBold': MessageEntity.messageEntityBold,
	'messageEntityItalic': MessageEntity.messageEntityItalic,
	'messageEntityCode': MessageEntity.messageEntityCode,
	'messageEntityPre': MessageEntity.messageEntityPre,
	'messageEntityTextUrl': MessageEntity.messageEntityTextUrl,
	'updateShortSentMessage': Updates.updateShortSentMessage,
	'inputChannelEmpty': InputChannel.inputChannelEmpty,
	'inputChannel': InputChannel.inputChannel,
	'peerChannel': Peer.peerChannel,
	'inputPeerChannel': InputPeer.inputPeerChannel,
	'channel': Chat.channel,
	'channelForbidden': Chat.channelForbidden,
	'contacts.resolvedPeer': ContactsResolvedPeer.contactsResolvedPeer,
	'channelFull': ChatFull.channelFull,
	'messageRange': MessageRange.messageRange,
	'messages.channelMessages': MessagesMessages.messagesChannelMessages,
	'messageActionChannelCreate': MessageAction.messageActionChannelCreate,
	'updateChannelTooLong': Update.updateChannelTooLong,
	'updateChannel': Update.updateChannel,
	'updateNewChannelMessage': Update.updateNewChannelMessage,
	'updateReadChannelInbox': Update.updateReadChannelInbox,
	'updateDeleteChannelMessages': Update.updateDeleteChannelMessages,
	'updateChannelMessageViews': Update.updateChannelMessageViews,
	'updates.channelDifferenceEmpty': UpdatesChannelDifference.updatesChannelDifferenceEmpty,
	'updates.channelDifferenceTooLong': UpdatesChannelDifference.updatesChannelDifferenceTooLong,
	'updates.channelDifference': UpdatesChannelDifference.updatesChannelDifference,
	'channelMessagesFilterEmpty': ChannelMessagesFilter.channelMessagesFilterEmpty,
	'channelMessagesFilter': ChannelMessagesFilter.channelMessagesFilter,
	'channelParticipant': ChannelParticipant.channelParticipant,
	'channelParticipantSelf': ChannelParticipant.channelParticipantSelf,
	'channelParticipantCreator': ChannelParticipant.channelParticipantCreator,
	'channelParticipantsRecent': ChannelParticipantsFilter.channelParticipantsRecent,
	'channelParticipantsAdmins': ChannelParticipantsFilter.channelParticipantsAdmins,
	'channelParticipantsKicked': ChannelParticipantsFilter.channelParticipantsKicked,
	'channels.channelParticipants': ChannelsChannelParticipants.channelsChannelParticipants,
	'channels.channelParticipant': ChannelsChannelParticipant.channelsChannelParticipant,
	'chatParticipantCreator': ChatParticipant.chatParticipantCreator,
	'chatParticipantAdmin': ChatParticipant.chatParticipantAdmin,
	'updateChatParticipantAdmin': Update.updateChatParticipantAdmin,
	'messageActionChatMigrateTo': MessageAction.messageActionChatMigrateTo,
	'messageActionChannelMigrateFrom': MessageAction.messageActionChannelMigrateFrom,
	'channelParticipantsBots': ChannelParticipantsFilter.channelParticipantsBots,
	'help.termsOfService': HelpTermsOfService.helpTermsOfService,
	'updateNewStickerSet': Update.updateNewStickerSet,
	'updateStickerSetsOrder': Update.updateStickerSetsOrder,
	'updateStickerSets': Update.updateStickerSets,
	'messages.savedGifsNotModified': MessagesSavedGifs.messagesSavedGifsNotModified,
	'messages.savedGifs': MessagesSavedGifs.messagesSavedGifs,
	'updateSavedGifs': Update.updateSavedGifs,
	'inputBotInlineMessageMediaAuto': InputBotInlineMessage.inputBotInlineMessageMediaAuto,
	'inputBotInlineMessageText': InputBotInlineMessage.inputBotInlineMessageText,
	'inputBotInlineResult': InputBotInlineResult.inputBotInlineResult,
	'botInlineMessageMediaAuto': BotInlineMessage.botInlineMessageMediaAuto,
	'botInlineMessageText': BotInlineMessage.botInlineMessageText,
	'botInlineResult': BotInlineResult.botInlineResult,
	'messages.botResults': MessagesBotResults.messagesBotResults,
	'updateBotInlineQuery': Update.updateBotInlineQuery,
	'updateBotInlineSend': Update.updateBotInlineSend,
	'inputMessagesFilterVoice': MessagesFilter.inputMessagesFilterVoice,
	'inputMessagesFilterMusic': MessagesFilter.inputMessagesFilterMusic,
	'inputPrivacyKeyChatInvite': InputPrivacyKey.inputPrivacyKeyChatInvite,
	'privacyKeyChatInvite': PrivacyKey.privacyKeyChatInvite,
	'exportedMessageLink': ExportedMessageLink.exportedMessageLink,
	'messageFwdHeader': MessageFwdHeader.messageFwdHeader,
	'updateEditChannelMessage': Update.updateEditChannelMessage,
	'messageActionPinMessage': MessageAction.messageActionPinMessage,
	'auth.codeTypeSms': AuthCodeType.authCodeTypeSms,
	'auth.codeTypeCall': AuthCodeType.authCodeTypeCall,
	'auth.codeTypeFlashCall': AuthCodeType.authCodeTypeFlashCall,
	'auth.sentCodeTypeApp': AuthSentCodeType.authSentCodeTypeApp,
	'auth.sentCodeTypeSms': AuthSentCodeType.authSentCodeTypeSms,
	'auth.sentCodeTypeCall': AuthSentCodeType.authSentCodeTypeCall,
	'auth.sentCodeTypeFlashCall': AuthSentCodeType.authSentCodeTypeFlashCall,
	'keyboardButtonUrl': KeyboardButton.keyboardButtonUrl,
	'keyboardButtonCallback': KeyboardButton.keyboardButtonCallback,
	'keyboardButtonRequestPhone': KeyboardButton.keyboardButtonRequestPhone,
	'keyboardButtonRequestGeoLocation': KeyboardButton.keyboardButtonRequestGeoLocation,
	'keyboardButtonSwitchInline': KeyboardButton.keyboardButtonSwitchInline,
	'replyInlineMarkup': ReplyMarkup.replyInlineMarkup,
	'messages.botCallbackAnswer': MessagesBotCallbackAnswer.messagesBotCallbackAnswer,
	'updateBotCallbackQuery': Update.updateBotCallbackQuery,
	'messages.messageEditData': MessagesMessageEditData.messagesMessageEditData,
	'updateEditMessage': Update.updateEditMessage,
	'inputBotInlineMessageMediaGeo': InputBotInlineMessage.inputBotInlineMessageMediaGeo,
	'inputBotInlineMessageMediaVenue': InputBotInlineMessage.inputBotInlineMessageMediaVenue,
	'inputBotInlineMessageMediaContact': InputBotInlineMessage.inputBotInlineMessageMediaContact,
	'botInlineMessageMediaGeo': BotInlineMessage.botInlineMessageMediaGeo,
	'botInlineMessageMediaVenue': BotInlineMessage.botInlineMessageMediaVenue,
	'botInlineMessageMediaContact': BotInlineMessage.botInlineMessageMediaContact,
	'inputBotInlineResultPhoto': InputBotInlineResult.inputBotInlineResultPhoto,
	'inputBotInlineResultDocument': InputBotInlineResult.inputBotInlineResultDocument,
	'botInlineMediaResult': BotInlineResult.botInlineMediaResult,
	'inputBotInlineMessageID': InputBotInlineMessageID.inputBotInlineMessageID,
	'updateInlineBotCallbackQuery': Update.updateInlineBotCallbackQuery,
	'inlineBotSwitchPM': InlineBotSwitchPM.inlineBotSwitchPM,
	'messages.peerDialogs': MessagesPeerDialogs.messagesPeerDialogs,
	'topPeer': TopPeer.topPeer,
	'topPeerCategoryBotsPM': TopPeerCategory.topPeerCategoryBotsPM,
	'topPeerCategoryBotsInline': TopPeerCategory.topPeerCategoryBotsInline,
	'topPeerCategoryCorrespondents': TopPeerCategory.topPeerCategoryCorrespondents,
	'topPeerCategoryGroups': TopPeerCategory.topPeerCategoryGroups,
	'topPeerCategoryChannels': TopPeerCategory.topPeerCategoryChannels,
	'topPeerCategoryPeers': TopPeerCategoryPeers.topPeerCategoryPeers,
	'contacts.topPeersNotModified': ContactsTopPeers.contactsTopPeersNotModified,
	'contacts.topPeers': ContactsTopPeers.contactsTopPeers,
	'messageEntityMentionName': MessageEntity.messageEntityMentionName,
	'inputMessageEntityMentionName': MessageEntity.inputMessageEntityMentionName,
	'inputMessagesFilterChatPhotos': MessagesFilter.inputMessagesFilterChatPhotos,
	'updateReadChannelOutbox': Update.updateReadChannelOutbox,
	'updateDraftMessage': Update.updateDraftMessage,
	'draftMessageEmpty': DraftMessage.draftMessageEmpty,
	'draftMessage': DraftMessage.draftMessage,
	'messageActionHistoryClear': MessageAction.messageActionHistoryClear,
	'messages.featuredStickersNotModified': MessagesFeaturedStickers.messagesFeaturedStickersNotModified,
	'messages.featuredStickers': MessagesFeaturedStickers.messagesFeaturedStickers,
	'updateReadFeaturedStickers': Update.updateReadFeaturedStickers,
	'messages.recentStickersNotModified': MessagesRecentStickers.messagesRecentStickersNotModified,
	'messages.recentStickers': MessagesRecentStickers.messagesRecentStickers,
	'updateRecentStickers': Update.updateRecentStickers,
	'messages.archivedStickers': MessagesArchivedStickers.messagesArchivedStickers,
	'messages.stickerSetInstallResultSuccess': MessagesStickerSetInstallResult.messagesStickerSetInstallResultSuccess,
	'messages.stickerSetInstallResultArchive': MessagesStickerSetInstallResult.messagesStickerSetInstallResultArchive,
	'stickerSetCovered': StickerSetCovered.stickerSetCovered,
	'updateConfig': Update.updateConfig,
	'updatePtsChanged': Update.updatePtsChanged,
	'inputMediaPhotoExternal': InputMedia.inputMediaPhotoExternal,
	'inputMediaDocumentExternal': InputMedia.inputMediaDocumentExternal,
	'stickerSetMultiCovered': StickerSetCovered.stickerSetMultiCovered,
	'maskCoords': MaskCoords.maskCoords,
	'documentAttributeHasStickers': DocumentAttribute.documentAttributeHasStickers,
	'inputStickeredMediaPhoto': InputStickeredMedia.inputStickeredMediaPhoto,
	'inputStickeredMediaDocument': InputStickeredMedia.inputStickeredMediaDocument,
	'game': Game.game,
	'inputBotInlineResultGame': InputBotInlineResult.inputBotInlineResultGame,
	'inputBotInlineMessageGame': InputBotInlineMessage.inputBotInlineMessageGame,
	'messageMediaGame': MessageMedia.messageMediaGame,
	'inputMediaGame': InputMedia.inputMediaGame,
	'inputGameID': InputGame.inputGameID,
	'inputGameShortName': InputGame.inputGameShortName,
	'keyboardButtonGame': KeyboardButton.keyboardButtonGame,
	'messageActionGameScore': MessageAction.messageActionGameScore,
	'highScore': HighScore.highScore,
	'messages.highScores': MessagesHighScores.messagesHighScores,
	'updates.differenceTooLong': UpdatesDifference.updatesDifferenceTooLong,
	'updateChannelWebPage': Update.updateChannelWebPage,
	'messages.chatsSlice': MessagesChats.messagesChatsSlice,
	'textEmpty': RichText.textEmpty,
	'textPlain': RichText.textPlain,
	'textBold': RichText.textBold,
	'textItalic': RichText.textItalic,
	'textUnderline': RichText.textUnderline,
	'textStrike': RichText.textStrike,
	'textFixed': RichText.textFixed,
	'textUrl': RichText.textUrl,
	'textEmail': RichText.textEmail,
	'textConcat': RichText.textConcat,
	'pageBlockUnsupported': PageBlock.pageBlockUnsupported,
	'pageBlockTitle': PageBlock.pageBlockTitle,
	'pageBlockSubtitle': PageBlock.pageBlockSubtitle,
	'pageBlockAuthorDate': PageBlock.pageBlockAuthorDate,
	'pageBlockHeader': PageBlock.pageBlockHeader,
	'pageBlockSubheader': PageBlock.pageBlockSubheader,
	'pageBlockParagraph': PageBlock.pageBlockParagraph,
	'pageBlockPreformatted': PageBlock.pageBlockPreformatted,
	'pageBlockFooter': PageBlock.pageBlockFooter,
	'pageBlockDivider': PageBlock.pageBlockDivider,
	'pageBlockAnchor': PageBlock.pageBlockAnchor,
	'pageBlockList': PageBlock.pageBlockList,
	'pageBlockBlockquote': PageBlock.pageBlockBlockquote,
	'pageBlockPullquote': PageBlock.pageBlockPullquote,
	'pageBlockPhoto': PageBlock.pageBlockPhoto,
	'pageBlockVideo': PageBlock.pageBlockVideo,
	'pageBlockCover': PageBlock.pageBlockCover,
	'pageBlockEmbed': PageBlock.pageBlockEmbed,
	'pageBlockEmbedPost': PageBlock.pageBlockEmbedPost,
	'pageBlockCollage': PageBlock.pageBlockCollage,
	'pageBlockSlideshow': PageBlock.pageBlockSlideshow,
	'webPageNotModified': WebPage.webPageNotModified,
	'inputPrivacyKeyPhoneCall': InputPrivacyKey.inputPrivacyKeyPhoneCall,
	'privacyKeyPhoneCall': PrivacyKey.privacyKeyPhoneCall,
	'sendMessageGamePlayAction': SendMessageAction.sendMessageGamePlayAction,
	'phoneCallDiscardReasonMissed': PhoneCallDiscardReason.phoneCallDiscardReasonMissed,
	'phoneCallDiscardReasonDisconnect': PhoneCallDiscardReason.phoneCallDiscardReasonDisconnect,
	'phoneCallDiscardReasonHangup': PhoneCallDiscardReason.phoneCallDiscardReasonHangup,
	'phoneCallDiscardReasonBusy': PhoneCallDiscardReason.phoneCallDiscardReasonBusy,
	'updateDialogPinned': Update.updateDialogPinned,
	'updatePinnedDialogs': Update.updatePinnedDialogs,
	'dataJSON': DataJSON.dataJSON,
	'updateBotWebhookJSON': Update.updateBotWebhookJSON,
	'updateBotWebhookJSONQuery': Update.updateBotWebhookJSONQuery,
	'labeledPrice': LabeledPrice.labeledPrice,
	'invoice': Invoice.invoice,
	'inputMediaInvoice': InputMedia.inputMediaInvoice,
	'paymentCharge': PaymentCharge.paymentCharge,
	'messageActionPaymentSentMe': MessageAction.messageActionPaymentSentMe,
	'messageMediaInvoice': MessageMedia.messageMediaInvoice,
	'postAddress': PostAddress.postAddress,
	'paymentRequestedInfo': PaymentRequestedInfo.paymentRequestedInfo,
	'keyboardButtonBuy': KeyboardButton.keyboardButtonBuy,
	'messageActionPaymentSent': MessageAction.messageActionPaymentSent,
	'paymentSavedCredentialsCard': PaymentSavedCredentials.paymentSavedCredentialsCard,
	'webDocument': WebDocument.webDocument,
	'inputWebDocument': InputWebDocument.inputWebDocument,
	'inputWebFileLocation': InputWebFileLocation.inputWebFileLocation,
	'upload.webFile': UploadWebFile.uploadWebFile,
	'payments.paymentForm': PaymentsPaymentForm.paymentsPaymentForm,
	'payments.validatedRequestedInfo': PaymentsValidatedRequestedInfo.paymentsValidatedRequestedInfo,
	'payments.paymentResult': PaymentsPaymentResult.paymentsPaymentResult,
	'payments.paymentReceipt': PaymentsPaymentReceipt.paymentsPaymentReceipt,
	'payments.savedInfo': PaymentsSavedInfo.paymentsSavedInfo,
	'inputPaymentCredentialsSaved': InputPaymentCredentials.inputPaymentCredentialsSaved,
	'inputPaymentCredentials': InputPaymentCredentials.inputPaymentCredentials,
	'account.tmpPassword': AccountTmpPassword.accountTmpPassword,
	'shippingOption': ShippingOption.shippingOption,
	'updateBotShippingQuery': Update.updateBotShippingQuery,
	'updateBotPrecheckoutQuery': Update.updateBotPrecheckoutQuery,
	'inputStickerSetItem': InputStickerSetItem.inputStickerSetItem,
	'updatePhoneCall': Update.updatePhoneCall,
	'inputPhoneCall': InputPhoneCall.inputPhoneCall,
	'phoneCallEmpty': PhoneCall.phoneCallEmpty,
	'phoneCallWaiting': PhoneCall.phoneCallWaiting,
	'phoneCallRequested': PhoneCall.phoneCallRequested,
	'phoneCallAccepted': PhoneCall.phoneCallAccepted,
	'phoneCall': PhoneCall.phoneCall,
	'phoneCallDiscarded': PhoneCall.phoneCallDiscarded,
	'phoneConnection': PhoneConnection.phoneConnection,
	'phoneCallProtocol': PhoneCallProtocol.phoneCallProtocol,
	'phone.phoneCall': PhonePhoneCall.phonePhoneCall,
	'inputMessagesFilterPhoneCalls': MessagesFilter.inputMessagesFilterPhoneCalls,
	'messageActionPhoneCall': MessageAction.messageActionPhoneCall,
	'inputMessagesFilterRoundVoice': MessagesFilter.inputMessagesFilterRoundVoice,
	'inputMessagesFilterRoundVideo': MessagesFilter.inputMessagesFilterRoundVideo,
	'sendMessageRecordRoundAction': SendMessageAction.sendMessageRecordRoundAction,
	'sendMessageUploadRoundAction': SendMessageAction.sendMessageUploadRoundAction,
	'upload.fileCdnRedirect': UploadFile.uploadFileCdnRedirect,
	'upload.cdnFileReuploadNeeded': UploadCdnFile.uploadCdnFileReuploadNeeded,
	'upload.cdnFile': UploadCdnFile.uploadCdnFile,
	'cdnPublicKey': CdnPublicKey.cdnPublicKey,
	'cdnConfig': CdnConfig.cdnConfig,
	'pageBlockChannel': PageBlock.pageBlockChannel,
	'langPackString': LangPackString.langPackString,
	'langPackStringPluralized': LangPackString.langPackStringPluralized,
	'langPackStringDeleted': LangPackString.langPackStringDeleted,
	'langPackDifference': LangPackDifference.langPackDifference,
	'langPackLanguage': LangPackLanguage.langPackLanguage,
	'updateLangPackTooLong': Update.updateLangPackTooLong,
	'updateLangPack': Update.updateLangPack,
	'channelParticipantAdmin': ChannelParticipant.channelParticipantAdmin,
	'channelParticipantBanned': ChannelParticipant.channelParticipantBanned,
	'channelParticipantsBanned': ChannelParticipantsFilter.channelParticipantsBanned,
	'channelParticipantsSearch': ChannelParticipantsFilter.channelParticipantsSearch,
	'channelAdminLogEventActionChangeTitle': ChannelAdminLogEventAction.channelAdminLogEventActionChangeTitle,
	'channelAdminLogEventActionChangeAbout': ChannelAdminLogEventAction.channelAdminLogEventActionChangeAbout,
	'channelAdminLogEventActionChangeUsername': ChannelAdminLogEventAction.channelAdminLogEventActionChangeUsername,
	'channelAdminLogEventActionChangePhoto': ChannelAdminLogEventAction.channelAdminLogEventActionChangePhoto,
	'channelAdminLogEventActionToggleInvites': ChannelAdminLogEventAction.channelAdminLogEventActionToggleInvites,
	'channelAdminLogEventActionToggleSignatures': ChannelAdminLogEventAction.channelAdminLogEventActionToggleSignatures,
	'channelAdminLogEventActionUpdatePinned': ChannelAdminLogEventAction.channelAdminLogEventActionUpdatePinned,
	'channelAdminLogEventActionEditMessage': ChannelAdminLogEventAction.channelAdminLogEventActionEditMessage,
	'channelAdminLogEventActionDeleteMessage': ChannelAdminLogEventAction.channelAdminLogEventActionDeleteMessage,
	'channelAdminLogEventActionParticipantJoin': ChannelAdminLogEventAction.channelAdminLogEventActionParticipantJoin,
	'channelAdminLogEventActionParticipantLeave': ChannelAdminLogEventAction.channelAdminLogEventActionParticipantLeave,
	'channelAdminLogEventActionParticipantInvite': ChannelAdminLogEventAction.channelAdminLogEventActionParticipantInvite,
	'channelAdminLogEventActionParticipantToggleBan': ChannelAdminLogEventAction.channelAdminLogEventActionParticipantToggleBan,
	'channelAdminLogEventActionParticipantToggleAdmin': ChannelAdminLogEventAction.channelAdminLogEventActionParticipantToggleAdmin,
	'channelAdminLogEvent': ChannelAdminLogEvent.channelAdminLogEvent,
	'channels.adminLogResults': ChannelsAdminLogResults.channelsAdminLogResults,
	'channelAdminLogEventsFilter': ChannelAdminLogEventsFilter.channelAdminLogEventsFilter,
	'topPeerCategoryPhoneCalls': TopPeerCategory.topPeerCategoryPhoneCalls,
	'pageBlockAudio': PageBlock.pageBlockAudio,
	'popularContact': PopularContact.popularContact,
	'messageActionScreenshotTaken': MessageAction.messageActionScreenshotTaken,
	'messages.favedStickersNotModified': MessagesFavedStickers.messagesFavedStickersNotModified,
	'messages.favedStickers': MessagesFavedStickers.messagesFavedStickers,
	'updateFavedStickers': Update.updateFavedStickers,
	'updateChannelReadMessagesContents': Update.updateChannelReadMessagesContents,
	'inputMessagesFilterMyMentions': MessagesFilter.inputMessagesFilterMyMentions,
	'updateContactsReset': Update.updateContactsReset,
	'channelAdminLogEventActionChangeStickerSet': ChannelAdminLogEventAction.channelAdminLogEventActionChangeStickerSet,
	'messageActionCustomAction': MessageAction.messageActionCustomAction,
	'inputPaymentCredentialsApplePay': InputPaymentCredentials.inputPaymentCredentialsApplePay,
	'inputMessagesFilterGeo': MessagesFilter.inputMessagesFilterGeo,
	'inputMessagesFilterContacts': MessagesFilter.inputMessagesFilterContacts,
	'updateChannelAvailableMessages': Update.updateChannelAvailableMessages,
	'channelAdminLogEventActionTogglePreHistoryHidden': ChannelAdminLogEventAction.channelAdminLogEventActionTogglePreHistoryHidden,
	'inputMediaGeoLive': InputMedia.inputMediaGeoLive,
	'messageMediaGeoLive': MessageMedia.messageMediaGeoLive,
	'recentMeUrlUnknown': RecentMeUrl.recentMeUrlUnknown,
	'recentMeUrlUser': RecentMeUrl.recentMeUrlUser,
	'recentMeUrlChat': RecentMeUrl.recentMeUrlChat,
	'recentMeUrlChatInvite': RecentMeUrl.recentMeUrlChatInvite,
	'recentMeUrlStickerSet': RecentMeUrl.recentMeUrlStickerSet,
	'help.recentMeUrls': HelpRecentMeUrls.helpRecentMeUrls,
	'channels.channelParticipantsNotModified': ChannelsChannelParticipants.channelsChannelParticipantsNotModified,
	'messages.messagesNotModified': MessagesMessages.messagesMessagesNotModified,
	'inputSingleMedia': InputSingleMedia.inputSingleMedia,
	'webAuthorization': WebAuthorization.webAuthorization,
	'account.webAuthorizations': AccountWebAuthorizations.accountWebAuthorizations,
	'inputMessageID': InputMessage.inputMessageID,
	'inputMessageReplyTo': InputMessage.inputMessageReplyTo,
	'inputMessagePinned': InputMessage.inputMessagePinned,
	'messageEntityPhone': MessageEntity.messageEntityPhone,
	'messageEntityCashtag': MessageEntity.messageEntityCashtag,
	'messageActionBotAllowed': MessageAction.messageActionBotAllowed,
	'inputDialogPeer': InputDialogPeer.inputDialogPeer,
	'dialogPeer': DialogPeer.dialogPeer,
	'messages.foundStickerSetsNotModified': MessagesFoundStickerSets.messagesFoundStickerSetsNotModified,
	'messages.foundStickerSets': MessagesFoundStickerSets.messagesFoundStickerSets,
	'fileHash': FileHash.fileHash,
	'webDocumentNoProxy': WebDocument.webDocumentNoProxy,
	'inputClientProxy': InputClientProxy.inputClientProxy,
	'help.termsOfServiceUpdateEmpty': HelpTermsOfServiceUpdate.helpTermsOfServiceUpdateEmpty,
	'help.termsOfServiceUpdate': HelpTermsOfServiceUpdate.helpTermsOfServiceUpdate,
	'inputSecureFileUploaded': InputSecureFile.inputSecureFileUploaded,
	'inputSecureFile': InputSecureFile.inputSecureFile,
	'inputSecureFileLocation': InputFileLocation.inputSecureFileLocation,
	'secureFileEmpty': SecureFile.secureFileEmpty,
	'secureFile': SecureFile.secureFile,
	'secureData': SecureData.secureData,
	'securePlainPhone': SecurePlainData.securePlainPhone,
	'securePlainEmail': SecurePlainData.securePlainEmail,
	'secureValueTypePersonalDetails': SecureValueType.secureValueTypePersonalDetails,
	'secureValueTypePassport': SecureValueType.secureValueTypePassport,
	'secureValueTypeDriverLicense': SecureValueType.secureValueTypeDriverLicense,
	'secureValueTypeIdentityCard': SecureValueType.secureValueTypeIdentityCard,
	'secureValueTypeInternalPassport': SecureValueType.secureValueTypeInternalPassport,
	'secureValueTypeAddress': SecureValueType.secureValueTypeAddress,
	'secureValueTypeUtilityBill': SecureValueType.secureValueTypeUtilityBill,
	'secureValueTypeBankStatement': SecureValueType.secureValueTypeBankStatement,
	'secureValueTypeRentalAgreement': SecureValueType.secureValueTypeRentalAgreement,
	'secureValueTypePassportRegistration': SecureValueType.secureValueTypePassportRegistration,
	'secureValueTypeTemporaryRegistration': SecureValueType.secureValueTypeTemporaryRegistration,
	'secureValueTypePhone': SecureValueType.secureValueTypePhone,
	'secureValueTypeEmail': SecureValueType.secureValueTypeEmail,
	'secureValue': SecureValue.secureValue,
	'inputSecureValue': InputSecureValue.inputSecureValue,
	'secureValueHash': SecureValueHash.secureValueHash,
	'secureValueErrorData': SecureValueError.secureValueErrorData,
	'secureValueErrorFrontSide': SecureValueError.secureValueErrorFrontSide,
	'secureValueErrorReverseSide': SecureValueError.secureValueErrorReverseSide,
	'secureValueErrorSelfie': SecureValueError.secureValueErrorSelfie,
	'secureValueErrorFile': SecureValueError.secureValueErrorFile,
	'secureValueErrorFiles': SecureValueError.secureValueErrorFiles,
	'secureCredentialsEncrypted': SecureCredentialsEncrypted.secureCredentialsEncrypted,
	'account.authorizationForm': AccountAuthorizationForm.accountAuthorizationForm,
	'account.sentEmailCode': AccountSentEmailCode.accountSentEmailCode,
	'messageActionSecureValuesSentMe': MessageAction.messageActionSecureValuesSentMe,
	'messageActionSecureValuesSent': MessageAction.messageActionSecureValuesSent,
	'help.deepLinkInfoEmpty': HelpDeepLinkInfo.helpDeepLinkInfoEmpty,
	'help.deepLinkInfo': HelpDeepLinkInfo.helpDeepLinkInfo,
	'savedPhoneContact': SavedContact.savedPhoneContact,
	'account.takeout': AccountTakeout.accountTakeout,
	'inputTakeoutFileLocation': InputFileLocation.inputTakeoutFileLocation,
	'updateDialogUnreadMark': Update.updateDialogUnreadMark,
	'messages.dialogsNotModified': MessagesDialogs.messagesDialogsNotModified,
	'inputWebFileGeoPointLocation': InputWebFileLocation.inputWebFileGeoPointLocation,
	'contacts.topPeersDisabled': ContactsTopPeers.contactsTopPeersDisabled,
	'inputReportReasonCopyright': ReportReason.inputReportReasonCopyright,
	'passwordKdfAlgoUnknown': PasswordKdfAlgo.passwordKdfAlgoUnknown,
	'securePasswordKdfAlgoUnknown': SecurePasswordKdfAlgo.securePasswordKdfAlgoUnknown,
	'securePasswordKdfAlgoPBKDF2HMACSHA512iter100000': SecurePasswordKdfAlgo.securePasswordKdfAlgoPBKDF2HMACSHA512iter100000,
	'securePasswordKdfAlgoSHA512': SecurePasswordKdfAlgo.securePasswordKdfAlgoSHA512,
	'secureSecretSettings': SecureSecretSettings.secureSecretSettings,
	'passwordKdfAlgoSHA256SHA256PBKDF2HMACSHA512iter100000SHA256ModPow': PasswordKdfAlgo.passwordKdfAlgoSHA256SHA256PBKDF2HMACSHA512iter100000SHA256ModPow,
	'inputCheckPasswordEmpty': InputCheckPasswordSRP.inputCheckPasswordEmpty,
	'inputCheckPasswordSRP': InputCheckPasswordSRP.inputCheckPasswordSRP,
	'secureValueError': SecureValueError.secureValueError,
	'secureValueErrorTranslationFile': SecureValueError.secureValueErrorTranslationFile,
	'secureValueErrorTranslationFiles': SecureValueError.secureValueErrorTranslationFiles,
	'secureRequiredType': SecureRequiredType.secureRequiredType,
	'secureRequiredTypeOneOf': SecureRequiredType.secureRequiredTypeOneOf,
	'help.passportConfigNotModified': HelpPassportConfig.helpPassportConfigNotModified,
	'help.passportConfig': HelpPassportConfig.helpPassportConfig,
	'inputAppEvent': InputAppEvent.inputAppEvent,
	'jsonObjectValue': JSONObjectValue.jsonObjectValue,
	'jsonNull': JSONValue.jsonNull,
	'jsonBool': JSONValue.jsonBool,
	'jsonNumber': JSONValue.jsonNumber,
	'jsonString': JSONValue.jsonString,
	'jsonArray': JSONValue.jsonArray,
	'jsonObject': JSONValue.jsonObject,
	'inputNotifyBroadcasts': InputNotifyPeer.inputNotifyBroadcasts,
	'notifyBroadcasts': NotifyPeer.notifyBroadcasts,
	'textSubscript': RichText.textSubscript,
	'textSuperscript': RichText.textSuperscript,
	'textMarked': RichText.textMarked,
	'textPhone': RichText.textPhone,
	'textImage': RichText.textImage,
	'pageBlockKicker': PageBlock.pageBlockKicker,
	'pageTableCell': PageTableCell.pageTableCell,
	'pageTableRow': PageTableRow.pageTableRow,
	'pageBlockTable': PageBlock.pageBlockTable,
	'pageCaption': PageCaption.pageCaption,
	'pageListItemText': PageListItem.pageListItemText,
	'pageListItemBlocks': PageListItem.pageListItemBlocks,
	'pageListOrderedItemText': PageListOrderedItem.pageListOrderedItemText,
	'pageListOrderedItemBlocks': PageListOrderedItem.pageListOrderedItemBlocks,
	'pageBlockOrderedList': PageBlock.pageBlockOrderedList,
	'pageBlockDetails': PageBlock.pageBlockDetails,
	'pageRelatedArticle': PageRelatedArticle.pageRelatedArticle,
	'pageBlockRelatedArticles': PageBlock.pageBlockRelatedArticles,
	'pageBlockMap': PageBlock.pageBlockMap,
	'page': Page.page,
	'inputPrivacyKeyPhoneP2P': InputPrivacyKey.inputPrivacyKeyPhoneP2P,
	'privacyKeyPhoneP2P': PrivacyKey.privacyKeyPhoneP2P,
	'textAnchor': RichText.textAnchor,
	'help.supportName': HelpSupportName.helpSupportName,
	'help.userInfoEmpty': HelpUserInfo.helpUserInfoEmpty,
	'help.userInfo': HelpUserInfo.helpUserInfo,
	'messageActionContactSignUp': MessageAction.messageActionContactSignUp,
	'updateMessagePoll': Update.updateMessagePoll,
	'pollAnswer': PollAnswer.pollAnswer,
	'poll': Poll.poll,
	'pollAnswerVoters': PollAnswerVoters.pollAnswerVoters,
	'pollResults': PollResults.pollResults,
	'inputMediaPoll': InputMedia.inputMediaPoll,
	'messageMediaPoll': MessageMedia.messageMediaPoll,
	'chatOnlines': ChatOnlines.chatOnlines,
	'statsURL': StatsURL.statsURL,
	'photoStrippedSize': PhotoSize.photoStrippedSize,
	'chatAdminRights': ChatAdminRights.chatAdminRights,
	'chatBannedRights': ChatBannedRights.chatBannedRights,
	'updateChatDefaultBannedRights': Update.updateChatDefaultBannedRights,
	'inputWallPaper': InputWallPaper.inputWallPaper,
	'inputWallPaperSlug': InputWallPaper.inputWallPaperSlug,
	'channelParticipantsContacts': ChannelParticipantsFilter.channelParticipantsContacts,
	'channelAdminLogEventActionDefaultBannedRights': ChannelAdminLogEventAction.channelAdminLogEventActionDefaultBannedRights,
	'channelAdminLogEventActionStopPoll': ChannelAdminLogEventAction.channelAdminLogEventActionStopPoll,
	'account.wallPapersNotModified': AccountWallPapers.accountWallPapersNotModified,
	'account.wallPapers': AccountWallPapers.accountWallPapers,
	'codeSettings': CodeSettings.codeSettings,
	'wallPaperSettings': WallPaperSettings.wallPaperSettings,
	'autoDownloadSettings': AutoDownloadSettings.autoDownloadSettings,
	'account.autoDownloadSettings': AccountAutoDownloadSettings.accountAutoDownloadSettings,
	'emojiKeyword': EmojiKeyword.emojiKeyword,
	'emojiKeywordDeleted': EmojiKeyword.emojiKeywordDeleted,
	'emojiKeywordsDifference': EmojiKeywordsDifference.emojiKeywordsDifference,
	'emojiURL': EmojiURL.emojiURL,
	'emojiLanguage': EmojiLanguage.emojiLanguage,
	'inputPrivacyKeyForwards': InputPrivacyKey.inputPrivacyKeyForwards,
	'privacyKeyForwards': PrivacyKey.privacyKeyForwards,
	'inputPrivacyKeyProfilePhoto': InputPrivacyKey.inputPrivacyKeyProfilePhoto,
	'privacyKeyProfilePhoto': PrivacyKey.privacyKeyProfilePhoto,
	'inputPhotoFileLocation': InputFileLocation.inputPhotoFileLocation,
	'inputPhotoLegacyFileLocation': InputFileLocation.inputPhotoLegacyFileLocation,
	'inputPeerPhotoFileLocation': InputFileLocation.inputPeerPhotoFileLocation,
	'inputStickerSetThumb': InputFileLocation.inputStickerSetThumb,
	'folder': Folder.folder,
	'dialogFolder': Dialog.dialogFolder,
	'inputDialogPeerFolder': InputDialogPeer.inputDialogPeerFolder,
	'dialogPeerFolder': DialogPeer.dialogPeerFolder,
	'inputFolderPeer': InputFolderPeer.inputFolderPeer,
	'folderPeer': FolderPeer.folderPeer,
	'updateFolderPeers': Update.updateFolderPeers,
	'inputUserFromMessage': InputUser.inputUserFromMessage,
	'inputChannelFromMessage': InputChannel.inputChannelFromMessage,
	'inputPeerUserFromMessage': InputPeer.inputPeerUserFromMessage,
	'inputPeerChannelFromMessage': InputPeer.inputPeerChannelFromMessage,
	'inputPrivacyKeyPhoneNumber': InputPrivacyKey.inputPrivacyKeyPhoneNumber,
	'privacyKeyPhoneNumber': PrivacyKey.privacyKeyPhoneNumber,
	'topPeerCategoryForwardUsers': TopPeerCategory.topPeerCategoryForwardUsers,
	'topPeerCategoryForwardChats': TopPeerCategory.topPeerCategoryForwardChats,
	'channelAdminLogEventActionChangeLinkedChat': ChannelAdminLogEventAction.channelAdminLogEventActionChangeLinkedChat,
	'messages.searchCounter': MessagesSearchCounter.messagesSearchCounter,
	'keyboardButtonUrlAuth': KeyboardButton.keyboardButtonUrlAuth,
	'inputKeyboardButtonUrlAuth': KeyboardButton.inputKeyboardButtonUrlAuth,
	'urlAuthResultRequest': UrlAuthResult.urlAuthResultRequest,
	'urlAuthResultAccepted': UrlAuthResult.urlAuthResultAccepted,
	'urlAuthResultDefault': UrlAuthResult.urlAuthResultDefault,
	'inputPrivacyValueAllowChatParticipants': InputPrivacyRule.inputPrivacyValueAllowChatParticipants,
	'inputPrivacyValueDisallowChatParticipants': InputPrivacyRule.inputPrivacyValueDisallowChatParticipants,
	'privacyValueAllowChatParticipants': PrivacyRule.privacyValueAllowChatParticipants,
	'privacyValueDisallowChatParticipants': PrivacyRule.privacyValueDisallowChatParticipants,
	'messageEntityUnderline': MessageEntity.messageEntityUnderline,
	'messageEntityStrike': MessageEntity.messageEntityStrike,
	'messageEntityBlockquote': MessageEntity.messageEntityBlockquote,
	'updatePeerSettings': Update.updatePeerSettings,
	'channelLocationEmpty': ChannelLocation.channelLocationEmpty,
	'channelLocation': ChannelLocation.channelLocation,
	'peerLocated': PeerLocated.peerLocated,
	'updatePeerLocated': Update.updatePeerLocated,
	'channelAdminLogEventActionChangeLocation': ChannelAdminLogEventAction.channelAdminLogEventActionChangeLocation,
	'inputReportReasonGeoIrrelevant': ReportReason.inputReportReasonGeoIrrelevant,
	'channelAdminLogEventActionToggleSlowMode': ChannelAdminLogEventAction.channelAdminLogEventActionToggleSlowMode,
	'auth.authorizationSignUpRequired': AuthAuthorization.authAuthorizationSignUpRequired,
	'payments.paymentVerificationNeeded': PaymentsPaymentResult.paymentsPaymentVerificationNeeded,
	'inputStickerSetAnimatedEmoji': InputStickerSet.inputStickerSetAnimatedEmoji,
	'updateNewScheduledMessage': Update.updateNewScheduledMessage,
	'updateDeleteScheduledMessages': Update.updateDeleteScheduledMessages,
	'restrictionReason': RestrictionReason.restrictionReason,
	'inputTheme': InputTheme.inputTheme,
	'inputThemeSlug': InputTheme.inputThemeSlug,
	'theme': Theme.theme,
	'account.themesNotModified': AccountThemes.accountThemesNotModified,
	'account.themes': AccountThemes.accountThemes,
	'updateTheme': Update.updateTheme,
	'inputPrivacyKeyAddedByPhone': InputPrivacyKey.inputPrivacyKeyAddedByPhone,
	'privacyKeyAddedByPhone': PrivacyKey.privacyKeyAddedByPhone,
	'updateGeoLiveViewed': Update.updateGeoLiveViewed,
	'updateLoginToken': Update.updateLoginToken,
	'auth.loginToken': AuthLoginToken.authLoginToken,
	'auth.loginTokenMigrateTo': AuthLoginToken.authLoginTokenMigrateTo,
	'auth.loginTokenSuccess': AuthLoginToken.authLoginTokenSuccess,
	'account.contentSettings': AccountContentSettings.accountContentSettings,
	'messages.inactiveChats': MessagesInactiveChats.messagesInactiveChats,
	'baseThemeClassic': BaseTheme.baseThemeClassic,
	'baseThemeDay': BaseTheme.baseThemeDay,
	'baseThemeNight': BaseTheme.baseThemeNight,
	'baseThemeTinted': BaseTheme.baseThemeTinted,
	'baseThemeArctic': BaseTheme.baseThemeArctic,
	'inputWallPaperNoFile': InputWallPaper.inputWallPaperNoFile,
	'wallPaperNoFile': WallPaper.wallPaperNoFile,
	'inputThemeSettings': InputThemeSettings.inputThemeSettings,
	'themeSettings': ThemeSettings.themeSettings,
	'webPageAttributeTheme': WebPageAttribute.webPageAttributeTheme,
	'updateMessagePollVote': Update.updateMessagePollVote,
	'messageUserVote': MessageUserVote.messageUserVote,
	'messageUserVoteInputOption': MessageUserVote.messageUserVoteInputOption,
	'messageUserVoteMultiple': MessageUserVote.messageUserVoteMultiple,
	'messages.votesList': MessagesVotesList.messagesVotesList,
	'keyboardButtonRequestPoll': KeyboardButton.keyboardButtonRequestPoll,
	'messageEntityBankCard': MessageEntity.messageEntityBankCard,
	'bankCardOpenUrl': BankCardOpenUrl.bankCardOpenUrl,
	'payments.bankCardData': PaymentsBankCardData.paymentsBankCardData,
	'peerSelfLocated': PeerLocated.peerSelfLocated,
	'dialogFilter': DialogFilter.dialogFilter,
	'dialogFilterSuggested': DialogFilterSuggested.dialogFilterSuggested,
	'updateDialogFilter': Update.updateDialogFilter,
	'updateDialogFilterOrder': Update.updateDialogFilterOrder,
	'updateDialogFilters': Update.updateDialogFilters,
	'statsDateRangeDays': StatsDateRangeDays.statsDateRangeDays,
	'statsAbsValueAndPrev': StatsAbsValueAndPrev.statsAbsValueAndPrev,
	'statsPercentValue': StatsPercentValue.statsPercentValue,
	'statsGraphAsync': StatsGraph.statsGraphAsync,
	'statsGraphError': StatsGraph.statsGraphError,
	'statsGraph': StatsGraph.statsGraph,
	'messageInteractionCounters': MessageInteractionCounters.messageInteractionCounters,
	'stats.broadcastStats': StatsBroadcastStats.statsBroadcastStats,
	'inputMediaDice': InputMedia.inputMediaDice,
	'messageMediaDice': MessageMedia.messageMediaDice,
	'inputStickerSetDice': InputStickerSet.inputStickerSetDice,
	'help.promoDataEmpty': HelpPromoData.helpPromoDataEmpty,
	'help.promoData': HelpPromoData.helpPromoData,
	'videoSize': VideoSize.videoSize,
	'updatePhoneCallSignalingData': Update.updatePhoneCallSignalingData,
	'chatInvitePeek': ChatInvite.chatInvitePeek,
	'statsGroupTopPoster': StatsGroupTopPoster.statsGroupTopPoster,
	'statsGroupTopAdmin': StatsGroupTopAdmin.statsGroupTopAdmin,
	'statsGroupTopInviter': StatsGroupTopInviter.statsGroupTopInviter,
	'stats.megagroupStats': StatsMegagroupStats.statsMegagroupStats,
	'globalPrivacySettings': GlobalPrivacySettings.globalPrivacySettings,
	'phoneConnectionWebrtc': PhoneConnection.phoneConnectionWebrtc,
	'help.countryCode': HelpCountryCode.helpCountryCode,
	'help.country': HelpCountry.helpCountry,
	'help.countriesListNotModified': HelpCountriesList.helpCountriesListNotModified,
	'help.countriesList': HelpCountriesList.helpCountriesList,
	'messageViews': MessageViews.messageViews,
	'updateChannelMessageForwards': Update.updateChannelMessageForwards,
	'photoSizeProgressive': PhotoSize.photoSizeProgressive,
	'messages.messageViews': MessagesMessageViews.messagesMessageViews,
	'updateReadChannelDiscussionInbox': Update.updateReadChannelDiscussionInbox,
	'updateReadChannelDiscussionOutbox': Update.updateReadChannelDiscussionOutbox,
	'messages.discussionMessage': MessagesDiscussionMessage.messagesDiscussionMessage,
	'messageReplyHeader': MessageReplyHeader.messageReplyHeader,
	'messageReplies': MessageReplies.messageReplies,
	'updatePeerBlocked': Update.updatePeerBlocked,
	'peerBlocked': PeerBlocked.peerBlocked,
	'updateChannelUserTyping': Update.updateChannelUserTyping,
	'inputMessageCallbackQuery': InputMessage.inputMessageCallbackQuery,
	'channelParticipantLeft': ChannelParticipant.channelParticipantLeft,
	'channelParticipantsMentions': ChannelParticipantsFilter.channelParticipantsMentions,
	'updatePinnedMessages': Update.updatePinnedMessages,
	'updatePinnedChannelMessages': Update.updatePinnedChannelMessages,
	'inputMessagesFilterPinned': MessagesFilter.inputMessagesFilterPinned,
	'stats.messageStats': StatsMessageStats.statsMessageStats,
	'messageActionGeoProximityReached': MessageAction.messageActionGeoProximityReached,
	'photoPathSize': PhotoSize.photoPathSize,
	'speakingInGroupCallAction': SendMessageAction.speakingInGroupCallAction,
	'groupCallDiscarded': GroupCall.groupCallDiscarded,
	'groupCall': GroupCall.groupCall,
	'inputGroupCall': InputGroupCall.inputGroupCall,
	'messageActionGroupCall': MessageAction.messageActionGroupCall,
	'messageActionInviteToGroupCall': MessageAction.messageActionInviteToGroupCall,
	'groupCallParticipant': GroupCallParticipant.groupCallParticipant,
	'updateChat': Update.updateChat,
	'updateGroupCallParticipants': Update.updateGroupCallParticipants,
	'updateGroupCall': Update.updateGroupCall,
	'phone.groupCall': PhoneGroupCall.phoneGroupCall,
	'phone.groupParticipants': PhoneGroupParticipants.phoneGroupParticipants,
	'inlineQueryPeerTypeSameBotPM': InlineQueryPeerType.inlineQueryPeerTypeSameBotPM,
	'inlineQueryPeerTypePM': InlineQueryPeerType.inlineQueryPeerTypePM,
	'inlineQueryPeerTypeChat': InlineQueryPeerType.inlineQueryPeerTypeChat,
	'inlineQueryPeerTypeMegagroup': InlineQueryPeerType.inlineQueryPeerTypeMegagroup,
	'inlineQueryPeerTypeBroadcast': InlineQueryPeerType.inlineQueryPeerTypeBroadcast,
	'channelAdminLogEventActionStartGroupCall': ChannelAdminLogEventAction.channelAdminLogEventActionStartGroupCall,
	'channelAdminLogEventActionDiscardGroupCall': ChannelAdminLogEventAction.channelAdminLogEventActionDiscardGroupCall,
	'channelAdminLogEventActionParticipantMute': ChannelAdminLogEventAction.channelAdminLogEventActionParticipantMute,
	'channelAdminLogEventActionParticipantUnmute': ChannelAdminLogEventAction.channelAdminLogEventActionParticipantUnmute,
	'channelAdminLogEventActionToggleGroupCallSetting': ChannelAdminLogEventAction.channelAdminLogEventActionToggleGroupCallSetting,
	'inputPaymentCredentialsGooglePay': InputPaymentCredentials.inputPaymentCredentialsGooglePay,
	'messages.historyImport': MessagesHistoryImport.messagesHistoryImport,
	'sendMessageHistoryImportAction': SendMessageAction.sendMessageHistoryImportAction,
	'messages.historyImportParsed': MessagesHistoryImportParsed.messagesHistoryImportParsed,
	'inputReportReasonFake': ReportReason.inputReportReasonFake,
	'messages.affectedFoundMessages': MessagesAffectedFoundMessages.messagesAffectedFoundMessages,
	'messageActionSetMessagesTTL': MessageAction.messageActionSetMessagesTTL,
	'updatePeerHistoryTTL': Update.updatePeerHistoryTTL,
	'updateChatParticipant': Update.updateChatParticipant,
	'updateChannelParticipant': Update.updateChannelParticipant,
	'updateBotStopped': Update.updateBotStopped,
	'chatInviteImporter': ChatInviteImporter.chatInviteImporter,
	'messages.exportedChatInvites': MessagesExportedChatInvites.messagesExportedChatInvites,
	'messages.exportedChatInvite': MessagesExportedChatInvite.messagesExportedChatInvite,
	'messages.exportedChatInviteReplaced': MessagesExportedChatInvite.messagesExportedChatInviteReplaced,
	'messages.chatInviteImporters': MessagesChatInviteImporters.messagesChatInviteImporters,
	'chatAdminWithInvites': ChatAdminWithInvites.chatAdminWithInvites,
	'messages.chatAdminsWithInvites': MessagesChatAdminsWithInvites.messagesChatAdminsWithInvites,
	'channelAdminLogEventActionParticipantJoinByInvite': ChannelAdminLogEventAction.channelAdminLogEventActionParticipantJoinByInvite,
	'channelAdminLogEventActionExportedInviteDelete': ChannelAdminLogEventAction.channelAdminLogEventActionExportedInviteDelete,
	'channelAdminLogEventActionExportedInviteRevoke': ChannelAdminLogEventAction.channelAdminLogEventActionExportedInviteRevoke,
	'channelAdminLogEventActionExportedInviteEdit': ChannelAdminLogEventAction.channelAdminLogEventActionExportedInviteEdit,
	'channelAdminLogEventActionParticipantVolume': ChannelAdminLogEventAction.channelAdminLogEventActionParticipantVolume,
	'channelAdminLogEventActionChangeHistoryTTL': ChannelAdminLogEventAction.channelAdminLogEventActionChangeHistoryTTL,
	'messages.checkedHistoryImportPeer': MessagesCheckedHistoryImportPeer.messagesCheckedHistoryImportPeer,
	'inputGroupCallStream': InputFileLocation.inputGroupCallStream,
	'phone.joinAsPeers': PhoneJoinAsPeers.phoneJoinAsPeers,
	'phone.exportedGroupCallInvite': PhoneExportedGroupCallInvite.phoneExportedGroupCallInvite,
	'inputBotInlineMessageMediaInvoice': InputBotInlineMessage.inputBotInlineMessageMediaInvoice,
	'botInlineMessageMediaInvoice': BotInlineMessage.botInlineMessageMediaInvoice,
	'messageActionGroupCallScheduled': MessageAction.messageActionGroupCallScheduled,
	'groupCallParticipantVideoSourceGroup': GroupCallParticipantVideoSourceGroup.groupCallParticipantVideoSourceGroup,
	'groupCallParticipantVideo': GroupCallParticipantVideo.groupCallParticipantVideo,
	'updateGroupCallConnection': Update.updateGroupCallConnection,
	'stickers.suggestedShortName': StickersSuggestedShortName.stickersSuggestedShortName,
	'botCommandScopeDefault': BotCommandScope.botCommandScopeDefault,
	'botCommandScopeUsers': BotCommandScope.botCommandScopeUsers,
	'botCommandScopeChats': BotCommandScope.botCommandScopeChats,
	'botCommandScopeChatAdmins': BotCommandScope.botCommandScopeChatAdmins,
	'botCommandScopePeer': BotCommandScope.botCommandScopePeer,
	'botCommandScopePeerAdmins': BotCommandScope.botCommandScopePeerAdmins,
	'botCommandScopePeerUser': BotCommandScope.botCommandScopePeerUser,
	'account.resetPasswordFailedWait': AccountResetPasswordResult.accountResetPasswordFailedWait,
	'account.resetPasswordRequestedWait': AccountResetPasswordResult.accountResetPasswordRequestedWait,
	'account.resetPasswordOk': AccountResetPasswordResult.accountResetPasswordOk,
	'updateBotCommands': Update.updateBotCommands,
	'messageActionSetChatTheme': MessageAction.messageActionSetChatTheme,
	'sendMessageChooseStickerAction': SendMessageAction.sendMessageChooseStickerAction,
	'sponsoredMessage': SponsoredMessage.sponsoredMessage,
	'messages.sponsoredMessages': MessagesSponsoredMessages.messagesSponsoredMessages,
	'inputStickerSetAnimatedEmojiAnimations': InputStickerSet.inputStickerSetAnimatedEmojiAnimations,
	'sendMessageEmojiInteraction': SendMessageAction.sendMessageEmojiInteraction,
	'sendMessageEmojiInteractionSeen': SendMessageAction.sendMessageEmojiInteractionSeen,
	'inputBotInlineMessageID64': InputBotInlineMessageID.inputBotInlineMessageID64,
	'searchResultsCalendarPeriod': SearchResultsCalendarPeriod.searchResultsCalendarPeriod,
	'messages.searchResultsCalendar': MessagesSearchResultsCalendar.messagesSearchResultsCalendar,
	'searchResultPosition': SearchResultsPosition.searchResultPosition,
	'messages.searchResultsPositions': MessagesSearchResultsPositions.messagesSearchResultsPositions,
	'messageActionChatJoinedByRequest': MessageAction.messageActionChatJoinedByRequest,
	'updatePendingJoinRequests': Update.updatePendingJoinRequests,
	'updateBotChatInviteRequester': Update.updateBotChatInviteRequester,
	'channelAdminLogEventActionParticipantJoinByRequest': ChannelAdminLogEventAction.channelAdminLogEventActionParticipantJoinByRequest,
	'inputKeyboardButtonUserProfile': KeyboardButton.inputKeyboardButtonUserProfile,
	'keyboardButtonUserProfile': KeyboardButton.keyboardButtonUserProfile,
	'channels.sendAsPeers': ChannelsSendAsPeers.channelsSendAsPeers,
	'channelAdminLogEventActionToggleNoForwards': ChannelAdminLogEventAction.channelAdminLogEventActionToggleNoForwards,
	'messages.stickerSetNotModified': MessagesStickerSet.messagesStickerSetNotModified,
	'users.userFull': UsersUserFull.usersUserFull,
	'messages.peerSettings': MessagesPeerSettings.messagesPeerSettings,
	'channelAdminLogEventActionSendMessage': ChannelAdminLogEventAction.channelAdminLogEventActionSendMessage,
	'auth.codeTypeMissedCall': AuthCodeType.authCodeTypeMissedCall,
	'auth.sentCodeTypeMissedCall': AuthSentCodeType.authSentCodeTypeMissedCall,
	'auth.loggedOut': AuthLoggedOut.authLoggedOut,
	'updateMessageReactions': Update.updateMessageReactions,
	'reactionCount': ReactionCount.reactionCount,
	'messageReactions': MessageReactions.messageReactions,
	'messages.messageReactionsList': MessagesMessageReactionsList.messagesMessageReactionsList,
	'availableReaction': AvailableReaction.availableReaction,
	'messages.availableReactionsNotModified': MessagesAvailableReactions.messagesAvailableReactionsNotModified,
	'messages.availableReactions': MessagesAvailableReactions.messagesAvailableReactions,
	'messageEntitySpoiler': MessageEntity.messageEntitySpoiler,
	'channelAdminLogEventActionChangeAvailableReactions': ChannelAdminLogEventAction.channelAdminLogEventActionChangeAvailableReactions,
	'messages.translateNoResult': MessagesTranslatedText.messagesTranslateNoResult,
	'messages.translateResultText': MessagesTranslatedText.messagesTranslateResultText,
	'messagePeerReaction': MessagePeerReaction.messagePeerReaction,
	'messageEntityEmoji': MessageEntity.messageEntityEmoji,
	'messageEntityHighlight': MessageEntity.messageEntityHighlight,
	'messageEntityLinebreak': MessageEntity.messageEntityLinebreak,
	'messageEntityCaret': MessageEntity.messageEntityCaret,
	'messageActionDiscussionStarted': MessageAction.messageActionDiscussionStarted,
	'messageActionChatLeave': MessageAction.messageActionChatLeave,
	'messageActionChannelDeletePhoto': MessageAction.messageActionChannelDeletePhoto,
	'messageActionChannelEditTitle': MessageAction.messageActionChannelEditTitle,
	'messageActionChannelEditPhoto': MessageAction.messageActionChannelEditPhoto,
	'messageActionChannelEditVideo': MessageAction.messageActionChannelEditVideo,
	'messageActionChatEditVideo': MessageAction.messageActionChatEditVideo,
	'messageActionChatAddUsers': MessageAction.messageActionChatAddUsers,
	'messageActionChatJoined': MessageAction.messageActionChatJoined,
	'messageActionChatReturn': MessageAction.messageActionChatReturn,
	'messageActionChatJoinedYou': MessageAction.messageActionChatJoinedYou,
	'messageActionChatReturnYou': MessageAction.messageActionChatReturnYou,
	'updateNewDiscussionMessage': Update.updateNewDiscussionMessage,
	'updateDeleteDiscussionMessages': Update.updateDeleteDiscussionMessages,
	'updateChannelReload': Update.updateChannelReload,
	'messageMediaCall': MessageMedia.messageMediaCall,
}

export type InvokeAfterMsg = {
	msg_id: string | number,
	query: any
};

export type InvokeAfterMsgs = {
	msg_ids: Array<string | number>,
	query: any
};

export type AuthSendCode = {
	phone_number: string,
	api_id: number,
	api_hash: string,
	settings: CodeSettings
};

export type AuthSignUp = {
	phone_number: string,
	phone_code_hash: string,
	first_name: string,
	last_name: string
};

export type AuthSignIn = {
	phone_number: string,
	phone_code_hash: string,
	phone_code: string
};

export type AuthLogOut = {

};

export type AuthResetAuthorizations = {

};

export type AuthExportAuthorization = {
	dc_id: number
};

export type AuthImportAuthorization = {
	id: string | number,
	bytes: Uint8Array
};

export type AuthBindTempAuthKey = {
	perm_auth_key_id: string | number,
	nonce: string | number,
	expires_at: number,
	encrypted_message: Uint8Array
};

export type AccountRegisterDevice = {
	flags?: number,
	no_muted?: boolean,
	token_type: number,
	token: string,
	app_sandbox: boolean,
	secret: Uint8Array,
	other_uids: Array<string | number>
};

export type AccountUnregisterDevice = {
	token_type: number,
	token: string,
	other_uids: Array<string | number>
};

export type AccountUpdateNotifySettings = {
	peer: InputNotifyPeer,
	settings: InputPeerNotifySettings
};

export type AccountGetNotifySettings = {
	peer: InputNotifyPeer
};

export type AccountResetNotifySettings = {

};

export type AccountUpdateProfile = {
	flags?: number,
	first_name?: string,
	last_name?: string,
	about?: string
};

export type AccountUpdateStatus = {
	offline: boolean
};

export type AccountGetWallPapers = {
	hash: string | number
};

export type AccountReportPeer = {
	peer: InputPeer,
	reason: ReportReason,
	message: string
};

export type UsersGetUsers = {
	id: Array<InputUser>
};

export type UsersGetFullUser = {
	id: InputUser
};

export type ContactsGetContactIDs = {
	hash: string | number
};

export type ContactsGetStatuses = {

};

export type ContactsGetContacts = {
	hash: string | number
};

export type ContactsImportContacts = {
	contacts: Array<InputContact>
};

export type ContactsDeleteContacts = {
	id: Array<InputUser>
};

export type ContactsDeleteByPhones = {
	phones: Array<string>
};

export type ContactsBlock = {
	id: InputPeer
};

export type ContactsUnblock = {
	id: InputPeer
};

export type ContactsGetBlocked = {
	offset: number,
	limit: number
};

export type MessagesGetMessages = {
	id: Array<InputMessage>
};

export type MessagesGetDialogs = {
	flags?: number,
	exclude_pinned?: boolean,
	folder_id?: number,
	offset_date: number,
	offset_id: number,
	offset_peer: InputPeer,
	limit: number,
	hash: string | number
};

export type MessagesGetHistory = {
	peer: InputPeer,
	offset_id: number,
	offset_date: number,
	add_offset: number,
	limit: number,
	max_id: number,
	min_id: number,
	hash: string | number
};

export type MessagesSearch = {
	flags?: number,
	peer: InputPeer,
	q: string,
	from_id?: InputPeer,
	top_msg_id?: number,
	filter: MessagesFilter,
	min_date: number,
	max_date: number,
	offset_id: number,
	add_offset: number,
	limit: number,
	max_id: number,
	min_id: number,
	hash: string | number
};

export type MessagesReadHistory = {
	peer: InputPeer,
	max_id: number
};

export type MessagesDeleteHistory = {
	flags?: number,
	just_clear?: boolean,
	revoke?: boolean,
	peer: InputPeer,
	max_id: number,
	min_date?: number,
	max_date?: number
};

export type MessagesDeleteMessages = {
	flags?: number,
	revoke?: boolean,
	id: Array<number>
};

export type MessagesReceivedMessages = {
	max_id: number
};

export type MessagesSetTyping = {
	flags?: number,
	peer: InputPeer,
	top_msg_id?: number,
	action: SendMessageAction
};

export type MessagesSendMessage = {
	flags?: number,
	no_webpage?: boolean,
	silent?: boolean,
	background?: boolean,
	clear_draft?: boolean,
	noforwards?: boolean,
	peer: InputPeer,
	reply_to_msg_id?: number,
	message: string,
	random_id: string | number,
	reply_markup?: ReplyMarkup,
	entities?: Array<MessageEntity>,
	schedule_date?: number,
	send_as?: InputPeer
};

export type MessagesSendMedia = {
	flags?: number,
	silent?: boolean,
	background?: boolean,
	clear_draft?: boolean,
	noforwards?: boolean,
	peer: InputPeer,
	reply_to_msg_id?: number,
	media: InputMedia,
	message: string,
	random_id: string | number,
	reply_markup?: ReplyMarkup,
	entities?: Array<MessageEntity>,
	schedule_date?: number,
	send_as?: InputPeer
};

export type MessagesForwardMessages = {
	flags?: number,
	silent?: boolean,
	background?: boolean,
	with_my_score?: boolean,
	drop_author?: boolean,
	drop_media_captions?: boolean,
	noforwards?: boolean,
	from_peer: InputPeer,
	id: Array<number>,
	random_id: Array<string | number>,
	to_peer: InputPeer,
	schedule_date?: number,
	send_as?: InputPeer
};

export type MessagesReportSpam = {
	peer: InputPeer
};

export type MessagesGetPeerSettings = {
	peer: InputPeer
};

export type MessagesReport = {
	peer: InputPeer,
	id: Array<number>,
	reason: ReportReason,
	message: string
};

export type MessagesGetChats = {
	id: Array<string | number>
};

export type MessagesGetFullChat = {
	chat_id: string | number
};

export type MessagesEditChatTitle = {
	chat_id: string | number,
	title: string
};

export type MessagesEditChatPhoto = {
	chat_id: string | number,
	photo: InputChatPhoto
};

export type MessagesAddChatUser = {
	chat_id: string | number,
	user_id: InputUser,
	fwd_limit: number
};

export type MessagesDeleteChatUser = {
	flags?: number,
	revoke_history?: boolean,
	chat_id: string | number,
	user_id: InputUser
};

export type MessagesCreateChat = {
	users: Array<InputUser>,
	title: string
};

export type UpdatesGetState = {

};

export type UpdatesGetDifference = {
	flags?: number,
	pts: number,
	pts_total_limit?: number,
	date: number,
	qts: number
};

export type PhotosUpdateProfilePhoto = {
	id: InputPhoto
};

export type PhotosUploadProfilePhoto = {
	flags?: number,
	file?: InputFile,
	video?: InputFile,
	video_start_ts?: number
};

export type PhotosDeletePhotos = {
	id: Array<InputPhoto>
};

export type UploadSaveFilePart = {
	file_id: string | number,
	file_part: number,
	bytes: Uint8Array
};

export type UploadGetFile = {
	flags?: number,
	precise?: boolean,
	cdn_supported?: boolean,
	location: InputFileLocation,
	offset: number,
	limit: number
};

export type HelpGetConfig = {

};

export type HelpGetNearestDc = {

};

export type HelpGetAppUpdate = {
	source: string
};

export type HelpGetInviteText = {

};

export type PhotosGetUserPhotos = {
	user_id: InputUser,
	offset: number,
	max_id: string | number,
	limit: number
};

export type MessagesGetDhConfig = {
	version: number,
	random_length: number
};

export type MessagesRequestEncryption = {
	user_id: InputUser,
	random_id: number,
	g_a: Uint8Array
};

export type MessagesAcceptEncryption = {
	peer: InputEncryptedChat,
	g_b: Uint8Array,
	key_fingerprint: string | number
};

export type MessagesDiscardEncryption = {
	flags?: number,
	delete_history?: boolean,
	chat_id: number
};

export type MessagesSetEncryptedTyping = {
	peer: InputEncryptedChat,
	typing: boolean
};

export type MessagesReadEncryptedHistory = {
	peer: InputEncryptedChat,
	max_date: number
};

export type MessagesSendEncrypted = {
	flags?: number,
	silent?: boolean,
	peer: InputEncryptedChat,
	random_id: string | number,
	data: Uint8Array
};

export type MessagesSendEncryptedFile = {
	flags?: number,
	silent?: boolean,
	peer: InputEncryptedChat,
	random_id: string | number,
	data: Uint8Array,
	file: InputEncryptedFile
};

export type MessagesSendEncryptedService = {
	peer: InputEncryptedChat,
	random_id: string | number,
	data: Uint8Array
};

export type MessagesReceivedQueue = {
	max_qts: number
};

export type MessagesReportEncryptedSpam = {
	peer: InputEncryptedChat
};

export type UploadSaveBigFilePart = {
	file_id: string | number,
	file_part: number,
	file_total_parts: number,
	bytes: Uint8Array
};

export type InitConnection = {
	flags?: number,
	api_id: number,
	device_model: string,
	system_version: string,
	app_version: string,
	system_lang_code: string,
	lang_pack: string,
	lang_code: string,
	proxy?: InputClientProxy,
	params?: JSONValue,
	query: any
};

export type HelpGetSupport = {

};

export type MessagesReadMessageContents = {
	id: Array<number>
};

export type AccountCheckUsername = {
	username: string
};

export type AccountUpdateUsername = {
	username: string
};

export type ContactsSearch = {
	q: string,
	limit: number
};

export type AccountGetPrivacy = {
	key: InputPrivacyKey
};

export type AccountSetPrivacy = {
	key: InputPrivacyKey,
	rules: Array<InputPrivacyRule>
};

export type AccountDeleteAccount = {
	reason: string
};

export type AccountGetAccountTTL = {

};

export type AccountSetAccountTTL = {
	ttl: AccountDaysTTL
};

export type InvokeWithLayer = {
	layer: number,
	query: any
};

export type ContactsResolveUsername = {
	username: string
};

export type AccountSendChangePhoneCode = {
	phone_number: string,
	settings: CodeSettings
};

export type AccountChangePhone = {
	phone_number: string,
	phone_code_hash: string,
	phone_code: string
};

export type MessagesGetStickers = {
	emoticon: string,
	hash: string | number
};

export type MessagesGetAllStickers = {
	hash: string | number
};

export type AccountUpdateDeviceLocked = {
	period: number
};

export type AuthImportBotAuthorization = {
	flags?: number,
	api_id: number,
	api_hash: string,
	bot_auth_token: string
};

export type MessagesGetWebPagePreview = {
	flags?: number,
	message: string,
	entities?: Array<MessageEntity>
};

export type AccountGetAuthorizations = {

};

export type AccountResetAuthorization = {
	hash: string | number
};

export type AccountGetPassword = {

};

export type AccountGetPasswordSettings = {
	password: InputCheckPasswordSRP
};

export type AccountUpdatePasswordSettings = {
	password: InputCheckPasswordSRP,
	new_settings: AccountPasswordInputSettings
};

export type AuthCheckPassword = {
	password: InputCheckPasswordSRP
};

export type AuthRequestPasswordRecovery = {

};

export type AuthRecoverPassword = {
	flags?: number,
	code: string,
	new_settings?: AccountPasswordInputSettings
};

export type InvokeWithoutUpdates = {
	query: any
};

export type MessagesExportChatInvite = {
	flags?: number,
	legacy_revoke_permanent?: boolean,
	request_needed?: boolean,
	peer: InputPeer,
	expire_date?: number,
	usage_limit?: number,
	title?: string
};

export type MessagesCheckChatInvite = {
	hash: string
};

export type MessagesImportChatInvite = {
	hash: string
};

export type MessagesGetStickerSet = {
	stickerset: InputStickerSet,
	hash: number
};

export type MessagesInstallStickerSet = {
	stickerset: InputStickerSet,
	archived: boolean
};

export type MessagesUninstallStickerSet = {
	stickerset: InputStickerSet
};

export type MessagesStartBot = {
	bot: InputUser,
	peer: InputPeer,
	random_id: string | number,
	start_param: string
};

export type HelpGetAppChangelog = {
	prev_app_version: string
};

export type MessagesGetMessagesViews = {
	peer: InputPeer,
	id: Array<number>,
	increment: boolean
};

export type ChannelsReadHistory = {
	channel: InputChannel,
	max_id: number
};

export type ChannelsDeleteMessages = {
	channel: InputChannel,
	id: Array<number>
};

export type ChannelsReportSpam = {
	channel: InputChannel,
	participant: InputPeer,
	id: Array<number>
};

export type ChannelsGetMessages = {
	channel: InputChannel,
	id: Array<InputMessage>
};

export type ChannelsGetParticipants = {
	channel: InputChannel,
	filter: ChannelParticipantsFilter,
	offset: number,
	limit: number,
	hash: string | number
};

export type ChannelsGetParticipant = {
	channel: InputChannel,
	participant: InputPeer
};

export type ChannelsGetChannels = {
	id: Array<InputChannel>
};

export type ChannelsGetFullChannel = {
	channel: InputChannel
};

export type ChannelsCreateChannel = {
	flags?: number,
	broadcast?: boolean,
	megagroup?: boolean,
	for_import?: boolean,
	title: string,
	about: string,
	geo_point?: InputGeoPoint,
	address?: string
};

export type ChannelsEditAdmin = {
	channel: InputChannel,
	user_id: InputUser,
	admin_rights: ChatAdminRights,
	rank: string
};

export type ChannelsEditTitle = {
	channel: InputChannel,
	title: string
};

export type ChannelsEditPhoto = {
	channel: InputChannel,
	photo: InputChatPhoto
};

export type ChannelsCheckUsername = {
	channel: InputChannel,
	username: string
};

export type ChannelsUpdateUsername = {
	channel: InputChannel,
	username: string
};

export type ChannelsJoinChannel = {
	channel: InputChannel
};

export type ChannelsLeaveChannel = {
	channel: InputChannel
};

export type ChannelsInviteToChannel = {
	channel: InputChannel,
	users: Array<InputUser>
};

export type ChannelsDeleteChannel = {
	channel: InputChannel
};

export type UpdatesGetChannelDifference = {
	flags?: number,
	force?: boolean,
	channel: InputChannel,
	filter: ChannelMessagesFilter,
	pts: number,
	limit: number
};

export type MessagesEditChatAdmin = {
	chat_id: string | number,
	user_id: InputUser,
	is_admin: boolean
};

export type MessagesMigrateChat = {
	chat_id: string | number
};

export type MessagesSearchGlobal = {
	flags?: number,
	folder_id?: number,
	q: string,
	filter: MessagesFilter,
	min_date: number,
	max_date: number,
	offset_rate: number,
	offset_peer: InputPeer,
	offset_id: number,
	limit: number
};

export type MessagesReorderStickerSets = {
	flags?: number,
	masks?: boolean,
	order: Array<string | number>
};

export type MessagesGetDocumentByHash = {
	sha256: Uint8Array,
	size: number,
	mime_type: string
};

export type MessagesGetSavedGifs = {
	hash: string | number
};

export type MessagesSaveGif = {
	id: InputDocument,
	unsave: boolean
};

export type MessagesGetInlineBotResults = {
	flags?: number,
	bot: InputUser,
	peer: InputPeer,
	geo_point?: InputGeoPoint,
	query: string,
	offset: string
};

export type MessagesSetInlineBotResults = {
	flags?: number,
	gallery?: boolean,
	private?: boolean,
	query_id: string | number,
	results: Array<InputBotInlineResult>,
	cache_time: number,
	next_offset?: string,
	switch_pm?: InlineBotSwitchPM
};

export type MessagesSendInlineBotResult = {
	flags?: number,
	silent?: boolean,
	background?: boolean,
	clear_draft?: boolean,
	hide_via?: boolean,
	peer: InputPeer,
	reply_to_msg_id?: number,
	random_id: string | number,
	query_id: string | number,
	id: string,
	schedule_date?: number,
	send_as?: InputPeer
};

export type ChannelsExportMessageLink = {
	flags?: number,
	grouped?: boolean,
	thread?: boolean,
	channel: InputChannel,
	id: number
};

export type ChannelsToggleSignatures = {
	channel: InputChannel,
	enabled: boolean
};

export type AuthResendCode = {
	phone_number: string,
	phone_code_hash: string
};

export type AuthCancelCode = {
	phone_number: string,
	phone_code_hash: string
};

export type MessagesGetMessageEditData = {
	peer: InputPeer,
	id: number
};

export type MessagesEditMessage = {
	flags?: number,
	no_webpage?: boolean,
	peer: InputPeer,
	id: number,
	message?: string,
	media?: InputMedia,
	reply_markup?: ReplyMarkup,
	entities?: Array<MessageEntity>,
	schedule_date?: number
};

export type MessagesEditInlineBotMessage = {
	flags?: number,
	no_webpage?: boolean,
	id: InputBotInlineMessageID,
	message?: string,
	media?: InputMedia,
	reply_markup?: ReplyMarkup,
	entities?: Array<MessageEntity>
};

export type MessagesGetBotCallbackAnswer = {
	flags?: number,
	game?: boolean,
	peer: InputPeer,
	msg_id: number,
	data?: Uint8Array,
	password?: InputCheckPasswordSRP
};

export type MessagesSetBotCallbackAnswer = {
	flags?: number,
	alert?: boolean,
	query_id: string | number,
	message?: string,
	url?: string,
	cache_time: number
};

export type ContactsGetTopPeers = {
	flags?: number,
	correspondents?: boolean,
	bots_pm?: boolean,
	bots_inline?: boolean,
	phone_calls?: boolean,
	forward_users?: boolean,
	forward_chats?: boolean,
	groups?: boolean,
	channels?: boolean,
	offset: number,
	limit: number,
	hash: string | number
};

export type ContactsResetTopPeerRating = {
	category: TopPeerCategory,
	peer: InputPeer
};

export type MessagesGetPeerDialogs = {
	peers: Array<InputDialogPeer>
};

export type MessagesSaveDraft = {
	flags?: number,
	no_webpage?: boolean,
	reply_to_msg_id?: number,
	peer: InputPeer,
	message: string,
	entities?: Array<MessageEntity>
};

export type MessagesGetAllDrafts = {

};

export type MessagesGetFeaturedStickers = {
	hash: string | number
};

export type MessagesReadFeaturedStickers = {
	id: Array<string | number>
};

export type MessagesGetRecentStickers = {
	flags?: number,
	attached?: boolean,
	hash: string | number
};

export type MessagesSaveRecentSticker = {
	flags?: number,
	attached?: boolean,
	id: InputDocument,
	unsave: boolean
};

export type MessagesClearRecentStickers = {
	flags?: number,
	attached?: boolean
};

export type MessagesGetArchivedStickers = {
	flags?: number,
	masks?: boolean,
	offset_id: string | number,
	limit: number
};

export type AccountSendConfirmPhoneCode = {
	hash: string,
	settings: CodeSettings
};

export type AccountConfirmPhone = {
	phone_code_hash: string,
	phone_code: string
};

export type ChannelsGetAdminedPublicChannels = {
	flags?: number,
	by_location?: boolean,
	check_limit?: boolean
};

export type MessagesGetMaskStickers = {
	hash: string | number
};

export type MessagesGetAttachedStickers = {
	media: InputStickeredMedia
};

export type AuthDropTempAuthKeys = {
	except_auth_keys: Array<string | number>
};

export type MessagesSetGameScore = {
	flags?: number,
	edit_message?: boolean,
	force?: boolean,
	peer: InputPeer,
	id: number,
	user_id: InputUser,
	score: number
};

export type MessagesSetInlineGameScore = {
	flags?: number,
	edit_message?: boolean,
	force?: boolean,
	id: InputBotInlineMessageID,
	user_id: InputUser,
	score: number
};

export type MessagesGetGameHighScores = {
	peer: InputPeer,
	id: number,
	user_id: InputUser
};

export type MessagesGetInlineGameHighScores = {
	id: InputBotInlineMessageID,
	user_id: InputUser
};

export type MessagesGetCommonChats = {
	user_id: InputUser,
	max_id: string | number,
	limit: number
};

export type MessagesGetAllChats = {
	except_ids: Array<string | number>
};

export type HelpSetBotUpdatesStatus = {
	pending_updates_count: number,
	message: string
};

export type MessagesGetWebPage = {
	url: string,
	hash: number
};

export type MessagesToggleDialogPin = {
	flags?: number,
	pinned?: boolean,
	peer: InputDialogPeer
};

export type MessagesReorderPinnedDialogs = {
	flags?: number,
	force?: boolean,
	folder_id: number,
	order: Array<InputDialogPeer>
};

export type MessagesGetPinnedDialogs = {
	folder_id: number
};

export type BotsSendCustomRequest = {
	custom_method: string,
	params: DataJSON
};

export type BotsAnswerWebhookJSONQuery = {
	query_id: string | number,
	data: DataJSON
};

export type UploadGetWebFile = {
	location: InputWebFileLocation,
	offset: number,
	limit: number
};

export type PaymentsGetPaymentForm = {
	flags?: number,
	peer: InputPeer,
	msg_id: number,
	theme_params?: DataJSON
};

export type PaymentsGetPaymentReceipt = {
	peer: InputPeer,
	msg_id: number
};

export type PaymentsValidateRequestedInfo = {
	flags?: number,
	save?: boolean,
	peer: InputPeer,
	msg_id: number,
	info: PaymentRequestedInfo
};

export type PaymentsSendPaymentForm = {
	flags?: number,
	form_id: string | number,
	peer: InputPeer,
	msg_id: number,
	requested_info_id?: string,
	shipping_option_id?: string,
	credentials: InputPaymentCredentials,
	tip_amount?: string | number
};

export type AccountGetTmpPassword = {
	password: InputCheckPasswordSRP,
	period: number
};

export type PaymentsGetSavedInfo = {

};

export type PaymentsClearSavedInfo = {
	flags?: number,
	credentials?: boolean,
	info?: boolean
};

export type MessagesSetBotShippingResults = {
	flags?: number,
	query_id: string | number,
	error?: string,
	shipping_options?: Array<ShippingOption>
};

export type MessagesSetBotPrecheckoutResults = {
	flags?: number,
	success?: boolean,
	query_id: string | number,
	error?: string
};

export type StickersCreateStickerSet = {
	flags?: number,
	masks?: boolean,
	animated?: boolean,
	videos?: boolean,
	user_id: InputUser,
	title: string,
	short_name: string,
	thumb?: InputDocument,
	stickers: Array<InputStickerSetItem>,
	software?: string
};

export type StickersRemoveStickerFromSet = {
	sticker: InputDocument
};

export type StickersChangeStickerPosition = {
	sticker: InputDocument,
	position: number
};

export type StickersAddStickerToSet = {
	stickerset: InputStickerSet,
	sticker: InputStickerSetItem
};

export type MessagesUploadMedia = {
	peer: InputPeer,
	media: InputMedia
};

export type PhoneGetCallConfig = {

};

export type PhoneRequestCall = {
	flags?: number,
	video?: boolean,
	user_id: InputUser,
	random_id: number,
	g_a_hash: Uint8Array,
	protocol: PhoneCallProtocol
};

export type PhoneAcceptCall = {
	peer: InputPhoneCall,
	g_b: Uint8Array,
	protocol: PhoneCallProtocol
};

export type PhoneConfirmCall = {
	peer: InputPhoneCall,
	g_a: Uint8Array,
	key_fingerprint: string | number,
	protocol: PhoneCallProtocol
};

export type PhoneReceivedCall = {
	peer: InputPhoneCall
};

export type PhoneDiscardCall = {
	flags?: number,
	video?: boolean,
	peer: InputPhoneCall,
	duration: number,
	reason: PhoneCallDiscardReason,
	connection_id: string | number
};

export type PhoneSetCallRating = {
	flags?: number,
	user_initiative?: boolean,
	peer: InputPhoneCall,
	rating: number,
	comment: string
};

export type PhoneSaveCallDebug = {
	peer: InputPhoneCall,
	debug: DataJSON
};

export type UploadGetCdnFile = {
	file_token: Uint8Array,
	offset: number,
	limit: number
};

export type UploadReuploadCdnFile = {
	file_token: Uint8Array,
	request_token: Uint8Array
};

export type HelpGetCdnConfig = {

};

export type LangpackGetLangPack = {
	lang_pack: string,
	lang_code: string
};

export type LangpackGetStrings = {
	lang_pack: string,
	lang_code: string,
	keys: Array<string>
};

export type LangpackGetDifference = {
	lang_pack: string,
	lang_code: string,
	from_version: number
};

export type LangpackGetLanguages = {
	lang_pack: string
};

export type ChannelsEditBanned = {
	channel: InputChannel,
	participant: InputPeer,
	banned_rights: ChatBannedRights
};

export type ChannelsGetAdminLog = {
	flags?: number,
	channel: InputChannel,
	q: string,
	events_filter?: ChannelAdminLogEventsFilter,
	admins?: Array<InputUser>,
	max_id: string | number,
	min_id: string | number,
	limit: number
};

export type UploadGetCdnFileHashes = {
	file_token: Uint8Array,
	offset: number
};

export type MessagesSendScreenshotNotification = {
	peer: InputPeer,
	reply_to_msg_id: number,
	random_id: string | number
};

export type ChannelsSetStickers = {
	channel: InputChannel,
	stickerset: InputStickerSet
};

export type MessagesGetFavedStickers = {
	hash: string | number
};

export type MessagesFaveSticker = {
	id: InputDocument,
	unfave: boolean
};

export type ChannelsReadMessageContents = {
	channel: InputChannel,
	id: Array<number>
};

export type ContactsResetSaved = {

};

export type MessagesGetUnreadMentions = {
	peer: InputPeer,
	offset_id: number,
	add_offset: number,
	limit: number,
	max_id: number,
	min_id: number
};

export type ChannelsDeleteHistory = {
	channel: InputChannel,
	max_id: number
};

export type HelpGetRecentMeUrls = {
	referer: string
};

export type ChannelsTogglePreHistoryHidden = {
	channel: InputChannel,
	enabled: boolean
};

export type MessagesReadMentions = {
	peer: InputPeer
};

export type MessagesGetRecentLocations = {
	peer: InputPeer,
	limit: number,
	hash: string | number
};

export type MessagesSendMultiMedia = {
	flags?: number,
	silent?: boolean,
	background?: boolean,
	clear_draft?: boolean,
	noforwards?: boolean,
	peer: InputPeer,
	reply_to_msg_id?: number,
	multi_media: Array<InputSingleMedia>,
	schedule_date?: number,
	send_as?: InputPeer
};

export type MessagesUploadEncryptedFile = {
	peer: InputEncryptedChat,
	file: InputEncryptedFile
};

export type AccountGetWebAuthorizations = {

};

export type AccountResetWebAuthorization = {
	hash: string | number
};

export type AccountResetWebAuthorizations = {

};

export type MessagesSearchStickerSets = {
	flags?: number,
	exclude_featured?: boolean,
	q: string,
	hash: string | number
};

export type UploadGetFileHashes = {
	location: InputFileLocation,
	offset: number
};

export type HelpGetTermsOfServiceUpdate = {

};

export type HelpAcceptTermsOfService = {
	id: DataJSON
};

export type AccountGetAllSecureValues = {

};

export type AccountGetSecureValue = {
	types: Array<SecureValueType>
};

export type AccountSaveSecureValue = {
	value: InputSecureValue,
	secure_secret_id: string | number
};

export type AccountDeleteSecureValue = {
	types: Array<SecureValueType>
};

export type UsersSetSecureValueErrors = {
	id: InputUser,
	errors: Array<SecureValueError>
};

export type AccountGetAuthorizationForm = {
	bot_id: string | number,
	scope: string,
	public_key: string
};

export type AccountAcceptAuthorization = {
	bot_id: string | number,
	scope: string,
	public_key: string,
	value_hashes: Array<SecureValueHash>,
	credentials: SecureCredentialsEncrypted
};

export type AccountSendVerifyPhoneCode = {
	phone_number: string,
	settings: CodeSettings
};

export type AccountVerifyPhone = {
	phone_number: string,
	phone_code_hash: string,
	phone_code: string
};

export type AccountSendVerifyEmailCode = {
	email: string
};

export type AccountVerifyEmail = {
	email: string,
	code: string
};

export type HelpGetDeepLinkInfo = {
	path: string
};

export type ContactsGetSaved = {

};

export type ChannelsGetLeftChannels = {
	offset: number
};

export type AccountInitTakeoutSession = {
	flags?: number,
	contacts?: boolean,
	message_users?: boolean,
	message_chats?: boolean,
	message_megagroups?: boolean,
	message_channels?: boolean,
	files?: boolean,
	file_max_size?: number
};

export type AccountFinishTakeoutSession = {
	flags?: number,
	success?: boolean
};

export type MessagesGetSplitRanges = {

};

export type InvokeWithMessagesRange = {
	range: MessageRange,
	query: any
};

export type InvokeWithTakeout = {
	takeout_id: string | number,
	query: any
};

export type MessagesMarkDialogUnread = {
	flags?: number,
	unread?: boolean,
	peer: InputDialogPeer
};

export type MessagesGetDialogUnreadMarks = {

};

export type ContactsToggleTopPeers = {
	enabled: boolean
};

export type MessagesClearAllDrafts = {

};

export type HelpGetAppConfig = {

};

export type HelpSaveAppLog = {
	events: Array<InputAppEvent>
};

export type HelpGetPassportConfig = {
	hash: number
};

export type LangpackGetLanguage = {
	lang_pack: string,
	lang_code: string
};

export type MessagesUpdatePinnedMessage = {
	flags?: number,
	silent?: boolean,
	unpin?: boolean,
	pm_oneside?: boolean,
	peer: InputPeer,
	id: number
};

export type AccountConfirmPasswordEmail = {
	code: string
};

export type AccountResendPasswordEmail = {

};

export type AccountCancelPasswordEmail = {

};

export type HelpGetSupportName = {

};

export type HelpGetUserInfo = {
	user_id: InputUser
};

export type HelpEditUserInfo = {
	user_id: InputUser,
	message: string,
	entities: Array<MessageEntity>
};

export type AccountGetContactSignUpNotification = {

};

export type AccountSetContactSignUpNotification = {
	silent: boolean
};

export type AccountGetNotifyExceptions = {
	flags?: number,
	compare_sound?: boolean,
	peer?: InputNotifyPeer
};

export type MessagesSendVote = {
	peer: InputPeer,
	msg_id: number,
	options: Array<Uint8Array>
};

export type MessagesGetPollResults = {
	peer: InputPeer,
	msg_id: number
};

export type MessagesGetOnlines = {
	peer: InputPeer
};

export type MessagesEditChatAbout = {
	peer: InputPeer,
	about: string
};

export type MessagesEditChatDefaultBannedRights = {
	peer: InputPeer,
	banned_rights: ChatBannedRights
};

export type AccountGetWallPaper = {
	wallpaper: InputWallPaper
};

export type AccountUploadWallPaper = {
	file: InputFile,
	mime_type: string,
	settings: WallPaperSettings
};

export type AccountSaveWallPaper = {
	wallpaper: InputWallPaper,
	unsave: boolean,
	settings: WallPaperSettings
};

export type AccountInstallWallPaper = {
	wallpaper: InputWallPaper,
	settings: WallPaperSettings
};

export type AccountResetWallPapers = {

};

export type AccountGetAutoDownloadSettings = {

};

export type AccountSaveAutoDownloadSettings = {
	flags?: number,
	low?: boolean,
	high?: boolean,
	settings: AutoDownloadSettings
};

export type MessagesGetEmojiKeywords = {
	lang_code: string
};

export type MessagesGetEmojiKeywordsDifference = {
	lang_code: string,
	from_version: number
};

export type MessagesGetEmojiKeywordsLanguages = {
	lang_codes: Array<string>
};

export type MessagesGetEmojiURL = {
	lang_code: string
};

export type FoldersEditPeerFolders = {
	folder_peers: Array<InputFolderPeer>
};

export type FoldersDeleteFolder = {
	folder_id: number
};

export type MessagesGetSearchCounters = {
	peer: InputPeer,
	filters: Array<MessagesFilter>
};

export type ChannelsGetGroupsForDiscussion = {

};

export type ChannelsSetDiscussionGroup = {
	broadcast: InputChannel,
	group: InputChannel
};

export type MessagesRequestUrlAuth = {
	flags?: number,
	peer?: InputPeer,
	msg_id?: number,
	button_id?: number,
	url?: string
};

export type MessagesAcceptUrlAuth = {
	flags?: number,
	write_allowed?: boolean,
	peer?: InputPeer,
	msg_id?: number,
	button_id?: number,
	url?: string
};

export type MessagesHidePeerSettingsBar = {
	peer: InputPeer
};

export type ContactsAddContact = {
	flags?: number,
	add_phone_privacy_exception?: boolean,
	id: InputUser,
	first_name: string,
	last_name: string,
	phone: string
};

export type ContactsAcceptContact = {
	id: InputUser
};

export type ChannelsEditCreator = {
	channel: InputChannel,
	user_id: InputUser,
	password: InputCheckPasswordSRP
};

export type ContactsGetLocated = {
	flags?: number,
	background?: boolean,
	geo_point: InputGeoPoint,
	self_expires?: number
};

export type ChannelsEditLocation = {
	channel: InputChannel,
	geo_point: InputGeoPoint,
	address: string
};

export type ChannelsToggleSlowMode = {
	channel: InputChannel,
	seconds: number
};

export type MessagesGetScheduledHistory = {
	peer: InputPeer,
	hash: string | number
};

export type MessagesGetScheduledMessages = {
	peer: InputPeer,
	id: Array<number>
};

export type MessagesSendScheduledMessages = {
	peer: InputPeer,
	id: Array<number>
};

export type MessagesDeleteScheduledMessages = {
	peer: InputPeer,
	id: Array<number>
};

export type AccountUploadTheme = {
	flags?: number,
	file: InputFile,
	thumb?: InputFile,
	file_name: string,
	mime_type: string
};

export type AccountCreateTheme = {
	flags?: number,
	slug: string,
	title: string,
	document?: InputDocument,
	settings?: Array<InputThemeSettings>
};

export type AccountUpdateTheme = {
	flags?: number,
	format: string,
	theme: InputTheme,
	slug?: string,
	title?: string,
	document?: InputDocument,
	settings?: Array<InputThemeSettings>
};

export type AccountSaveTheme = {
	theme: InputTheme,
	unsave: boolean
};

export type AccountInstallTheme = {
	flags?: number,
	dark?: boolean,
	theme?: InputTheme,
	format?: string,
	base_theme?: BaseTheme
};

export type AccountGetTheme = {
	format: string,
	theme: InputTheme,
	document_id: string | number
};

export type AccountGetThemes = {
	format: string,
	hash: string | number
};

export type AuthExportLoginToken = {
	api_id: number,
	api_hash: string,
	except_ids: Array<string | number>
};

export type AuthImportLoginToken = {
	token: Uint8Array
};

export type AuthAcceptLoginToken = {
	token: Uint8Array
};

export type AccountSetContentSettings = {
	flags?: number,
	sensitive_enabled?: boolean
};

export type AccountGetContentSettings = {

};

export type ChannelsGetInactiveChannels = {

};

export type AccountGetMultiWallPapers = {
	wallpapers: Array<InputWallPaper>
};

export type MessagesGetPollVotes = {
	flags?: number,
	peer: InputPeer,
	id: number,
	option?: Uint8Array,
	offset?: string,
	limit: number
};

export type MessagesToggleStickerSets = {
	flags?: number,
	uninstall?: boolean,
	archive?: boolean,
	unarchive?: boolean,
	stickersets: Array<InputStickerSet>
};

export type PaymentsGetBankCardData = {
	number: string
};

export type MessagesGetDialogFilters = {

};

export type MessagesGetSuggestedDialogFilters = {

};

export type MessagesUpdateDialogFilter = {
	flags?: number,
	id: number,
	filter?: DialogFilter
};

export type MessagesUpdateDialogFiltersOrder = {
	order: Array<number>
};

export type StatsGetBroadcastStats = {
	flags?: number,
	dark?: boolean,
	channel: InputChannel
};

export type StatsLoadAsyncGraph = {
	flags?: number,
	token: string,
	x?: string | number
};

export type StickersSetStickerSetThumb = {
	stickerset: InputStickerSet,
	thumb: InputDocument
};

export type BotsSetBotCommands = {
	scope: BotCommandScope,
	lang_code: string,
	commands: Array<BotCommand>
};

export type MessagesGetOldFeaturedStickers = {
	offset: number,
	limit: number,
	hash: string | number
};

export type HelpGetPromoData = {

};

export type HelpHidePromoData = {
	peer: InputPeer
};

export type PhoneSendSignalingData = {
	peer: InputPhoneCall,
	data: Uint8Array
};

export type StatsGetMegagroupStats = {
	flags?: number,
	dark?: boolean,
	channel: InputChannel
};

export type AccountGetGlobalPrivacySettings = {

};

export type AccountSetGlobalPrivacySettings = {
	settings: GlobalPrivacySettings
};

export type HelpDismissSuggestion = {
	peer: InputPeer,
	suggestion: string
};

export type HelpGetCountriesList = {
	lang_code: string,
	hash: number
};

export type MessagesGetReplies = {
	peer: InputPeer,
	msg_id: number,
	offset_id: number,
	offset_date: number,
	add_offset: number,
	limit: number,
	max_id: number,
	min_id: number,
	hash: string | number
};

export type MessagesGetDiscussionMessage = {
	peer: InputPeer,
	msg_id: number
};

export type MessagesReadDiscussion = {
	peer: InputPeer,
	msg_id: number,
	read_max_id: number
};

export type ContactsBlockFromReplies = {
	flags?: number,
	delete_message?: boolean,
	delete_history?: boolean,
	report_spam?: boolean,
	msg_id: number
};

export type StatsGetMessagePublicForwards = {
	channel: InputChannel,
	msg_id: number,
	offset_rate: number,
	offset_peer: InputPeer,
	offset_id: number,
	limit: number
};

export type StatsGetMessageStats = {
	flags?: number,
	dark?: boolean,
	channel: InputChannel,
	msg_id: number
};

export type MessagesUnpinAllMessages = {
	peer: InputPeer
};

export type PhoneCreateGroupCall = {
	flags?: number,
	peer: InputPeer,
	random_id: number,
	title?: string,
	schedule_date?: number
};

export type PhoneJoinGroupCall = {
	flags?: number,
	muted?: boolean,
	video_stopped?: boolean,
	call: InputGroupCall,
	join_as: InputPeer,
	invite_hash?: string,
	params: DataJSON
};

export type PhoneLeaveGroupCall = {
	call: InputGroupCall,
	source: number
};

export type PhoneInviteToGroupCall = {
	call: InputGroupCall,
	users: Array<InputUser>
};

export type PhoneDiscardGroupCall = {
	call: InputGroupCall
};

export type PhoneToggleGroupCallSettings = {
	flags?: number,
	reset_invite_hash?: boolean,
	call: InputGroupCall,
	join_muted?: boolean
};

export type PhoneGetGroupCall = {
	call: InputGroupCall,
	limit: number
};

export type PhoneGetGroupParticipants = {
	call: InputGroupCall,
	ids: Array<InputPeer>,
	sources: Array<number>,
	offset: string,
	limit: number
};

export type PhoneCheckGroupCall = {
	call: InputGroupCall,
	sources: Array<number>
};

export type MessagesDeleteChat = {
	chat_id: string | number
};

export type MessagesDeletePhoneCallHistory = {
	flags?: number,
	revoke?: boolean
};

export type MessagesCheckHistoryImport = {
	import_head: string
};

export type MessagesInitHistoryImport = {
	peer: InputPeer,
	file: InputFile,
	media_count: number
};

export type MessagesUploadImportedMedia = {
	peer: InputPeer,
	import_id: string | number,
	file_name: string,
	media: InputMedia
};

export type MessagesStartHistoryImport = {
	peer: InputPeer,
	import_id: string | number
};

export type MessagesGetExportedChatInvites = {
	flags?: number,
	revoked?: boolean,
	peer: InputPeer,
	admin_id: InputUser,
	offset_date?: number,
	offset_link?: string,
	limit: number
};

export type MessagesGetExportedChatInvite = {
	peer: InputPeer,
	link: string
};

export type MessagesEditExportedChatInvite = {
	flags?: number,
	revoked?: boolean,
	peer: InputPeer,
	link: string,
	expire_date?: number,
	usage_limit?: number,
	request_needed?: boolean,
	title?: string
};

export type MessagesDeleteRevokedExportedChatInvites = {
	peer: InputPeer,
	admin_id: InputUser
};

export type MessagesDeleteExportedChatInvite = {
	peer: InputPeer,
	link: string
};

export type MessagesGetAdminsWithInvites = {
	peer: InputPeer
};

export type MessagesGetChatInviteImporters = {
	flags?: number,
	requested?: boolean,
	peer: InputPeer,
	link?: string,
	q?: string,
	offset_date: number,
	offset_user: InputUser,
	limit: number
};

export type MessagesSetHistoryTTL = {
	peer: InputPeer,
	period: number
};

export type AccountReportProfilePhoto = {
	peer: InputPeer,
	photo_id: InputPhoto,
	reason: ReportReason,
	message: string
};

export type ChannelsConvertToGigagroup = {
	channel: InputChannel
};

export type MessagesCheckHistoryImportPeer = {
	peer: InputPeer
};

export type PhoneToggleGroupCallRecord = {
	flags?: number,
	start?: boolean,
	video?: boolean,
	call: InputGroupCall,
	title?: string,
	video_portrait?: boolean
};

export type PhoneEditGroupCallParticipant = {
	flags?: number,
	call: InputGroupCall,
	participant: InputPeer,
	muted?: boolean,
	volume?: number,
	raise_hand?: boolean,
	video_stopped?: boolean,
	video_paused?: boolean,
	presentation_paused?: boolean
};

export type PhoneEditGroupCallTitle = {
	call: InputGroupCall,
	title: string
};

export type PhoneGetGroupCallJoinAs = {
	peer: InputPeer
};

export type PhoneExportGroupCallInvite = {
	flags?: number,
	can_self_unmute?: boolean,
	call: InputGroupCall
};

export type PhoneToggleGroupCallStartSubscription = {
	call: InputGroupCall,
	subscribed: boolean
};

export type PhoneStartScheduledGroupCall = {
	call: InputGroupCall
};

export type PhoneSaveDefaultGroupCallJoinAs = {
	peer: InputPeer,
	join_as: InputPeer
};

export type PhoneJoinGroupCallPresentation = {
	call: InputGroupCall,
	params: DataJSON
};

export type PhoneLeaveGroupCallPresentation = {
	call: InputGroupCall
};

export type StickersCheckShortName = {
	short_name: string
};

export type StickersSuggestShortName = {
	title: string
};

export type BotsResetBotCommands = {
	scope: BotCommandScope,
	lang_code: string
};

export type BotsGetBotCommands = {
	scope: BotCommandScope,
	lang_code: string
};

export type AccountResetPassword = {

};

export type AccountDeclinePasswordReset = {

};

export type AuthCheckRecoveryPassword = {
	code: string
};

export type AccountGetChatThemes = {
	hash: string | number
};

export type MessagesSetChatTheme = {
	peer: InputPeer,
	emoticon: string
};

export type ChannelsViewSponsoredMessage = {
	channel: InputChannel,
	random_id: Uint8Array
};

export type ChannelsGetSponsoredMessages = {
	channel: InputChannel
};

export type MessagesGetMessageReadParticipants = {
	peer: InputPeer,
	msg_id: number
};

export type MessagesGetSearchResultsCalendar = {
	peer: InputPeer,
	filter: MessagesFilter,
	offset_id: number,
	offset_date: number
};

export type MessagesGetSearchResultsPositions = {
	peer: InputPeer,
	filter: MessagesFilter,
	offset_id: number,
	limit: number
};

export type MessagesHideChatJoinRequest = {
	flags?: number,
	approved?: boolean,
	peer: InputPeer,
	user_id: InputUser
};

export type MessagesHideAllChatJoinRequests = {
	flags?: number,
	approved?: boolean,
	peer: InputPeer,
	link?: string
};

export type MessagesToggleNoForwards = {
	peer: InputPeer,
	enabled: boolean
};

export type MessagesSaveDefaultSendAs = {
	peer: InputPeer,
	send_as: InputPeer
};

export type ChannelsGetSendAs = {
	peer: InputPeer
};

export type AccountSetAuthorizationTTL = {
	authorization_ttl_days: number
};

export type AccountChangeAuthorizationSettings = {
	flags?: number,
	hash: string | number,
	encrypted_requests_disabled?: boolean,
	call_requests_disabled?: boolean
};

export type ChannelsDeleteParticipantHistory = {
	channel: InputChannel,
	participant: InputPeer
};

export type MessagesSendReaction = {
	flags?: number,
	big?: boolean,
	peer: InputPeer,
	msg_id: number,
	reaction?: string
};

export type MessagesGetMessagesReactions = {
	peer: InputPeer,
	id: Array<number>
};

export type MessagesGetMessageReactionsList = {
	flags?: number,
	peer: InputPeer,
	id: number,
	reaction?: string,
	offset?: string,
	limit: number
};

export type MessagesSetChatAvailableReactions = {
	peer: InputPeer,
	available_reactions: Array<string>
};

export type MessagesGetAvailableReactions = {
	hash: number
};

export type MessagesSetDefaultReaction = {
	reaction: string
};

export type MessagesTranslateText = {
	flags?: number,
	peer?: InputPeer,
	msg_id?: number,
	text?: string,
	from_lang?: string,
	to_lang: string
};

export type MessagesGetUnreadReactions = {
	peer: InputPeer,
	offset_id: number,
	add_offset: number,
	limit: number,
	max_id: number,
	min_id: number
};

export type MessagesReadReactions = {
	peer: InputPeer
};

export interface MethodDeclMap {
	'invokeAfterMsg': {req: InvokeAfterMsg, res: any},
	'invokeAfterMsgs': {req: InvokeAfterMsgs, res: any},
	'auth.sendCode': {req: AuthSendCode, res: AuthSentCode},
	'auth.signUp': {req: AuthSignUp, res: AuthAuthorization},
	'auth.signIn': {req: AuthSignIn, res: AuthAuthorization},
	'auth.logOut': {req: AuthLogOut, res: AuthLoggedOut},
	'auth.resetAuthorizations': {req: AuthResetAuthorizations, res: boolean},
	'auth.exportAuthorization': {req: AuthExportAuthorization, res: AuthExportedAuthorization},
	'auth.importAuthorization': {req: AuthImportAuthorization, res: AuthAuthorization},
	'auth.bindTempAuthKey': {req: AuthBindTempAuthKey, res: boolean},
	'account.registerDevice': {req: AccountRegisterDevice, res: boolean},
	'account.unregisterDevice': {req: AccountUnregisterDevice, res: boolean},
	'account.updateNotifySettings': {req: AccountUpdateNotifySettings, res: boolean},
	'account.getNotifySettings': {req: AccountGetNotifySettings, res: PeerNotifySettings},
	'account.resetNotifySettings': {req: AccountResetNotifySettings, res: boolean},
	'account.updateProfile': {req: AccountUpdateProfile, res: User},
	'account.updateStatus': {req: AccountUpdateStatus, res: boolean},
	'account.getWallPapers': {req: AccountGetWallPapers, res: AccountWallPapers},
	'account.reportPeer': {req: AccountReportPeer, res: boolean},
	'users.getUsers': {req: UsersGetUsers, res: Array<User>},
	'users.getFullUser': {req: UsersGetFullUser, res: UsersUserFull},
	'contacts.getContactIDs': {req: ContactsGetContactIDs, res: Array<number>},
	'contacts.getStatuses': {req: ContactsGetStatuses, res: Array<ContactStatus>},
	'contacts.getContacts': {req: ContactsGetContacts, res: ContactsContacts},
	'contacts.importContacts': {req: ContactsImportContacts, res: ContactsImportedContacts},
	'contacts.deleteContacts': {req: ContactsDeleteContacts, res: Updates},
	'contacts.deleteByPhones': {req: ContactsDeleteByPhones, res: boolean},
	'contacts.block': {req: ContactsBlock, res: boolean},
	'contacts.unblock': {req: ContactsUnblock, res: boolean},
	'contacts.getBlocked': {req: ContactsGetBlocked, res: ContactsBlocked},
	'messages.getMessages': {req: MessagesGetMessages, res: MessagesMessages},
	'messages.getDialogs': {req: MessagesGetDialogs, res: MessagesDialogs},
	'messages.getHistory': {req: MessagesGetHistory, res: MessagesMessages},
	'messages.search': {req: MessagesSearch, res: MessagesMessages},
	'messages.readHistory': {req: MessagesReadHistory, res: MessagesAffectedMessages},
	'messages.deleteHistory': {req: MessagesDeleteHistory, res: MessagesAffectedHistory},
	'messages.deleteMessages': {req: MessagesDeleteMessages, res: MessagesAffectedMessages},
	'messages.receivedMessages': {req: MessagesReceivedMessages, res: Array<ReceivedNotifyMessage>},
	'messages.setTyping': {req: MessagesSetTyping, res: boolean},
	'messages.sendMessage': {req: MessagesSendMessage, res: Updates},
	'messages.sendMedia': {req: MessagesSendMedia, res: Updates},
	'messages.forwardMessages': {req: MessagesForwardMessages, res: Updates},
	'messages.reportSpam': {req: MessagesReportSpam, res: boolean},
	'messages.getPeerSettings': {req: MessagesGetPeerSettings, res: MessagesPeerSettings},
	'messages.report': {req: MessagesReport, res: boolean},
	'messages.getChats': {req: MessagesGetChats, res: MessagesChats},
	'messages.getFullChat': {req: MessagesGetFullChat, res: MessagesChatFull},
	'messages.editChatTitle': {req: MessagesEditChatTitle, res: Updates},
	'messages.editChatPhoto': {req: MessagesEditChatPhoto, res: Updates},
	'messages.addChatUser': {req: MessagesAddChatUser, res: Updates},
	'messages.deleteChatUser': {req: MessagesDeleteChatUser, res: Updates},
	'messages.createChat': {req: MessagesCreateChat, res: Updates},
	'updates.getState': {req: UpdatesGetState, res: UpdatesState},
	'updates.getDifference': {req: UpdatesGetDifference, res: UpdatesDifference},
	'photos.updateProfilePhoto': {req: PhotosUpdateProfilePhoto, res: PhotosPhoto},
	'photos.uploadProfilePhoto': {req: PhotosUploadProfilePhoto, res: PhotosPhoto},
	'photos.deletePhotos': {req: PhotosDeletePhotos, res: Array<string | number>},
	'upload.saveFilePart': {req: UploadSaveFilePart, res: boolean},
	'upload.getFile': {req: UploadGetFile, res: UploadFile},
	'help.getConfig': {req: HelpGetConfig, res: Config},
	'help.getNearestDc': {req: HelpGetNearestDc, res: NearestDc},
	'help.getAppUpdate': {req: HelpGetAppUpdate, res: HelpAppUpdate},
	'help.getInviteText': {req: HelpGetInviteText, res: HelpInviteText},
	'photos.getUserPhotos': {req: PhotosGetUserPhotos, res: PhotosPhotos},
	'messages.getDhConfig': {req: MessagesGetDhConfig, res: MessagesDhConfig},
	'messages.requestEncryption': {req: MessagesRequestEncryption, res: EncryptedChat},
	'messages.acceptEncryption': {req: MessagesAcceptEncryption, res: EncryptedChat},
	'messages.discardEncryption': {req: MessagesDiscardEncryption, res: boolean},
	'messages.setEncryptedTyping': {req: MessagesSetEncryptedTyping, res: boolean},
	'messages.readEncryptedHistory': {req: MessagesReadEncryptedHistory, res: boolean},
	'messages.sendEncrypted': {req: MessagesSendEncrypted, res: MessagesSentEncryptedMessage},
	'messages.sendEncryptedFile': {req: MessagesSendEncryptedFile, res: MessagesSentEncryptedMessage},
	'messages.sendEncryptedService': {req: MessagesSendEncryptedService, res: MessagesSentEncryptedMessage},
	'messages.receivedQueue': {req: MessagesReceivedQueue, res: Array<string | number>},
	'messages.reportEncryptedSpam': {req: MessagesReportEncryptedSpam, res: boolean},
	'upload.saveBigFilePart': {req: UploadSaveBigFilePart, res: boolean},
	'initConnection': {req: InitConnection, res: any},
	'help.getSupport': {req: HelpGetSupport, res: HelpSupport},
	'messages.readMessageContents': {req: MessagesReadMessageContents, res: MessagesAffectedMessages},
	'account.checkUsername': {req: AccountCheckUsername, res: boolean},
	'account.updateUsername': {req: AccountUpdateUsername, res: User},
	'contacts.search': {req: ContactsSearch, res: ContactsFound},
	'account.getPrivacy': {req: AccountGetPrivacy, res: AccountPrivacyRules},
	'account.setPrivacy': {req: AccountSetPrivacy, res: AccountPrivacyRules},
	'account.deleteAccount': {req: AccountDeleteAccount, res: boolean},
	'account.getAccountTTL': {req: AccountGetAccountTTL, res: AccountDaysTTL},
	'account.setAccountTTL': {req: AccountSetAccountTTL, res: boolean},
	'invokeWithLayer': {req: InvokeWithLayer, res: any},
	'contacts.resolveUsername': {req: ContactsResolveUsername, res: ContactsResolvedPeer},
	'account.sendChangePhoneCode': {req: AccountSendChangePhoneCode, res: AuthSentCode},
	'account.changePhone': {req: AccountChangePhone, res: User},
	'messages.getStickers': {req: MessagesGetStickers, res: MessagesStickers},
	'messages.getAllStickers': {req: MessagesGetAllStickers, res: MessagesAllStickers},
	'account.updateDeviceLocked': {req: AccountUpdateDeviceLocked, res: boolean},
	'auth.importBotAuthorization': {req: AuthImportBotAuthorization, res: AuthAuthorization},
	'messages.getWebPagePreview': {req: MessagesGetWebPagePreview, res: MessageMedia},
	'account.getAuthorizations': {req: AccountGetAuthorizations, res: AccountAuthorizations},
	'account.resetAuthorization': {req: AccountResetAuthorization, res: boolean},
	'account.getPassword': {req: AccountGetPassword, res: AccountPassword},
	'account.getPasswordSettings': {req: AccountGetPasswordSettings, res: AccountPasswordSettings},
	'account.updatePasswordSettings': {req: AccountUpdatePasswordSettings, res: boolean},
	'auth.checkPassword': {req: AuthCheckPassword, res: AuthAuthorization},
	'auth.requestPasswordRecovery': {req: AuthRequestPasswordRecovery, res: AuthPasswordRecovery},
	'auth.recoverPassword': {req: AuthRecoverPassword, res: AuthAuthorization},
	'invokeWithoutUpdates': {req: InvokeWithoutUpdates, res: any},
	'messages.exportChatInvite': {req: MessagesExportChatInvite, res: ExportedChatInvite},
	'messages.checkChatInvite': {req: MessagesCheckChatInvite, res: ChatInvite},
	'messages.importChatInvite': {req: MessagesImportChatInvite, res: Updates},
	'messages.getStickerSet': {req: MessagesGetStickerSet, res: MessagesStickerSet},
	'messages.installStickerSet': {req: MessagesInstallStickerSet, res: MessagesStickerSetInstallResult},
	'messages.uninstallStickerSet': {req: MessagesUninstallStickerSet, res: boolean},
	'messages.startBot': {req: MessagesStartBot, res: Updates},
	'help.getAppChangelog': {req: HelpGetAppChangelog, res: Updates},
	'messages.getMessagesViews': {req: MessagesGetMessagesViews, res: MessagesMessageViews},
	'channels.readHistory': {req: ChannelsReadHistory, res: boolean},
	'channels.deleteMessages': {req: ChannelsDeleteMessages, res: MessagesAffectedMessages},
	'channels.reportSpam': {req: ChannelsReportSpam, res: boolean},
	'channels.getMessages': {req: ChannelsGetMessages, res: MessagesMessages},
	'channels.getParticipants': {req: ChannelsGetParticipants, res: ChannelsChannelParticipants},
	'channels.getParticipant': {req: ChannelsGetParticipant, res: ChannelsChannelParticipant},
	'channels.getChannels': {req: ChannelsGetChannels, res: MessagesChats},
	'channels.getFullChannel': {req: ChannelsGetFullChannel, res: MessagesChatFull},
	'channels.createChannel': {req: ChannelsCreateChannel, res: Updates},
	'channels.editAdmin': {req: ChannelsEditAdmin, res: Updates},
	'channels.editTitle': {req: ChannelsEditTitle, res: Updates},
	'channels.editPhoto': {req: ChannelsEditPhoto, res: Updates},
	'channels.checkUsername': {req: ChannelsCheckUsername, res: boolean},
	'channels.updateUsername': {req: ChannelsUpdateUsername, res: boolean},
	'channels.joinChannel': {req: ChannelsJoinChannel, res: Updates},
	'channels.leaveChannel': {req: ChannelsLeaveChannel, res: Updates},
	'channels.inviteToChannel': {req: ChannelsInviteToChannel, res: Updates},
	'channels.deleteChannel': {req: ChannelsDeleteChannel, res: Updates},
	'updates.getChannelDifference': {req: UpdatesGetChannelDifference, res: UpdatesChannelDifference},
	'messages.editChatAdmin': {req: MessagesEditChatAdmin, res: boolean},
	'messages.migrateChat': {req: MessagesMigrateChat, res: Updates},
	'messages.searchGlobal': {req: MessagesSearchGlobal, res: MessagesMessages},
	'messages.reorderStickerSets': {req: MessagesReorderStickerSets, res: boolean},
	'messages.getDocumentByHash': {req: MessagesGetDocumentByHash, res: Document},
	'messages.getSavedGifs': {req: MessagesGetSavedGifs, res: MessagesSavedGifs},
	'messages.saveGif': {req: MessagesSaveGif, res: boolean},
	'messages.getInlineBotResults': {req: MessagesGetInlineBotResults, res: MessagesBotResults},
	'messages.setInlineBotResults': {req: MessagesSetInlineBotResults, res: boolean},
	'messages.sendInlineBotResult': {req: MessagesSendInlineBotResult, res: Updates},
	'channels.exportMessageLink': {req: ChannelsExportMessageLink, res: ExportedMessageLink},
	'channels.toggleSignatures': {req: ChannelsToggleSignatures, res: Updates},
	'auth.resendCode': {req: AuthResendCode, res: AuthSentCode},
	'auth.cancelCode': {req: AuthCancelCode, res: boolean},
	'messages.getMessageEditData': {req: MessagesGetMessageEditData, res: MessagesMessageEditData},
	'messages.editMessage': {req: MessagesEditMessage, res: Updates},
	'messages.editInlineBotMessage': {req: MessagesEditInlineBotMessage, res: boolean},
	'messages.getBotCallbackAnswer': {req: MessagesGetBotCallbackAnswer, res: MessagesBotCallbackAnswer},
	'messages.setBotCallbackAnswer': {req: MessagesSetBotCallbackAnswer, res: boolean},
	'contacts.getTopPeers': {req: ContactsGetTopPeers, res: ContactsTopPeers},
	'contacts.resetTopPeerRating': {req: ContactsResetTopPeerRating, res: boolean},
	'messages.getPeerDialogs': {req: MessagesGetPeerDialogs, res: MessagesPeerDialogs},
	'messages.saveDraft': {req: MessagesSaveDraft, res: boolean},
	'messages.getAllDrafts': {req: MessagesGetAllDrafts, res: Updates},
	'messages.getFeaturedStickers': {req: MessagesGetFeaturedStickers, res: MessagesFeaturedStickers},
	'messages.readFeaturedStickers': {req: MessagesReadFeaturedStickers, res: boolean},
	'messages.getRecentStickers': {req: MessagesGetRecentStickers, res: MessagesRecentStickers},
	'messages.saveRecentSticker': {req: MessagesSaveRecentSticker, res: boolean},
	'messages.clearRecentStickers': {req: MessagesClearRecentStickers, res: boolean},
	'messages.getArchivedStickers': {req: MessagesGetArchivedStickers, res: MessagesArchivedStickers},
	'account.sendConfirmPhoneCode': {req: AccountSendConfirmPhoneCode, res: AuthSentCode},
	'account.confirmPhone': {req: AccountConfirmPhone, res: boolean},
	'channels.getAdminedPublicChannels': {req: ChannelsGetAdminedPublicChannels, res: MessagesChats},
	'messages.getMaskStickers': {req: MessagesGetMaskStickers, res: MessagesAllStickers},
	'messages.getAttachedStickers': {req: MessagesGetAttachedStickers, res: Array<StickerSetCovered>},
	'auth.dropTempAuthKeys': {req: AuthDropTempAuthKeys, res: boolean},
	'messages.setGameScore': {req: MessagesSetGameScore, res: Updates},
	'messages.setInlineGameScore': {req: MessagesSetInlineGameScore, res: boolean},
	'messages.getGameHighScores': {req: MessagesGetGameHighScores, res: MessagesHighScores},
	'messages.getInlineGameHighScores': {req: MessagesGetInlineGameHighScores, res: MessagesHighScores},
	'messages.getCommonChats': {req: MessagesGetCommonChats, res: MessagesChats},
	'messages.getAllChats': {req: MessagesGetAllChats, res: MessagesChats},
	'help.setBotUpdatesStatus': {req: HelpSetBotUpdatesStatus, res: boolean},
	'messages.getWebPage': {req: MessagesGetWebPage, res: WebPage},
	'messages.toggleDialogPin': {req: MessagesToggleDialogPin, res: boolean},
	'messages.reorderPinnedDialogs': {req: MessagesReorderPinnedDialogs, res: boolean},
	'messages.getPinnedDialogs': {req: MessagesGetPinnedDialogs, res: MessagesPeerDialogs},
	'bots.sendCustomRequest': {req: BotsSendCustomRequest, res: DataJSON},
	'bots.answerWebhookJSONQuery': {req: BotsAnswerWebhookJSONQuery, res: boolean},
	'upload.getWebFile': {req: UploadGetWebFile, res: UploadWebFile},
	'payments.getPaymentForm': {req: PaymentsGetPaymentForm, res: PaymentsPaymentForm},
	'payments.getPaymentReceipt': {req: PaymentsGetPaymentReceipt, res: PaymentsPaymentReceipt},
	'payments.validateRequestedInfo': {req: PaymentsValidateRequestedInfo, res: PaymentsValidatedRequestedInfo},
	'payments.sendPaymentForm': {req: PaymentsSendPaymentForm, res: PaymentsPaymentResult},
	'account.getTmpPassword': {req: AccountGetTmpPassword, res: AccountTmpPassword},
	'payments.getSavedInfo': {req: PaymentsGetSavedInfo, res: PaymentsSavedInfo},
	'payments.clearSavedInfo': {req: PaymentsClearSavedInfo, res: boolean},
	'messages.setBotShippingResults': {req: MessagesSetBotShippingResults, res: boolean},
	'messages.setBotPrecheckoutResults': {req: MessagesSetBotPrecheckoutResults, res: boolean},
	'stickers.createStickerSet': {req: StickersCreateStickerSet, res: MessagesStickerSet},
	'stickers.removeStickerFromSet': {req: StickersRemoveStickerFromSet, res: MessagesStickerSet},
	'stickers.changeStickerPosition': {req: StickersChangeStickerPosition, res: MessagesStickerSet},
	'stickers.addStickerToSet': {req: StickersAddStickerToSet, res: MessagesStickerSet},
	'messages.uploadMedia': {req: MessagesUploadMedia, res: MessageMedia},
	'phone.getCallConfig': {req: PhoneGetCallConfig, res: DataJSON},
	'phone.requestCall': {req: PhoneRequestCall, res: PhonePhoneCall},
	'phone.acceptCall': {req: PhoneAcceptCall, res: PhonePhoneCall},
	'phone.confirmCall': {req: PhoneConfirmCall, res: PhonePhoneCall},
	'phone.receivedCall': {req: PhoneReceivedCall, res: boolean},
	'phone.discardCall': {req: PhoneDiscardCall, res: Updates},
	'phone.setCallRating': {req: PhoneSetCallRating, res: Updates},
	'phone.saveCallDebug': {req: PhoneSaveCallDebug, res: boolean},
	'upload.getCdnFile': {req: UploadGetCdnFile, res: UploadCdnFile},
	'upload.reuploadCdnFile': {req: UploadReuploadCdnFile, res: Array<FileHash>},
	'help.getCdnConfig': {req: HelpGetCdnConfig, res: CdnConfig},
	'langpack.getLangPack': {req: LangpackGetLangPack, res: LangPackDifference},
	'langpack.getStrings': {req: LangpackGetStrings, res: Array<LangPackString>},
	'langpack.getDifference': {req: LangpackGetDifference, res: LangPackDifference},
	'langpack.getLanguages': {req: LangpackGetLanguages, res: Array<LangPackLanguage>},
	'channels.editBanned': {req: ChannelsEditBanned, res: Updates},
	'channels.getAdminLog': {req: ChannelsGetAdminLog, res: ChannelsAdminLogResults},
	'upload.getCdnFileHashes': {req: UploadGetCdnFileHashes, res: Array<FileHash>},
	'messages.sendScreenshotNotification': {req: MessagesSendScreenshotNotification, res: Updates},
	'channels.setStickers': {req: ChannelsSetStickers, res: boolean},
	'messages.getFavedStickers': {req: MessagesGetFavedStickers, res: MessagesFavedStickers},
	'messages.faveSticker': {req: MessagesFaveSticker, res: boolean},
	'channels.readMessageContents': {req: ChannelsReadMessageContents, res: boolean},
	'contacts.resetSaved': {req: ContactsResetSaved, res: boolean},
	'messages.getUnreadMentions': {req: MessagesGetUnreadMentions, res: MessagesMessages},
	'channels.deleteHistory': {req: ChannelsDeleteHistory, res: boolean},
	'help.getRecentMeUrls': {req: HelpGetRecentMeUrls, res: HelpRecentMeUrls},
	'channels.togglePreHistoryHidden': {req: ChannelsTogglePreHistoryHidden, res: Updates},
	'messages.readMentions': {req: MessagesReadMentions, res: MessagesAffectedHistory},
	'messages.getRecentLocations': {req: MessagesGetRecentLocations, res: MessagesMessages},
	'messages.sendMultiMedia': {req: MessagesSendMultiMedia, res: Updates},
	'messages.uploadEncryptedFile': {req: MessagesUploadEncryptedFile, res: EncryptedFile},
	'account.getWebAuthorizations': {req: AccountGetWebAuthorizations, res: AccountWebAuthorizations},
	'account.resetWebAuthorization': {req: AccountResetWebAuthorization, res: boolean},
	'account.resetWebAuthorizations': {req: AccountResetWebAuthorizations, res: boolean},
	'messages.searchStickerSets': {req: MessagesSearchStickerSets, res: MessagesFoundStickerSets},
	'upload.getFileHashes': {req: UploadGetFileHashes, res: Array<FileHash>},
	'help.getTermsOfServiceUpdate': {req: HelpGetTermsOfServiceUpdate, res: HelpTermsOfServiceUpdate},
	'help.acceptTermsOfService': {req: HelpAcceptTermsOfService, res: boolean},
	'account.getAllSecureValues': {req: AccountGetAllSecureValues, res: Array<SecureValue>},
	'account.getSecureValue': {req: AccountGetSecureValue, res: Array<SecureValue>},
	'account.saveSecureValue': {req: AccountSaveSecureValue, res: SecureValue},
	'account.deleteSecureValue': {req: AccountDeleteSecureValue, res: boolean},
	'users.setSecureValueErrors': {req: UsersSetSecureValueErrors, res: boolean},
	'account.getAuthorizationForm': {req: AccountGetAuthorizationForm, res: AccountAuthorizationForm},
	'account.acceptAuthorization': {req: AccountAcceptAuthorization, res: boolean},
	'account.sendVerifyPhoneCode': {req: AccountSendVerifyPhoneCode, res: AuthSentCode},
	'account.verifyPhone': {req: AccountVerifyPhone, res: boolean},
	'account.sendVerifyEmailCode': {req: AccountSendVerifyEmailCode, res: AccountSentEmailCode},
	'account.verifyEmail': {req: AccountVerifyEmail, res: boolean},
	'help.getDeepLinkInfo': {req: HelpGetDeepLinkInfo, res: HelpDeepLinkInfo},
	'contacts.getSaved': {req: ContactsGetSaved, res: Array<SavedContact>},
	'channels.getLeftChannels': {req: ChannelsGetLeftChannels, res: MessagesChats},
	'account.initTakeoutSession': {req: AccountInitTakeoutSession, res: AccountTakeout},
	'account.finishTakeoutSession': {req: AccountFinishTakeoutSession, res: boolean},
	'messages.getSplitRanges': {req: MessagesGetSplitRanges, res: Array<MessageRange>},
	'invokeWithMessagesRange': {req: InvokeWithMessagesRange, res: any},
	'invokeWithTakeout': {req: InvokeWithTakeout, res: any},
	'messages.markDialogUnread': {req: MessagesMarkDialogUnread, res: boolean},
	'messages.getDialogUnreadMarks': {req: MessagesGetDialogUnreadMarks, res: Array<DialogPeer>},
	'contacts.toggleTopPeers': {req: ContactsToggleTopPeers, res: boolean},
	'messages.clearAllDrafts': {req: MessagesClearAllDrafts, res: boolean},
	'help.getAppConfig': {req: HelpGetAppConfig, res: any},
	'help.saveAppLog': {req: HelpSaveAppLog, res: boolean},
	'help.getPassportConfig': {req: HelpGetPassportConfig, res: HelpPassportConfig},
	'langpack.getLanguage': {req: LangpackGetLanguage, res: LangPackLanguage},
	'messages.updatePinnedMessage': {req: MessagesUpdatePinnedMessage, res: Updates},
	'account.confirmPasswordEmail': {req: AccountConfirmPasswordEmail, res: boolean},
	'account.resendPasswordEmail': {req: AccountResendPasswordEmail, res: boolean},
	'account.cancelPasswordEmail': {req: AccountCancelPasswordEmail, res: boolean},
	'help.getSupportName': {req: HelpGetSupportName, res: HelpSupportName},
	'help.getUserInfo': {req: HelpGetUserInfo, res: HelpUserInfo},
	'help.editUserInfo': {req: HelpEditUserInfo, res: HelpUserInfo},
	'account.getContactSignUpNotification': {req: AccountGetContactSignUpNotification, res: boolean},
	'account.setContactSignUpNotification': {req: AccountSetContactSignUpNotification, res: boolean},
	'account.getNotifyExceptions': {req: AccountGetNotifyExceptions, res: Updates},
	'messages.sendVote': {req: MessagesSendVote, res: Updates},
	'messages.getPollResults': {req: MessagesGetPollResults, res: Updates},
	'messages.getOnlines': {req: MessagesGetOnlines, res: ChatOnlines},
	'messages.editChatAbout': {req: MessagesEditChatAbout, res: boolean},
	'messages.editChatDefaultBannedRights': {req: MessagesEditChatDefaultBannedRights, res: Updates},
	'account.getWallPaper': {req: AccountGetWallPaper, res: WallPaper},
	'account.uploadWallPaper': {req: AccountUploadWallPaper, res: WallPaper},
	'account.saveWallPaper': {req: AccountSaveWallPaper, res: boolean},
	'account.installWallPaper': {req: AccountInstallWallPaper, res: boolean},
	'account.resetWallPapers': {req: AccountResetWallPapers, res: boolean},
	'account.getAutoDownloadSettings': {req: AccountGetAutoDownloadSettings, res: AccountAutoDownloadSettings},
	'account.saveAutoDownloadSettings': {req: AccountSaveAutoDownloadSettings, res: boolean},
	'messages.getEmojiKeywords': {req: MessagesGetEmojiKeywords, res: EmojiKeywordsDifference},
	'messages.getEmojiKeywordsDifference': {req: MessagesGetEmojiKeywordsDifference, res: EmojiKeywordsDifference},
	'messages.getEmojiKeywordsLanguages': {req: MessagesGetEmojiKeywordsLanguages, res: Array<EmojiLanguage>},
	'messages.getEmojiURL': {req: MessagesGetEmojiURL, res: EmojiURL},
	'folders.editPeerFolders': {req: FoldersEditPeerFolders, res: Updates},
	'folders.deleteFolder': {req: FoldersDeleteFolder, res: Updates},
	'messages.getSearchCounters': {req: MessagesGetSearchCounters, res: Array<MessagesSearchCounter>},
	'channels.getGroupsForDiscussion': {req: ChannelsGetGroupsForDiscussion, res: MessagesChats},
	'channels.setDiscussionGroup': {req: ChannelsSetDiscussionGroup, res: boolean},
	'messages.requestUrlAuth': {req: MessagesRequestUrlAuth, res: UrlAuthResult},
	'messages.acceptUrlAuth': {req: MessagesAcceptUrlAuth, res: UrlAuthResult},
	'messages.hidePeerSettingsBar': {req: MessagesHidePeerSettingsBar, res: boolean},
	'contacts.addContact': {req: ContactsAddContact, res: Updates},
	'contacts.acceptContact': {req: ContactsAcceptContact, res: Updates},
	'channels.editCreator': {req: ChannelsEditCreator, res: Updates},
	'contacts.getLocated': {req: ContactsGetLocated, res: Updates},
	'channels.editLocation': {req: ChannelsEditLocation, res: boolean},
	'channels.toggleSlowMode': {req: ChannelsToggleSlowMode, res: Updates},
	'messages.getScheduledHistory': {req: MessagesGetScheduledHistory, res: MessagesMessages},
	'messages.getScheduledMessages': {req: MessagesGetScheduledMessages, res: MessagesMessages},
	'messages.sendScheduledMessages': {req: MessagesSendScheduledMessages, res: Updates},
	'messages.deleteScheduledMessages': {req: MessagesDeleteScheduledMessages, res: Updates},
	'account.uploadTheme': {req: AccountUploadTheme, res: Document},
	'account.createTheme': {req: AccountCreateTheme, res: Theme},
	'account.updateTheme': {req: AccountUpdateTheme, res: Theme},
	'account.saveTheme': {req: AccountSaveTheme, res: boolean},
	'account.installTheme': {req: AccountInstallTheme, res: boolean},
	'account.getTheme': {req: AccountGetTheme, res: Theme},
	'account.getThemes': {req: AccountGetThemes, res: AccountThemes},
	'auth.exportLoginToken': {req: AuthExportLoginToken, res: AuthLoginToken},
	'auth.importLoginToken': {req: AuthImportLoginToken, res: AuthLoginToken},
	'auth.acceptLoginToken': {req: AuthAcceptLoginToken, res: Authorization},
	'account.setContentSettings': {req: AccountSetContentSettings, res: boolean},
	'account.getContentSettings': {req: AccountGetContentSettings, res: AccountContentSettings},
	'channels.getInactiveChannels': {req: ChannelsGetInactiveChannels, res: MessagesInactiveChats},
	'account.getMultiWallPapers': {req: AccountGetMultiWallPapers, res: Array<WallPaper>},
	'messages.getPollVotes': {req: MessagesGetPollVotes, res: MessagesVotesList},
	'messages.toggleStickerSets': {req: MessagesToggleStickerSets, res: boolean},
	'payments.getBankCardData': {req: PaymentsGetBankCardData, res: PaymentsBankCardData},
	'messages.getDialogFilters': {req: MessagesGetDialogFilters, res: Array<DialogFilter>},
	'messages.getSuggestedDialogFilters': {req: MessagesGetSuggestedDialogFilters, res: Array<DialogFilterSuggested>},
	'messages.updateDialogFilter': {req: MessagesUpdateDialogFilter, res: boolean},
	'messages.updateDialogFiltersOrder': {req: MessagesUpdateDialogFiltersOrder, res: boolean},
	'stats.getBroadcastStats': {req: StatsGetBroadcastStats, res: StatsBroadcastStats},
	'stats.loadAsyncGraph': {req: StatsLoadAsyncGraph, res: StatsGraph},
	'stickers.setStickerSetThumb': {req: StickersSetStickerSetThumb, res: MessagesStickerSet},
	'bots.setBotCommands': {req: BotsSetBotCommands, res: boolean},
	'messages.getOldFeaturedStickers': {req: MessagesGetOldFeaturedStickers, res: MessagesFeaturedStickers},
	'help.getPromoData': {req: HelpGetPromoData, res: HelpPromoData},
	'help.hidePromoData': {req: HelpHidePromoData, res: boolean},
	'phone.sendSignalingData': {req: PhoneSendSignalingData, res: boolean},
	'stats.getMegagroupStats': {req: StatsGetMegagroupStats, res: StatsMegagroupStats},
	'account.getGlobalPrivacySettings': {req: AccountGetGlobalPrivacySettings, res: GlobalPrivacySettings},
	'account.setGlobalPrivacySettings': {req: AccountSetGlobalPrivacySettings, res: GlobalPrivacySettings},
	'help.dismissSuggestion': {req: HelpDismissSuggestion, res: boolean},
	'help.getCountriesList': {req: HelpGetCountriesList, res: HelpCountriesList},
	'messages.getReplies': {req: MessagesGetReplies, res: MessagesMessages},
	'messages.getDiscussionMessage': {req: MessagesGetDiscussionMessage, res: MessagesDiscussionMessage},
	'messages.readDiscussion': {req: MessagesReadDiscussion, res: boolean},
	'contacts.blockFromReplies': {req: ContactsBlockFromReplies, res: Updates},
	'stats.getMessagePublicForwards': {req: StatsGetMessagePublicForwards, res: MessagesMessages},
	'stats.getMessageStats': {req: StatsGetMessageStats, res: StatsMessageStats},
	'messages.unpinAllMessages': {req: MessagesUnpinAllMessages, res: MessagesAffectedHistory},
	'phone.createGroupCall': {req: PhoneCreateGroupCall, res: Updates},
	'phone.joinGroupCall': {req: PhoneJoinGroupCall, res: Updates},
	'phone.leaveGroupCall': {req: PhoneLeaveGroupCall, res: Updates},
	'phone.inviteToGroupCall': {req: PhoneInviteToGroupCall, res: Updates},
	'phone.discardGroupCall': {req: PhoneDiscardGroupCall, res: Updates},
	'phone.toggleGroupCallSettings': {req: PhoneToggleGroupCallSettings, res: Updates},
	'phone.getGroupCall': {req: PhoneGetGroupCall, res: PhoneGroupCall},
	'phone.getGroupParticipants': {req: PhoneGetGroupParticipants, res: PhoneGroupParticipants},
	'phone.checkGroupCall': {req: PhoneCheckGroupCall, res: Array<number>},
	'messages.deleteChat': {req: MessagesDeleteChat, res: boolean},
	'messages.deletePhoneCallHistory': {req: MessagesDeletePhoneCallHistory, res: MessagesAffectedFoundMessages},
	'messages.checkHistoryImport': {req: MessagesCheckHistoryImport, res: MessagesHistoryImportParsed},
	'messages.initHistoryImport': {req: MessagesInitHistoryImport, res: MessagesHistoryImport},
	'messages.uploadImportedMedia': {req: MessagesUploadImportedMedia, res: MessageMedia},
	'messages.startHistoryImport': {req: MessagesStartHistoryImport, res: boolean},
	'messages.getExportedChatInvites': {req: MessagesGetExportedChatInvites, res: MessagesExportedChatInvites},
	'messages.getExportedChatInvite': {req: MessagesGetExportedChatInvite, res: MessagesExportedChatInvite},
	'messages.editExportedChatInvite': {req: MessagesEditExportedChatInvite, res: MessagesExportedChatInvite},
	'messages.deleteRevokedExportedChatInvites': {req: MessagesDeleteRevokedExportedChatInvites, res: boolean},
	'messages.deleteExportedChatInvite': {req: MessagesDeleteExportedChatInvite, res: boolean},
	'messages.getAdminsWithInvites': {req: MessagesGetAdminsWithInvites, res: MessagesChatAdminsWithInvites},
	'messages.getChatInviteImporters': {req: MessagesGetChatInviteImporters, res: MessagesChatInviteImporters},
	'messages.setHistoryTTL': {req: MessagesSetHistoryTTL, res: Updates},
	'account.reportProfilePhoto': {req: AccountReportProfilePhoto, res: boolean},
	'channels.convertToGigagroup': {req: ChannelsConvertToGigagroup, res: Updates},
	'messages.checkHistoryImportPeer': {req: MessagesCheckHistoryImportPeer, res: MessagesCheckedHistoryImportPeer},
	'phone.toggleGroupCallRecord': {req: PhoneToggleGroupCallRecord, res: Updates},
	'phone.editGroupCallParticipant': {req: PhoneEditGroupCallParticipant, res: Updates},
	'phone.editGroupCallTitle': {req: PhoneEditGroupCallTitle, res: Updates},
	'phone.getGroupCallJoinAs': {req: PhoneGetGroupCallJoinAs, res: PhoneJoinAsPeers},
	'phone.exportGroupCallInvite': {req: PhoneExportGroupCallInvite, res: PhoneExportedGroupCallInvite},
	'phone.toggleGroupCallStartSubscription': {req: PhoneToggleGroupCallStartSubscription, res: Updates},
	'phone.startScheduledGroupCall': {req: PhoneStartScheduledGroupCall, res: Updates},
	'phone.saveDefaultGroupCallJoinAs': {req: PhoneSaveDefaultGroupCallJoinAs, res: boolean},
	'phone.joinGroupCallPresentation': {req: PhoneJoinGroupCallPresentation, res: Updates},
	'phone.leaveGroupCallPresentation': {req: PhoneLeaveGroupCallPresentation, res: Updates},
	'stickers.checkShortName': {req: StickersCheckShortName, res: boolean},
	'stickers.suggestShortName': {req: StickersSuggestShortName, res: StickersSuggestedShortName},
	'bots.resetBotCommands': {req: BotsResetBotCommands, res: boolean},
	'bots.getBotCommands': {req: BotsGetBotCommands, res: Array<BotCommand>},
	'account.resetPassword': {req: AccountResetPassword, res: AccountResetPasswordResult},
	'account.declinePasswordReset': {req: AccountDeclinePasswordReset, res: boolean},
	'auth.checkRecoveryPassword': {req: AuthCheckRecoveryPassword, res: boolean},
	'account.getChatThemes': {req: AccountGetChatThemes, res: AccountThemes},
	'messages.setChatTheme': {req: MessagesSetChatTheme, res: Updates},
	'channels.viewSponsoredMessage': {req: ChannelsViewSponsoredMessage, res: boolean},
	'channels.getSponsoredMessages': {req: ChannelsGetSponsoredMessages, res: MessagesSponsoredMessages},
	'messages.getMessageReadParticipants': {req: MessagesGetMessageReadParticipants, res: Array<string | number>},
	'messages.getSearchResultsCalendar': {req: MessagesGetSearchResultsCalendar, res: MessagesSearchResultsCalendar},
	'messages.getSearchResultsPositions': {req: MessagesGetSearchResultsPositions, res: MessagesSearchResultsPositions},
	'messages.hideChatJoinRequest': {req: MessagesHideChatJoinRequest, res: Updates},
	'messages.hideAllChatJoinRequests': {req: MessagesHideAllChatJoinRequests, res: Updates},
	'messages.toggleNoForwards': {req: MessagesToggleNoForwards, res: Updates},
	'messages.saveDefaultSendAs': {req: MessagesSaveDefaultSendAs, res: boolean},
	'channels.getSendAs': {req: ChannelsGetSendAs, res: ChannelsSendAsPeers},
	'account.setAuthorizationTTL': {req: AccountSetAuthorizationTTL, res: boolean},
	'account.changeAuthorizationSettings': {req: AccountChangeAuthorizationSettings, res: boolean},
	'channels.deleteParticipantHistory': {req: ChannelsDeleteParticipantHistory, res: MessagesAffectedHistory},
	'messages.sendReaction': {req: MessagesSendReaction, res: Updates},
	'messages.getMessagesReactions': {req: MessagesGetMessagesReactions, res: Updates},
	'messages.getMessageReactionsList': {req: MessagesGetMessageReactionsList, res: MessagesMessageReactionsList},
	'messages.setChatAvailableReactions': {req: MessagesSetChatAvailableReactions, res: Updates},
	'messages.getAvailableReactions': {req: MessagesGetAvailableReactions, res: MessagesAvailableReactions},
	'messages.setDefaultReaction': {req: MessagesSetDefaultReaction, res: boolean},
	'messages.translateText': {req: MessagesTranslateText, res: MessagesTranslatedText},
	'messages.getUnreadReactions': {req: MessagesGetUnreadReactions, res: MessagesMessages},
	'messages.readReactions': {req: MessagesReadReactions, res: MessagesAffectedHistory},
}
<|MERGE_RESOLUTION|>--- conflicted
+++ resolved
@@ -9313,24 +9313,7 @@
 			can_see_list?: true,
 		}>,
 		results: Array<ReactionCount>,
-<<<<<<< HEAD
 		recent_reactions?: Array<MessagePeerReaction>
-=======
-		recent_reactions?: Array<MessageUserReaction>
-	};
-}
-
-/**
- * @link https://core.telegram.org/type/MessageUserReaction
- */
-export type MessageUserReaction = MessageUserReaction.messageUserReaction;
-
-export namespace MessageUserReaction {
-  export type messageUserReaction = {
-		_: 'messageUserReaction',
-		user_id: string | number,
-		reaction: string
->>>>>>> f03010ae
 	};
 }
 
