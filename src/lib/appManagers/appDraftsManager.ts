--- conflicted
+++ resolved
@@ -1,286 +1,283 @@
-/*
- * https://github.com/morethanwords/tweb
- * Copyright (C) 2019-2021 Eduard Kuzmenko
- * https://github.com/morethanwords/tweb/blob/master/LICENSE
- * 
- * Originally from:
- * https://github.com/zhukov/webogram
- * Copyright (C) 2014 Igor Zhukov <igor.beatle@gmail.com>
- * https://github.com/zhukov/webogram/blob/master/LICENSE
- */
-
-import rootScope from "../rootScope";
-import appPeersManager from "./appPeersManager";
-import appMessagesManager from "./appMessagesManager";
-import apiUpdatesManager from "./apiUpdatesManager";
-import RichTextProcessor from "../richtextprocessor";
-import serverTimeManager from "../mtproto/serverTimeManager";
-import { MessageEntity, DraftMessage, MessagesSaveDraft } from "../../layer";
-import apiManager from "../mtproto/mtprotoworker";
-import { tsNow } from "../../helpers/date";
-import { MOUNT_CLASS_TO } from "../../config/debug";
-import stateStorage from "../stateStorage";
-import appMessagesIdsManager from "./appMessagesIdsManager";
-<<<<<<< HEAD
-import assumeType from "../../helpers/assumeType";
-=======
-import isObject from "../../helpers/object/isObject";
-import deepEqual from "../../helpers/object/deepEqual";
->>>>>>> 7922729e
-
-export type MyDraftMessage = DraftMessage.draftMessage;
-
-export class AppDraftsManager {
-  private drafts: {[peerIdAndThreadId: string]: MyDraftMessage} = {};
-  private getAllDraftPromise: Promise<void> = null;
-
-  constructor() {
-    stateStorage.get('drafts').then(drafts => {
-      this.drafts = drafts || {};
-    });
-
-    rootScope.addMultipleEventsListeners({
-      updateDraftMessage: (update) => {
-        const peerID = appPeersManager.getPeerId(update.peer);
-        this.saveDraft(peerID, update.threadId, update.draft, {notify: true});
-      }
-    });
-  }
-
-  private getKey(peerId: PeerId, threadId?: number) {
-    return '' + peerId + (threadId ? '_' + threadId : '');
-  }
-
-  public getDraft(peerId: PeerId, threadId?: number) {
-    return this.drafts[this.getKey(peerId, threadId)];
-  }
-
-  public addMissedDialogs() {
-    return this.getAllDrafts().then(() => {
-      for(const key in this.drafts) {
-        if(key.indexOf('_') !== -1) { // exclude threads
-          continue;
-        }
-
-        const peerId = key.toPeerId();
-        const dialog = appMessagesManager.getDialogOnly(peerId);
-        if(!dialog) {
-          appMessagesManager.reloadConversation(peerId);
-          /* const dialog = appMessagesManager.generateDialog(peerId);
-          dialog.draft = this.drafts[key];
-          appMessagesManager.saveConversation(dialog);
-          appMessagesManager.newDialogsToHandle[peerId] = dialog;
-          appMessagesManager.scheduleHandleNewDialogs(); */
-        }
-      }
-    });
-  }
-
-  public getAllDrafts() {
-    return this.getAllDraftPromise || (
-      this.getAllDraftPromise = apiManager.invokeApi('messages.getAllDrafts')
-      .then((updates) => {
-        const p = apiUpdatesManager.updatesState.syncLoading || Promise.resolve();
-        p.then(() => {
-          apiUpdatesManager.processUpdateMessage(updates);
-        });
-      })
-    );
-  }
-
-  public saveDraft(peerId: PeerId, threadId: number, apiDraft: DraftMessage, options: Partial<{
-    notify: boolean,
-    force: boolean
-  }> = {}) {
-    const draft = this.processApiDraft(apiDraft);
-
-    const key = this.getKey(peerId, threadId);
-    if(draft) {
-      this.drafts[key] = draft;
-    } else {
-      delete this.drafts[key];
-    }
-
-    stateStorage.set({
-      drafts: this.drafts
-    });
-
-    if(options.notify) {
-      // console.warn(dT(), 'save draft', peerId, apiDraft, options)
-      rootScope.dispatchEvent('draft_updated', {
-        peerId,
-        threadId,
-        draft,
-        force: options.force
-      });
-    }
-
-    return draft;
-  }
-
-  public draftsAreEqual(draft1: DraftMessage, draft2: DraftMessage) {
-    if(typeof(draft1) !== typeof(draft2)) {
-      return false;
-    }
-
-    if(!isObject(draft1)) {
-      return true;
-    }
-
-    if(draft1._ !== draft2._) {
-      return false;
-    }
-  
-    if(draft1._ === 'draftMessage' && draft2._ === draft1._) {
-      if(draft1.reply_to_msg_id !== draft2.reply_to_msg_id) {
-        return false;
-      }
-  
-      if(!deepEqual(draft1.entities, draft2.entities)) {
-        return false;
-      }
-  
-      if(draft1.message !== draft2.message) {
-        return false;
-      }
-  
-      if(draft1.pFlags.no_webpage !== draft2.pFlags.no_webpage) {
-        return false;
-      }
-    }
-
-    return true;
-  }
-
-  public isEmptyDraft(draft: DraftMessage) {
-    if(!draft || draft._ === 'draftMessageEmpty') {
-      return true;
-    }
-    
-    if(draft.reply_to_msg_id > 0) {
-      return false;
-    }
-    
-    if(!draft.message.length) {
-      return true;
-    }
-    
-    return false;
-  }
-
-  public processApiDraft(draft: DraftMessage): MyDraftMessage {
-    if(!draft || draft._ !== 'draftMessage') {
-      return undefined;
-    }
-
-    const myEntities = RichTextProcessor.parseEntities(draft.message);
-    const apiEntities = draft.entities || [];
-    const totalEntities = RichTextProcessor.mergeEntities(apiEntities.slice(), myEntities); // ! only in this order, otherwise bold and emoji formatting won't work
-
-    draft.rMessage = RichTextProcessor.wrapDraftText(draft.message, {entities: totalEntities});
-    //draft.rReply = appMessagesManager.getRichReplyText(draft);
-    if(draft.reply_to_msg_id) {
-      draft.reply_to_msg_id = appMessagesIdsManager.generateMessageId(draft.reply_to_msg_id);
-    }
-
-    return draft;
-  }
-
-  public async syncDraft(peerId: PeerId, threadId: number, localDraft?: DraftMessage, saveOnServer = true, force = false) {
-    // console.warn(dT(), 'sync draft', peerID)
-    const serverDraft = this.getDraft(peerId, threadId);
-    if(this.draftsAreEqual(serverDraft, localDraft)) {
-      // console.warn(dT(), 'equal drafts', localDraft, serverDraft)
-      return true;
-    }
-
-    // console.warn(dT(), 'changed draft', localDraft, serverDraft)
-    let params: MessagesSaveDraft = {
-      peer: appPeersManager.getInputPeerById(peerId),
-      message: ''
-    };
-
-    let draftObj: DraftMessage;
-    if(this.isEmptyDraft(localDraft)) {
-      draftObj = {_: 'draftMessageEmpty'};
-    } else {
-      assumeType<DraftMessage.draftMessage>(localDraft);
-      let message = localDraft.message;
-      let entities: MessageEntity[] = localDraft.entities;
-
-      if(localDraft.reply_to_msg_id) {
-        params.reply_to_msg_id = appMessagesIdsManager.getServerMessageId(localDraft.reply_to_msg_id);
-      }
-
-      if(entities?.length) {
-        params.entities = appMessagesManager.getInputEntities(entities);
-      }
-
-      if(localDraft.pFlags.no_webpage) {
-        params.no_webpage = localDraft.pFlags.no_webpage;
-      }
-
-      params.message = message;
-    }
-
-    const saveLocalDraft = draftObj || localDraft;
-    saveLocalDraft.date = tsNow(true) + serverTimeManager.serverTimeOffset;
-
-    this.saveDraft(peerId, threadId, saveLocalDraft, {notify: true, force});
-
-    if(saveOnServer && !threadId) {
-      return apiManager.invokeApi('messages.saveDraft', params);
-    }
-
-    return true;
-  }
-
-  public clearAllDrafts() {
-    return apiManager.invokeApi('messages.clearAllDrafts').then(bool => {
-      if(!bool) {
-        return;
-      }
-
-      for(const combined in this.drafts) {
-        const [peerId, threadId] = combined.split('_');
-        rootScope.dispatchEvent('draft_updated', {
-          peerId: peerId.toPeerId(),
-          threadId: threadId ? +threadId : undefined,
-          draft: undefined
-        });
-      }
-    });
-  }
-
-  public clearDraft(peerId: PeerId, threadId: number) {
-    const emptyDraft: DraftMessage.draftMessageEmpty = {
-      _: 'draftMessageEmpty'
-    };
-
-    if(threadId) {
-      this.syncDraft(peerId, threadId, emptyDraft as any, false, true);
-    } else {
-      this.saveDraft(peerId, threadId, emptyDraft, {notify: true, force: true});  
-    }
-  }
-
-  public setDraft(peerId: PeerId, threadId: number, message: string, entities?: MessageEntity[]) {
-    const draft: DraftMessage.draftMessage = {
-      _: 'draftMessage',
-      date: Date.now() / 1000 | 0,
-      message,
-      pFlags: {},
-      entities
-    };
-
-    if(threadId) {
-      this.syncDraft(peerId, threadId, draft, false, true);
-    } else {
-      this.saveDraft(peerId, threadId, draft, {notify: true, force: true});  
-    }
-  }
-}
-
-const appDraftsManager = new AppDraftsManager();
-MOUNT_CLASS_TO.appDraftsManager = appDraftsManager;
-export default appDraftsManager;
+/*
+ * https://github.com/morethanwords/tweb
+ * Copyright (C) 2019-2021 Eduard Kuzmenko
+ * https://github.com/morethanwords/tweb/blob/master/LICENSE
+ * 
+ * Originally from:
+ * https://github.com/zhukov/webogram
+ * Copyright (C) 2014 Igor Zhukov <igor.beatle@gmail.com>
+ * https://github.com/zhukov/webogram/blob/master/LICENSE
+ */
+
+import rootScope from "../rootScope";
+import appPeersManager from "./appPeersManager";
+import appMessagesManager from "./appMessagesManager";
+import apiUpdatesManager from "./apiUpdatesManager";
+import RichTextProcessor from "../richtextprocessor";
+import serverTimeManager from "../mtproto/serverTimeManager";
+import { MessageEntity, DraftMessage, MessagesSaveDraft } from "../../layer";
+import apiManager from "../mtproto/mtprotoworker";
+import { tsNow } from "../../helpers/date";
+import { MOUNT_CLASS_TO } from "../../config/debug";
+import stateStorage from "../stateStorage";
+import appMessagesIdsManager from "./appMessagesIdsManager";
+import assumeType from "../../helpers/assumeType";
+import isObject from "../../helpers/object/isObject";
+import deepEqual from "../../helpers/object/deepEqual";
+
+export type MyDraftMessage = DraftMessage.draftMessage;
+
+export class AppDraftsManager {
+  private drafts: {[peerIdAndThreadId: string]: MyDraftMessage} = {};
+  private getAllDraftPromise: Promise<void> = null;
+
+  constructor() {
+    stateStorage.get('drafts').then(drafts => {
+      this.drafts = drafts || {};
+    });
+
+    rootScope.addMultipleEventsListeners({
+      updateDraftMessage: (update) => {
+        const peerID = appPeersManager.getPeerId(update.peer);
+        this.saveDraft(peerID, update.threadId, update.draft, {notify: true});
+      }
+    });
+  }
+
+  private getKey(peerId: PeerId, threadId?: number) {
+    return '' + peerId + (threadId ? '_' + threadId : '');
+  }
+
+  public getDraft(peerId: PeerId, threadId?: number) {
+    return this.drafts[this.getKey(peerId, threadId)];
+  }
+
+  public addMissedDialogs() {
+    return this.getAllDrafts().then(() => {
+      for(const key in this.drafts) {
+        if(key.indexOf('_') !== -1) { // exclude threads
+          continue;
+        }
+
+        const peerId = key.toPeerId();
+        const dialog = appMessagesManager.getDialogOnly(peerId);
+        if(!dialog) {
+          appMessagesManager.reloadConversation(peerId);
+          /* const dialog = appMessagesManager.generateDialog(peerId);
+          dialog.draft = this.drafts[key];
+          appMessagesManager.saveConversation(dialog);
+          appMessagesManager.newDialogsToHandle[peerId] = dialog;
+          appMessagesManager.scheduleHandleNewDialogs(); */
+        }
+      }
+    });
+  }
+
+  public getAllDrafts() {
+    return this.getAllDraftPromise || (
+      this.getAllDraftPromise = apiManager.invokeApi('messages.getAllDrafts')
+      .then((updates) => {
+        const p = apiUpdatesManager.updatesState.syncLoading || Promise.resolve();
+        p.then(() => {
+          apiUpdatesManager.processUpdateMessage(updates);
+        });
+      })
+    );
+  }
+
+  public saveDraft(peerId: PeerId, threadId: number, apiDraft: DraftMessage, options: Partial<{
+    notify: boolean,
+    force: boolean
+  }> = {}) {
+    const draft = this.processApiDraft(apiDraft);
+
+    const key = this.getKey(peerId, threadId);
+    if(draft) {
+      this.drafts[key] = draft;
+    } else {
+      delete this.drafts[key];
+    }
+
+    stateStorage.set({
+      drafts: this.drafts
+    });
+
+    if(options.notify) {
+      // console.warn(dT(), 'save draft', peerId, apiDraft, options)
+      rootScope.dispatchEvent('draft_updated', {
+        peerId,
+        threadId,
+        draft,
+        force: options.force
+      });
+    }
+
+    return draft;
+  }
+
+  public draftsAreEqual(draft1: DraftMessage, draft2: DraftMessage) {
+    if(typeof(draft1) !== typeof(draft2)) {
+      return false;
+    }
+
+    if(!isObject(draft1)) {
+      return true;
+    }
+
+    if(draft1._ !== draft2._) {
+      return false;
+    }
+  
+    if(draft1._ === 'draftMessage' && draft2._ === draft1._) {
+      if(draft1.reply_to_msg_id !== draft2.reply_to_msg_id) {
+        return false;
+      }
+  
+      if(!deepEqual(draft1.entities, draft2.entities)) {
+        return false;
+      }
+  
+      if(draft1.message !== draft2.message) {
+        return false;
+      }
+  
+      if(draft1.pFlags.no_webpage !== draft2.pFlags.no_webpage) {
+        return false;
+      }
+    }
+
+    return true;
+  }
+
+  public isEmptyDraft(draft: DraftMessage) {
+    if(!draft || draft._ === 'draftMessageEmpty') {
+      return true;
+    }
+    
+    if(draft.reply_to_msg_id > 0) {
+      return false;
+    }
+    
+    if(!draft.message.length) {
+      return true;
+    }
+    
+    return false;
+  }
+
+  public processApiDraft(draft: DraftMessage): MyDraftMessage {
+    if(!draft || draft._ !== 'draftMessage') {
+      return undefined;
+    }
+
+    const myEntities = RichTextProcessor.parseEntities(draft.message);
+    const apiEntities = draft.entities || [];
+    const totalEntities = RichTextProcessor.mergeEntities(apiEntities.slice(), myEntities); // ! only in this order, otherwise bold and emoji formatting won't work
+
+    draft.rMessage = RichTextProcessor.wrapDraftText(draft.message, {entities: totalEntities});
+    //draft.rReply = appMessagesManager.getRichReplyText(draft);
+    if(draft.reply_to_msg_id) {
+      draft.reply_to_msg_id = appMessagesIdsManager.generateMessageId(draft.reply_to_msg_id);
+    }
+
+    return draft;
+  }
+
+  public async syncDraft(peerId: PeerId, threadId: number, localDraft?: DraftMessage, saveOnServer = true, force = false) {
+    // console.warn(dT(), 'sync draft', peerID)
+    const serverDraft = this.getDraft(peerId, threadId);
+    if(this.draftsAreEqual(serverDraft, localDraft)) {
+      // console.warn(dT(), 'equal drafts', localDraft, serverDraft)
+      return true;
+    }
+
+    // console.warn(dT(), 'changed draft', localDraft, serverDraft)
+    let params: MessagesSaveDraft = {
+      peer: appPeersManager.getInputPeerById(peerId),
+      message: ''
+    };
+
+    let draftObj: DraftMessage;
+    if(this.isEmptyDraft(localDraft)) {
+      draftObj = {_: 'draftMessageEmpty'};
+    } else {
+      assumeType<DraftMessage.draftMessage>(localDraft);
+      let message = localDraft.message;
+      let entities: MessageEntity[] = localDraft.entities;
+
+      if(localDraft.reply_to_msg_id) {
+        params.reply_to_msg_id = appMessagesIdsManager.getServerMessageId(localDraft.reply_to_msg_id);
+      }
+
+      if(entities?.length) {
+        params.entities = appMessagesManager.getInputEntities(entities);
+      }
+
+      if(localDraft.pFlags.no_webpage) {
+        params.no_webpage = localDraft.pFlags.no_webpage;
+      }
+
+      params.message = message;
+    }
+
+    const saveLocalDraft = draftObj || localDraft;
+    saveLocalDraft.date = tsNow(true) + serverTimeManager.serverTimeOffset;
+
+    this.saveDraft(peerId, threadId, saveLocalDraft, {notify: true, force});
+
+    if(saveOnServer && !threadId) {
+      return apiManager.invokeApi('messages.saveDraft', params);
+    }
+
+    return true;
+  }
+
+  public clearAllDrafts() {
+    return apiManager.invokeApi('messages.clearAllDrafts').then(bool => {
+      if(!bool) {
+        return;
+      }
+
+      for(const combined in this.drafts) {
+        const [peerId, threadId] = combined.split('_');
+        rootScope.dispatchEvent('draft_updated', {
+          peerId: peerId.toPeerId(),
+          threadId: threadId ? +threadId : undefined,
+          draft: undefined
+        });
+      }
+    });
+  }
+
+  public clearDraft(peerId: PeerId, threadId: number) {
+    const emptyDraft: DraftMessage.draftMessageEmpty = {
+      _: 'draftMessageEmpty'
+    };
+
+    if(threadId) {
+      this.syncDraft(peerId, threadId, emptyDraft as any, false, true);
+    } else {
+      this.saveDraft(peerId, threadId, emptyDraft, {notify: true, force: true});  
+    }
+  }
+
+  public setDraft(peerId: PeerId, threadId: number, message: string, entities?: MessageEntity[]) {
+    const draft: DraftMessage.draftMessage = {
+      _: 'draftMessage',
+      date: Date.now() / 1000 | 0,
+      message,
+      pFlags: {},
+      entities
+    };
+
+    if(threadId) {
+      this.syncDraft(peerId, threadId, draft, false, true);
+    } else {
+      this.saveDraft(peerId, threadId, draft, {notify: true, force: true});  
+    }
+  }
+}
+
+const appDraftsManager = new AppDraftsManager();
+MOUNT_CLASS_TO.appDraftsManager = appDraftsManager;
+export default appDraftsManager;