--- conflicted
+++ resolved
@@ -1,7 +1,3 @@
-<<<<<<< HEAD
-=======
-<<<<<<< HEAD
->>>>>>> ad34d42f
 /*
  * https://github.com/morethanwords/tweb
  * Copyright (C) 2019-2021 Eduard Kuzmenko
@@ -639,641 +635,4 @@
 
 const appProfileManager = new AppProfileManager();
 MOUNT_CLASS_TO.appProfileManager = appProfileManager;
-<<<<<<< HEAD
-export default appProfileManager;
-=======
-export default appProfileManager;
-=======
-/*
- * https://github.com/morethanwords/tweb
- * Copyright (C) 2019-2021 Eduard Kuzmenko
- * https://github.com/morethanwords/tweb/blob/master/LICENSE
- * 
- * Originally from:
- * https://github.com/zhukov/webogram
- * Copyright (C) 2014 Igor Zhukov <igor.beatle@gmail.com>
- * https://github.com/zhukov/webogram/blob/master/LICENSE
- */
-
-import { MOUNT_CLASS_TO } from "../../config/debug";
-import { tsNow } from "../../helpers/date";
-import { numberThousandSplitter } from "../../helpers/number";
-import { ChannelParticipantsFilter, ChannelsChannelParticipants, Chat, ChatFull, ChatParticipants, ChatPhoto, ExportedChatInvite, InputChannel, InputFile, InputFileLocation, PhotoSize, SendMessageAction, Update, UserFull, UserProfilePhoto } from "../../layer";
-import { LangPackKey, i18n } from "../langPack";
-//import apiManager from '../mtproto/apiManager';
-import apiManager from '../mtproto/mtprotoworker';
-import { RichTextProcessor } from "../richtextprocessor";
-import rootScope from "../rootScope";
-import SearchIndex from "../searchIndex";
-import apiUpdatesManager from "./apiUpdatesManager";
-import appChatsManager from "./appChatsManager";
-import appNotificationsManager from "./appNotificationsManager";
-import appPeersManager from "./appPeersManager";
-import appPhotosManager from "./appPhotosManager";
-import appUsersManager, { User } from "./appUsersManager";
-
-export type UserTyping = Partial<{userId: number, action: SendMessageAction, timeout: number}>;
-
-export class AppProfileManager {
-  //private botInfos: any = {};
-  private usersFull: {[id: string]: UserFull.userFull} = {};
-  public chatsFull: {[id: string]: ChatFull} = {};
-  private fullPromises: {[peerId: string]: Promise<ChatFull.chatFull | ChatFull.channelFull | UserFull>} = {};
-
-  private megagroupOnlines: {[id: number]: {timestamp: number, onlines: number}};
-
-  private typingsInPeer: {[peerId: number]: UserTyping[]};
-
-  constructor() {
-    rootScope.addMultipleEventsListeners({
-      updateChatParticipants: (update) => {
-        const participants = update.participants;
-        if(participants._ === 'chatParticipants') {
-          const chatId = participants.chat_id;
-          const chatFull = this.chatsFull[chatId] as ChatFull.chatFull;
-          if(chatFull !== undefined) {
-            chatFull.participants = participants;
-            rootScope.dispatchEvent('chat_full_update', chatId);
-          }
-        }
-      },
-
-      updateChatParticipantAdd: (update) => {
-        const chatFull = this.chatsFull[update.chat_id] as ChatFull.chatFull;
-        if(chatFull !== undefined) {
-          const _participants = chatFull.participants as ChatParticipants.chatParticipants;
-          const participants = _participants.participants || [];
-          for(let i = 0, length = participants.length; i < length; i++) {
-            if(participants[i].user_id === update.user_id) {
-              return;
-            }
-          }
-
-          participants.push({
-            _: 'chatParticipant',
-            user_id: update.user_id,
-            inviter_id: update.inviter_id,
-            date: tsNow(true)
-          });
-
-          _participants.version = update.version;
-          rootScope.dispatchEvent('chat_full_update', update.chat_id);
-        }
-      },
-
-      updateChatParticipantDelete: (update) => {
-        const chatFull = this.chatsFull[update.chat_id] as ChatFull.chatFull;
-        if(chatFull !== undefined) {
-          const _participants = chatFull.participants as ChatParticipants.chatParticipants;
-          const participants = _participants.participants || [];
-          for(let i = 0, length = participants.length; i < length; i++) {
-            if(participants[i].user_id === update.user_id) {
-              participants.splice(i, 1);
-              _participants.version = update.version;
-              rootScope.dispatchEvent('chat_full_update', update.chat_id);
-              return;
-            }
-          }
-        }
-      },
-
-      updateUserTyping: this.onUpdateUserTyping,
-      updateChatUserTyping: this.onUpdateUserTyping,
-      updateChannelUserTyping: this.onUpdateUserTyping
-    });
-
-    rootScope.addEventListener('chat_update', (chatId) => {
-      const fullChat = this.chatsFull[chatId];
-      const chat: Chat.chat = appChatsManager.getChat(chatId);
-      if(!chat.photo || !fullChat) {
-        return;
-      }
-
-      const emptyPhoto = chat.photo._ === 'chatPhotoEmpty';
-      //////console.log('chat_update:', fullChat);
-      if(fullChat.chat_photo && emptyPhoto !== (fullChat.chat_photo._ === 'photoEmpty')) {
-        delete this.chatsFull[chatId];
-        rootScope.dispatchEvent('chat_full_update', chatId);
-        return;
-      }
-      if(emptyPhoto) {
-        return;
-      }
-
-      const photoId = (chat.photo as ChatPhoto.chatPhoto).photo_id;
-      const chatFullPhotoId = fullChat.chat_photo?.id;
-      if(chatFullPhotoId !== photoId) {
-        delete this.chatsFull[chatId];
-        rootScope.dispatchEvent('chat_full_update', chatId);
-      }
-    });
-
-    rootScope.addEventListener('invalidate_participants', chatId => {
-      this.invalidateChannelParticipants(chatId);
-    });
-
-    this.megagroupOnlines = {};
-    this.typingsInPeer = {};
-  }
-
-  /* public saveBotInfo(botInfo: any) {
-    const botId = botInfo && botInfo.user_id;
-    if(!botId) {
-      return null;
-    }
-
-    const commands: any = {};
-    botInfo.commands.forEach((botCommand: any) => {
-      commands[botCommand.command] = botCommand.description;
-    });
-
-    return this.botInfos[botId] = {
-      id: botId,
-      version: botInfo.version,
-      shareText: botInfo.share_text,
-      description: botInfo.description,
-      commands: commands
-    };
-  } */
-
-  public getProfile(id: number, override?: true): Promise<UserFull> {
-    if(this.usersFull[id] && !override) {
-      return Promise.resolve(this.usersFull[id]);
-    }
-
-    if(this.fullPromises[id]) {
-      return this.fullPromises[id] as any;
-    }
-
-    return this.fullPromises[id] = apiManager.invokeApi('users.getFullUser', {
-      id: appUsersManager.getUserInput(id)
-    }).then((userFull) => {
-      const user = userFull.user as User;
-      appUsersManager.saveApiUser(user, true);
-
-      if(userFull.profile_photo) {
-        userFull.profile_photo = appPhotosManager.savePhoto(userFull.profile_photo, {type: 'profilePhoto', peerId: id});
-      }
-
-      if(userFull.about !== undefined) {
-        userFull.rAbout = RichTextProcessor.wrapRichText(userFull.about, {noLinebreaks: true});
-      }
-
-      appNotificationsManager.savePeerSettings(id, userFull.notify_settings);
-
-      /* if(userFull.bot_info) {
-        userFull.bot_info = this.saveBotInfo(userFull.bot_info) as any;
-      } */
-
-      //appMessagesManager.savePinnedMessage(id, userFull.pinned_msg_id);
-
-      delete this.fullPromises[id];
-
-      return this.usersFull[id] = userFull;
-    }) as any;
-  }
-
-  public getProfileByPeerId(peerId: number, override?: true): Promise<ChatFull.chatFull | ChatFull.channelFull | UserFull.userFull> {
-    if(peerId < 0) return this.getChatFull(-peerId, override);
-    else return this.getProfile(peerId, override);
-  }
-
-  public getFullPhoto(peerId: number) {
-    return this.getProfileByPeerId(peerId).then(profile => {
-      switch(profile._) {
-        case 'userFull':
-          return profile.profile_photo;
-        case 'channelFull':
-        case 'chatFull':
-          return profile.chat_photo;
-      }
-    });
-  }
-
-  /* public getPeerBots(peerId: number) {
-    var peerBots: any[] = [];
-    if(peerId >= 0 && !appUsersManager.isBot(peerId) ||
-      (appPeersManager.isChannel(peerId) && !appPeersManager.isMegagroup(peerId))) {
-      return Promise.resolve(peerBots);
-    }
-    if(peerId >= 0) {
-      return this.getProfile(peerId).then((userFull: any) => {
-        var botInfo = userFull.bot_info;
-        if(botInfo && botInfo._ !== 'botInfoEmpty') {
-          peerBots.push(botInfo);
-        }
-        return peerBots;
-      });
-    }
-
-    return this.getChatFull(-peerId).then((chatFull: any) => {
-      chatFull.bot_info.forEach((botInfo: any) => {
-        peerBots.push(this.saveBotInfo(botInfo))
-      });
-      return peerBots;
-    });
-  } */
-
-  public getChatFull(id: number, override?: true): Promise<ChatFull.chatFull | ChatFull.channelFull> {
-    if(appChatsManager.isChannel(id)) {
-      return this.getChannelFull(id, override);
-    }
-
-    const fullChat = this.chatsFull[id] as ChatFull.chatFull;
-    if(fullChat && !override) {
-      const chat = appChatsManager.getChat(id);
-      if(chat.version === (fullChat.participants as ChatParticipants.chatParticipants).version ||
-        chat.pFlags.left) {
-        return Promise.resolve(fullChat);
-      }
-    }
-
-    const peerId = -id;
-    if(this.fullPromises[peerId] !== undefined) {
-      return this.fullPromises[peerId] as any;
-    }
-
-    // console.trace(dT(), 'Get chat full', id, appChatsManager.getChat(id))
-    return this.fullPromises[peerId] = apiManager.invokeApi('messages.getFullChat', {
-      chat_id: id
-    }).then((result) => {
-      appChatsManager.saveApiChats(result.chats, true);
-      appUsersManager.saveApiUsers(result.users);
-      const fullChat = result.full_chat as ChatFull.chatFull;
-      if(fullChat && fullChat.chat_photo && fullChat.chat_photo.id) {
-        fullChat.chat_photo = appPhotosManager.savePhoto(fullChat.chat_photo, {type: 'profilePhoto', peerId: peerId});
-      }
-
-      //appMessagesManager.savePinnedMessage(peerId, fullChat.pinned_msg_id);
-      appNotificationsManager.savePeerSettings(peerId, fullChat.notify_settings);
-      delete this.fullPromises[peerId];
-      this.chatsFull[id] = fullChat;
-      rootScope.dispatchEvent('chat_full_update', id);
-
-      return fullChat;
-    }) as any;
-  }
-
-  public getChatInviteLink(id: number, force?: boolean) {
-    return this.getChatFull(id).then((chatFull) => {
-      if(!force &&
-        chatFull.exported_invite &&
-        chatFull.exported_invite._ == 'chatInviteExported') {
-        return chatFull.exported_invite.link;
-      }
-      
-      return apiManager.invokeApi('messages.exportChatInvite', {
-        peer: appPeersManager.getInputPeerById(-id)
-      }).then((exportedInvite) => {
-        if(this.chatsFull[id] !== undefined) {
-          this.chatsFull[id].exported_invite = exportedInvite;
-        }
-
-        return (exportedInvite as ExportedChatInvite.chatInviteExported).link;
-      });
-    });
-  }
-
-  public getChannelParticipants(id: number, filter: ChannelParticipantsFilter = {_: 'channelParticipantsRecent'}, limit = 200, offset = 0) {
-    if(filter._ === 'channelParticipantsRecent') {
-      const chat = appChatsManager.getChat(id);
-      if(chat &&
-          chat.pFlags && (
-            chat.pFlags.kicked ||
-            chat.pFlags.broadcast && !chat.pFlags.creator && !chat.admin_rights
-          )) {
-        return Promise.reject();
-      }
-    }
-
-    return apiManager.invokeApiCacheable('channels.getParticipants', {
-      channel: appChatsManager.getChannelInput(id),
-      filter,
-      offset,
-      limit,
-      hash: 0
-    }, {cacheSeconds: 60}).then(result => {
-      appUsersManager.saveApiUsers((result as ChannelsChannelParticipants.channelsChannelParticipants).users);
-      return result as ChannelsChannelParticipants.channelsChannelParticipants;
-    });
-    /* let maybeAddSelf = (participants: any[]) => {
-      let chat = appChatsManager.getChat(id);
-      let selfMustBeFirst = filter._ === 'channelParticipantsRecent' &&
-                            !offset &&
-                            !chat.pFlags.kicked &&
-                            !chat.pFlags.left;
-
-      if(selfMustBeFirst) {
-        participants = copy(participants);
-        let myID = appUsersManager.getSelf().id;
-        let myIndex = participants.findIndex(p => p.user_id === myID);
-        let myParticipant;
-
-        if(myIndex !== -1) {
-          myParticipant = participants[myIndex];
-          participants.splice(myIndex, 1);
-        } else {
-          myParticipant = {_: 'channelParticipantSelf', user_id: myID};
-        }
-
-        participants.unshift(myParticipant);
-      }
-
-      return participants;
-    } */
-  }
-
-  public getChannelParticipant(id: number, peerId: number) {
-    return apiManager.invokeApiSingle('channels.getParticipant', {
-      channel: appChatsManager.getChannelInput(id),
-      participant: appPeersManager.getInputPeerById(peerId),
-    }).then(channelParticipant => {
-      appUsersManager.saveApiUsers(channelParticipant.users);
-      return channelParticipant.participant;
-    });
-  }
-
-  public getChannelFull(id: number, override?: true): Promise<ChatFull.channelFull> {
-    if(this.chatsFull[id] !== undefined && !override) {
-      return Promise.resolve(this.chatsFull[id] as ChatFull.channelFull);
-    }
-
-    const peerId = -id;
-    if(this.fullPromises[peerId] !== undefined) {
-      return this.fullPromises[peerId] as any;
-    }
-
-    return this.fullPromises[peerId] = apiManager.invokeApi('channels.getFullChannel', {
-      channel: appChatsManager.getChannelInput(id)
-    }).then((result) => {
-      appChatsManager.saveApiChats(result.chats, true);
-      appUsersManager.saveApiUsers(result.users);
-      const fullChannel = result.full_chat as ChatFull.channelFull;
-      if(fullChannel && fullChannel.chat_photo.id) {
-        fullChannel.chat_photo = appPhotosManager.savePhoto(fullChannel.chat_photo, {type: 'profilePhoto', peerId});
-        //appPhotosManager.savePhoto(fullChannel.chat_photo);
-      }
-      appNotificationsManager.savePeerSettings(peerId, fullChannel.notify_settings);
-
-      delete this.fullPromises[peerId];
-      this.chatsFull[id] = fullChannel;
-      rootScope.dispatchEvent('chat_full_update', id);
-
-      return fullChannel;
-    }, (error) => {
-      switch (error.type) {
-        case 'CHANNEL_PRIVATE':
-          let channel = appChatsManager.getChat(id);
-          channel = {_: 'channelForbidden', access_hash: channel.access_hash, title: channel.title};
-          apiUpdatesManager.processUpdateMessage({
-            _: 'updates',
-            updates: [{
-              _: 'updateChannel',
-              channel_id: id
-            } as Update.updateChannel],
-            chats: [channel],
-            users: []
-          });
-          break;
-      }
-
-      return Promise.reject(error);
-    }) as any;
-  }
-
-  public getMentions(chatId: number, query: string, threadId?: number): Promise<number[]> {
-    const processUserIds = (userIds: number[]) => {
-      const startsWithAt = query.charAt(0) === '@';
-      if(startsWithAt) query = query.slice(1);
-      /* const startsWithAt = query.charAt(0) === '@';
-      if(startsWithAt) query = query.slice(1);
-      
-      const index = new SearchIndex<number>(!startsWithAt, !startsWithAt); */
-      const index = new SearchIndex<number>({
-        ignoreCase: true
-      });
-      userIds.forEach(userId => {
-        index.indexObject(userId, appUsersManager.getUserSearchText(userId));
-      });
-
-      return Array.from(index.search(query));
-    };
-
-    let promise: Promise<number[]>;
-    if(appChatsManager.isChannel(chatId)) {
-      promise = this.getChannelParticipants(chatId, {
-        _: 'channelParticipantsMentions',
-        q: query,
-        top_msg_id: threadId
-      }, 50, 0).then(cP => {
-        return cP.participants.map(p => appChatsManager.getParticipantPeerId(p));
-      });
-    } else if(chatId) {
-      promise = (this.getChatFull(chatId) as Promise<ChatFull.chatFull>).then(chatFull => {
-        return (chatFull.participants as ChatParticipants.chatParticipants).participants.map(p => p.user_id);
-      });
-    } else {
-      promise = Promise.resolve([]);
-    }
-
-    return Promise.all([
-      [],// appUsersManager.getTopPeers('bots_inline').catch(() => []), 
-      promise
-    ]).then(results => {
-      const peerIds = results[0].concat(results[1]);
-
-      return processUserIds(peerIds);
-    });
-  }
-
-  public invalidateChannelParticipants(id: number) {
-    delete this.chatsFull[id];
-    delete this.fullPromises[-id];
-    apiManager.clearCache('channels.getParticipants', (params) => (params.channel as InputChannel.inputChannel).channel_id === id);
-    rootScope.dispatchEvent('chat_full_update', id);
-  }
-
-  public updateProfile(first_name: string, last_name: string, about: string) {
-    return apiManager.invokeApi('account.updateProfile', {
-      first_name,
-      last_name,
-      about
-    }).then(user => {
-      appUsersManager.saveApiUser(user);
-      
-      return this.getProfile(rootScope.myId, true);
-    });
-  }
-
-  public uploadProfilePhoto(inputFile: InputFile) {
-    return apiManager.invokeApi('photos.uploadProfilePhoto', {
-      file: inputFile
-    }).then((updateResult) => {
-      appUsersManager.saveApiUsers(updateResult.users);
-
-      const myId = rootScope.myId;
-      appPhotosManager.savePhoto(updateResult.photo, {
-        type: 'profilePhoto',
-        peerId: myId
-      });
-
-      apiUpdatesManager.processLocalUpdate({
-        _: 'updateUserPhoto',
-        user_id: myId,
-        date: tsNow(true),
-        photo: appUsersManager.getUser(myId).photo,
-        previous: true
-      });
-    });
-  }
-
-  public getChatMembersString(id: number) {
-    const chat: Chat = appChatsManager.getChat(id);
-    if(chat._ === 'chatForbidden') {
-      return i18n('YouWereKicked');
-    }
-
-    const chatFull = this.chatsFull[id];
-    let count: number;
-    if(chatFull) {
-      if(chatFull._ === 'channelFull') {
-        count = chatFull.participants_count;
-      } else {
-        count = (chatFull.participants as ChatParticipants.chatParticipants).participants?.length;
-      }
-    } else {
-      count = (chat as Chat.chat).participants_count || (chat as any).participants?.participants.length;
-    }
-
-    const isChannel = appChatsManager.isBroadcast(id);
-    count = count || 1;
-
-    let key: LangPackKey = isChannel ? 'Peer.Status.Subscribers' : 'Peer.Status.Member';
-    return i18n(key, [numberThousandSplitter(count)]);
-  }
-
-  public async getOnlines(id: number): Promise<number> {
-    if(appChatsManager.isMegagroup(id)) {
-      const timestamp = Date.now() / 1000 | 0;
-      const cached = this.megagroupOnlines[id] ?? (this.megagroupOnlines[id] = {timestamp: 0, onlines: 1});
-      if((timestamp - cached.timestamp) < 60) {
-        return cached.onlines;
-      }
-
-      const res = await apiManager.invokeApi('messages.getOnlines', {
-        peer: appChatsManager.getChannelInputPeer(id)
-      });
-
-      const onlines = res.onlines ?? 1;
-      cached.timestamp = timestamp;
-      cached.onlines = onlines;
-
-      return onlines;
-    } else if(appChatsManager.isBroadcast(id)) {
-      return 1;
-    }
-
-    const chatInfo = await this.getChatFull(id);
-    const _participants = (chatInfo as ChatFull.chatFull).participants as ChatParticipants.chatParticipants;
-    if(_participants && _participants.participants) {
-      const participants = _participants.participants;
-
-      return participants.reduce((acc: number, participant) => {
-        const user = appUsersManager.getUser(participant.user_id);
-        if(user && user.status && user.status._ === 'userStatusOnline') {
-          return acc + 1;
-        }
-
-        return acc;
-      }, 0);
-    } else {
-      return 1;
-    }
-  }
-
-  private onUpdateUserTyping = (update: Update.updateUserTyping | Update.updateChatUserTyping | Update.updateChannelUserTyping) => {
-    const fromId = (update as Update.updateUserTyping).user_id || appPeersManager.getPeerId((update as Update.updateChatUserTyping).from_id);
-    if(rootScope.myId === fromId || update.action._ === 'speakingInGroupCallAction') {
-      return;
-    }
-    
-    const peerId = update._ === 'updateUserTyping' ? 
-      fromId : 
-      -((update as Update.updateChatUserTyping).chat_id || (update as Update.updateChannelUserTyping).channel_id);
-    const typings = this.typingsInPeer[peerId] ?? (this.typingsInPeer[peerId] = []);
-    let typing = typings.find(t => t.userId === fromId);
-
-    const cancelAction = () => {
-      delete typing.timeout;
-      //typings.findAndSplice(t => t === typing);
-      const idx = typings.indexOf(typing);
-      if(idx !== -1) {
-        typings.splice(idx, 1);
-      }
-
-      rootScope.dispatchEvent('peer_typings', {peerId, typings});
-
-      if(!typings.length) {
-        delete this.typingsInPeer[peerId];
-      }
-    };
-
-    if(typing && typing.timeout !== undefined) {
-      clearTimeout(typing.timeout);
-    }
-
-    if(update.action._ === 'sendMessageCancelAction') {
-      if(!typing) {
-        return;
-      }
-
-      cancelAction();
-      return;
-    }
-
-    if(!typing) {
-      typing = {
-        userId: fromId
-      };
-
-      typings.push(typing);
-    }
-
-    //console.log('updateChatUserTyping', update, typings);
-    
-    typing.action = update.action;
-    
-    const hasUser = appUsersManager.hasUser(fromId);
-    if(!hasUser) {
-      // let's load user here
-      if(update._ === 'updateChatUserTyping') {
-        if(update.chat_id && appChatsManager.hasChat(update.chat_id) && !appChatsManager.isChannel(update.chat_id)) {
-          appProfileManager.getChatFull(update.chat_id).then(() => {
-            if(typing.timeout !== undefined && appUsersManager.hasUser(fromId)) {
-              rootScope.dispatchEvent('peer_typings', {peerId, typings});
-            }
-          });
-        }
-      }
-      
-      //return;
-    } else {
-      appUsersManager.forceUserOnline(fromId);
-    }
-
-    typing.timeout = window.setTimeout(cancelAction, 6000);
-    if(hasUser) {
-      rootScope.dispatchEvent('peer_typings', {peerId, typings});
-    }
-  };
-
-  public getPeerTypings(peerId: number) {
-    return this.typingsInPeer[peerId];
-  }
-}
-
-const appProfileManager = new AppProfileManager();
-MOUNT_CLASS_TO.appProfileManager = appProfileManager;
-export default appProfileManager;
->>>>>>> a3a258651320e5e8e7903d8bfe1cb222d84de6dc
->>>>>>> ad34d42f
+export default appProfileManager;