--- conflicted
+++ resolved
@@ -1,7 +1,3 @@
-<<<<<<< HEAD
-=======
-<<<<<<< HEAD
->>>>>>> 49cb389d
 /*
  * https://github.com/morethanwords/tweb
  * Copyright (C) 2019-2021 Eduard Kuzmenko
@@ -516,521 +512,4 @@
 
 const appStateManager = new AppStateManager();
 MOUNT_CLASS_TO.appStateManager = appStateManager;
-<<<<<<< HEAD
-export default appStateManager;
-=======
-export default appStateManager;
-=======
-/*
- * https://github.com/morethanwords/tweb
- * Copyright (C) 2019-2021 Eduard Kuzmenko
- * https://github.com/morethanwords/tweb/blob/master/LICENSE
- */
-
-import type { Dialog } from './appMessagesManager';
-import type { UserAuth } from '../mtproto/mtproto_config';
-import type { TopPeerType, User } from './appUsersManager';
-import type { AuthState } from '../../types';
-import type FiltersStorage from '../storages/filters';
-import type DialogsStorage from '../storages/dialogs';
-import EventListenerBase from '../../helpers/eventListenerBase';
-import rootScope from '../rootScope';
-import stateStorage from '../stateStorage';
-import { logger } from '../logger';
-import { copy, setDeepProperty, validateInitObject } from '../../helpers/object';
-import App from '../../config/app';
-import DEBUG, { MOUNT_CLASS_TO } from '../../config/debug';
-import AppStorage from '../storage';
-import { Chat } from '../../layer';
-import { isMobile } from '../../helpers/userAgent';
-import DATABASE_STATE from '../../config/databases/state';
-import sessionStorage from '../sessionStorage';
-import { nextRandomUint } from '../../helpers/random';
-
-const REFRESH_EVERY = 24 * 60 * 60 * 1000; // 1 day
-//const REFRESH_EVERY_WEEK = 24 * 60 * 60 * 1000 * 7; // 7 days
-const STATE_VERSION = App.version;
-
-export type Background = {
-  type: 'color' | 'image' | 'default',
-  blur: boolean,
-  highlightningColor?: string,
-  color?: string,
-  slug?: string,
-};
-
-export type Theme = {
-  name: 'day' | 'night' | 'system',
-  background: Background
-};
-
-export type State = {
-  allDialogsLoaded: DialogsStorage['allDialogsLoaded'],
-  pinnedOrders: DialogsStorage['pinnedOrders'],
-  contactsList: number[],
-  updates: Partial<{
-    seq: number,
-    pts: number,
-    date: number
-  }>,
-  filters: FiltersStorage['filters'],
-  maxSeenMsgId: number,
-  stateCreatedTime: number,
-  recentEmoji: string[],
-  topPeersCache: {
-    [type in TopPeerType]?: {
-      peerIds: number[],
-      cachedTime: number
-    }
-  },
-  recentSearch: number[],
-  version: typeof STATE_VERSION,
-  authState: AuthState,
-  hiddenPinnedMessages: {[peerId: string]: number},
-  settings: {
-    messagesTextSize: number,
-    sendShortcut: 'enter' | 'ctrlEnter',
-    animationsEnabled: boolean,
-    autoDownload: {
-      contacts: boolean
-      private: boolean
-      groups: boolean
-      channels: boolean
-    },
-    autoPlay: {
-      gifs: boolean,
-      videos: boolean
-    },
-    stickers: {
-      suggest: boolean,
-      loop: boolean
-    },
-    emoji: {
-      suggest: boolean,
-      big: boolean
-    },
-    background?: Background, // ! DEPRECATED
-    themes: Theme[],
-    theme: Theme['name'],
-    notifications: {
-      sound: boolean
-    },
-    nightTheme?: boolean, // ! DEPRECATED
-  },
-  keepSigned: boolean,
-  chatContextMenuHintWasShown: boolean,
-  stateId: number
-};
-
-export const STATE_INIT: State = {
-  allDialogsLoaded: {},
-  pinnedOrders: {},
-  contactsList: [],
-  updates: {},
-  filters: {},
-  maxSeenMsgId: 0,
-  stateCreatedTime: Date.now(),
-  recentEmoji: [],
-  topPeersCache: {},
-  recentSearch: [],
-  version: STATE_VERSION,
-  authState: {
-    _: isMobile ? 'authStateSignIn' : 'authStateSignQr'
-  },
-  hiddenPinnedMessages: {},
-  settings: {
-    messagesTextSize: 16,
-    sendShortcut: 'enter',
-    animationsEnabled: true,
-    autoDownload: {
-      contacts: true,
-      private: true,
-      groups: true,
-      channels: true
-    },
-    autoPlay: {
-      gifs: true,
-      videos: true
-    },
-    stickers: {
-      suggest: true,
-      loop: true
-    },
-    emoji: {
-      suggest: true,
-      big: true
-    },
-    themes: [{
-      name: 'day',
-      background: {
-        type: 'image',
-        blur: false,
-        slug: 'ByxGo2lrMFAIAAAAmkJxZabh8eM', // * new blurred camomile,
-        highlightningColor: 'hsla(85.5319, 36.9171%, 40.402%, 0.4)'
-      }
-    }, {
-      name: 'night',
-      background: {
-        type: 'color',
-        blur: false,
-        color: '#0f0f0f',
-        highlightningColor: 'hsla(0, 0%, 3.82353%, 0.4)'
-      }
-    }],
-    theme: 'system',
-    notifications: {
-      sound: false
-    }
-  },
-  keepSigned: true,
-  chatContextMenuHintWasShown: false,
-  stateId: nextRandomUint(32)
-};
-
-const ALL_KEYS = Object.keys(STATE_INIT) as any as Array<keyof State>;
-
-const REFRESH_KEYS = ['contactsList', 'stateCreatedTime',
-  'maxSeenMsgId', 'filters', 'topPeers'] as any as Array<keyof State>;
-
-//const REFRESH_KEYS_WEEK = ['dialogs', 'allDialogsLoaded', 'updates', 'pinnedOrders'] as any as Array<keyof State>;
-
-export class AppStateManager extends EventListenerBase<{
-  save: (state: State) => Promise<void>,
-  peerNeeded: (peerId: number) => void,
-  peerUnneeded: (peerId: number) => void,
-}> {
-  public static STATE_INIT = STATE_INIT;
-  private loaded: Promise<State>;
-  private log = logger('STATE'/* , LogLevels.error */);
-
-  private state: State;
-
-  private neededPeers: Map<number, Set<string>> = new Map();
-  private singlePeerMap: Map<string, number> = new Map();
-
-  public storages = {
-    users: new AppStorage<Record<number, User>, typeof DATABASE_STATE>(DATABASE_STATE, 'users'),
-    chats: new AppStorage<Record<number, Chat>, typeof DATABASE_STATE>(DATABASE_STATE, 'chats'),
-    dialogs: new AppStorage<Record<number, Dialog>, typeof DATABASE_STATE>(DATABASE_STATE, 'dialogs')
-  };
-
-  public storagesResults: {
-    users: User[],
-    chats: Chat[],
-    dialogs: Dialog[]
-  } = {} as any;
-
-  public storage = stateStorage;
-
-  constructor() {
-    super();
-    this.loadSavedState();
-  }
-
-  public loadSavedState(): Promise<State> {
-    if(this.loaded) return this.loaded;
-    console.time('load state');
-    this.loaded = new Promise((resolve) => {
-      const storagesKeys = Object.keys(this.storages) as Array<keyof AppStateManager['storages']>;
-      const storagesPromises: Promise<any>[] = storagesKeys.map(key => this.storages[key].getAll());
-
-      const promises/* : Promise<any>[] */ = ALL_KEYS.map(key => stateStorage.get(key))
-      .concat(sessionStorage.get('user_auth'), sessionStorage.get('state_id'))
-      .concat(stateStorage.get('user_auth')) // support old webk format
-      .concat(storagesPromises);
-
-      Promise.all(promises).then(async(arr) => {
-        /* const self = this;
-        const skipHandleKeys = new Set(['isProxy', 'filters', 'drafts']);
-        const getHandler = (path?: string) => {
-          return {
-            get(target: any, key: any) {
-              if(key === 'isProxy') {
-                return true;
-              }
-
-              const prop = target[key];
-
-              if(prop !== undefined && !skipHandleKeys.has(key) && !prop.isProxy && typeof(prop) === 'object') {
-                target[key] = new Proxy(prop, getHandler(path || key));
-                return target[key];
-              }
-              
-              return prop;
-            },
-            set(target: any, key: any, value: any) {
-              console.log('Setting', target, `.${key} to equal`, value, path);
-          
-              target[key] = value;
-
-              // @ts-ignore
-              self.pushToState(path || key, path ? self.state[path] : value, false);
-
-              return true;
-            }
-          };
-        }; */
-
-        let state: State = this.state = {} as any;
-
-        // ! then can't store false values
-        for(let i = 0, length = ALL_KEYS.length; i < length; ++i) {
-          const key = ALL_KEYS[i];
-          const value = arr[i];
-          if(value !== undefined) {
-            // @ts-ignore
-            state[key] = value;
-          } else {
-            this.pushToState(key, copy(STATE_INIT[key]));
-          }
-        }
-
-        arr.splice(0, ALL_KEYS.length);
-
-        // * Read auth
-        let auth = arr.shift() as UserAuth | number;
-        const stateId = arr.shift() as number;
-        const shiftedWebKAuth = arr.shift() as UserAuth | number;
-        if(!auth && shiftedWebKAuth) { // support old webk auth
-          auth = shiftedWebKAuth;
-          const keys: string[] = ['dc', 'server_time_offset', 'xt_instance'];
-          for(let i = 1; i <= 5; ++i) {
-            keys.push(`dc${i}_server_salt`);
-            keys.push(`dc${i}_auth_key`);
-          }
-
-          const values = await Promise.all(keys.map(key => stateStorage.get(key as any)));
-          keys.push('user_auth');
-          values.push(typeof(auth) === 'number' ? {dcID: values[0] || App.baseDcId, date: Date.now() / 1000 | 0, id: auth} as UserAuth : auth);
-
-          let obj: any = {};
-          keys.forEach((key, idx) => {
-            obj[key] = values[idx];
-          });
-
-          await sessionStorage.set(obj);
-        }
-        
-        /* if(!auth) { // try to read Webogram's session from localStorage
-          try {
-            const keys = Object.keys(localStorage);
-            for(let i = 0; i < keys.length; ++i) {
-              const key = keys[i];
-              let value: any;
-              try {
-                value = localStorage.getItem(key);
-                value = JSON.parse(value);
-              } catch(err) {
-                //console.error(err);
-              }
-
-              sessionStorage.set({
-                [key as any]: value
-              });
-            }
-
-            auth = sessionStorage.getFromCache('user_auth');
-          } catch(err) {
-            this.log.error('localStorage import error', err);
-          }
-        } */
-
-        if(auth) {
-          // ! Warning ! DON'T delete this
-          state.authState = {_: 'authStateSignedIn'};
-          rootScope.dispatchEvent('user_auth', typeof(auth) === 'number' ? {dcID: 0, date: Date.now() / 1000 | 0, id: auth} : auth); // * support old version
-        }
-
-        // * Read storages
-        for(let i = 0, length = storagesKeys.length; i < length; ++i) {
-          this.storagesResults[storagesKeys[i]] = arr[i] as any;
-        }
-
-        arr.splice(0, storagesKeys.length);
-
-        if(state.stateId !== stateId) {
-          if(stateId !== undefined) {
-            const preserve: Map<keyof State, State[keyof State]> = new Map([
-              ['authState', undefined],
-              ['stateId', undefined]
-            ]);
-  
-            preserve.forEach((_, key) => {
-              preserve.set(key, copy(state[key]));
-            });
-  
-            state = this.state = copy(STATE_INIT);
-  
-            preserve.forEach((value, key) => {
-              // @ts-ignore
-              state[key] = value;
-            });
-
-            for(const key in this.storagesResults) {
-              this.storagesResults[key as keyof AppStateManager['storagesResults']].length = 0;
-            }
-
-            this.storage.set(state);
-          }
-
-          await sessionStorage.set({
-            state_id: state.stateId
-          });
-        }
-
-        const time = Date.now();
-        if((state.stateCreatedTime + REFRESH_EVERY) < time) {
-          if(DEBUG) {
-            this.log('will refresh state', state.stateCreatedTime, time);
-          }
-
-          const r = (keys: typeof REFRESH_KEYS) => {
-            keys.forEach(key => {
-              this.pushToState(key, copy(STATE_INIT[key]));
-  
-              // @ts-ignore
-              const s = this.storagesResults[key];
-              if(s && s.length) {
-                s.length = 0;
-              }
-            });
-          };
-          
-          r(REFRESH_KEYS);
-
-          /* if((state.stateCreatedTime + REFRESH_EVERY_WEEK) < time) {
-            if(DEBUG) {
-              this.log('will refresh updates');
-            }
-
-            r(REFRESH_KEYS_WEEK);
-          } */
-        }
-        
-        //state = this.state = new Proxy(state, getHandler());
-
-        // * support old version
-        if(!state.settings.hasOwnProperty('theme') && state.settings.hasOwnProperty('nightTheme')) {
-          state.settings.theme = state.settings.nightTheme ? 'night' : 'day';
-          this.pushToState('settings', state.settings);
-        }
-
-        // * support old version
-        if(!state.settings.hasOwnProperty('themes') && state.settings.background) {
-          state.settings.themes = copy(STATE_INIT.settings.themes);
-          const theme = state.settings.themes.find(t => t.name === state.settings.theme);
-          if(theme) {
-            theme.background = state.settings.background;
-            this.pushToState('settings', state.settings);
-          }
-        }
-
-        validateInitObject(STATE_INIT, state, (missingKey) => {
-          // @ts-ignore
-          this.pushToState(missingKey, state[missingKey]);
-        });
-
-        if(state.version !== STATE_VERSION) {
-          this.pushToState('version', STATE_VERSION);
-        }
-
-        // ! probably there is better place for it
-        rootScope.settings = state.settings;
-
-        if(DEBUG) {
-          this.log('state res', state, copy(state));
-        }
-        
-        //return resolve();
-
-        console.timeEnd('load state');
-        resolve(state);
-      }).catch(resolve);
-    });
-
-    return this.loaded;
-  }
-
-  public getState() {
-    return this.state === undefined ? this.loadSavedState() : Promise.resolve(this.state);
-  }
-
-  public setByKey(key: string, value: any) {
-    setDeepProperty(this.state, key, value);
-    rootScope.dispatchEvent('settings_updated', {key, value});
-
-    const first = key.split('.')[0];
-    // @ts-ignore
-    this.pushToState(first, this.state[first]);
-  }
-
-  public pushToState<T extends keyof State>(key: T, value: State[T], direct = true) {
-    if(direct) {
-      this.state[key] = value;
-    }
-
-    this.storage.set({
-      [key]: value
-    });
-  }
-
-  public requestPeer(peerId: number, type: string, limit?: number) {
-    let set = this.neededPeers.get(peerId);
-    if(set && set.has(type)) {
-      return;
-    }
-
-    if(!set) {
-      set = new Set();
-      this.neededPeers.set(peerId, set);
-    }
-
-    set.add(type);
-    this.dispatchEvent('peerNeeded', peerId);
-
-    if(limit !== undefined) {
-      this.keepPeerSingle(peerId, type);
-    }
-  }
-
-  public isPeerNeeded(peerId: number) {
-    return this.neededPeers.has(peerId);
-  }
-
-  public keepPeerSingle(peerId: number, type: string) {
-    const existsPeerId = this.singlePeerMap.get(type);
-    if(existsPeerId && existsPeerId !== peerId && this.neededPeers.has(existsPeerId)) {
-      const set = this.neededPeers.get(existsPeerId);
-      set.delete(type);
-
-      if(!set.size) {
-        this.neededPeers.delete(existsPeerId);
-        this.dispatchEvent('peerUnneeded', existsPeerId);
-      }
-    }
-
-    if(peerId) {
-      this.singlePeerMap.set(type, peerId);
-    } else {
-      this.singlePeerMap.delete(type);
-    }
-  }
-
-  /* public resetState() {
-    for(let i in this.state) {
-      // @ts-ignore
-      this.state[i] = false;
-    }
-    sessionStorage.set(this.state).then(() => {
-      location.reload();
-    });
-  } */
-}
-
-//console.trace('appStateManager include');
-
-const appStateManager = new AppStateManager();
-MOUNT_CLASS_TO.appStateManager = appStateManager;
-export default appStateManager;
->>>>>>> a3a258651320e5e8e7903d8bfe1cb222d84de6dc
->>>>>>> 49cb389d
+export default appStateManager;