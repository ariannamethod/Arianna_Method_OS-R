/*
 * https://github.com/morethanwords/tweb
 * Copyright (C) 2019-2021 Eduard Kuzmenko
 * https://github.com/morethanwords/tweb/blob/master/LICENSE
 */

import type { Dialog } from './appMessagesManager';
import { NULL_PEER_ID, UserAuth } from '../mtproto/mtproto_config';
import type { MyTopPeer, TopPeerType, User } from './appUsersManager';
import type { AuthState } from '../../types';
import type FiltersStorage from '../storages/filters';
import type DialogsStorage from '../storages/dialogs';
import EventListenerBase from '../../helpers/eventListenerBase';
import rootScope from '../rootScope';
import stateStorage from '../stateStorage';
import { logger } from '../logger';
import App from '../../config/app';
import DEBUG, { MOUNT_CLASS_TO } from '../../config/debug';
import AppStorage from '../storage';
import { AutoDownloadSettings, Chat, NotifyPeer, PeerNotifySettings } from '../../layer';
import { IS_MOBILE } from '../../environment/userAgent';
import DATABASE_STATE from '../../config/databases/state';
import sessionStorage from '../sessionStorage';
import { nextRandomUint } from '../../helpers/random';
import compareVersion from '../../helpers/compareVersion';
<<<<<<< HEAD
import getTimeFormat from '../../helpers/getTimeFormat';
=======
import copy from '../../helpers/object/copy';
import setDeepProperty from '../../helpers/object/setDeepProperty';
import validateInitObject from '../../helpers/object/validateInitObject';
>>>>>>> 7922729e

const REFRESH_EVERY = 24 * 60 * 60 * 1000; // 1 day
// const REFRESH_EVERY = 1e3;
//const REFRESH_EVERY_WEEK = 24 * 60 * 60 * 1000 * 7; // 7 days
const STATE_VERSION = App.version;
const BUILD = App.build;

export type Background = {
  type?: 'color' | 'image' | 'default', // ! DEPRECATED
  blur: boolean,
  highlightningColor?: string,
  color?: string,     
  slug?: string,        // image slug
  intensity?: number,   // pattern intensity
  id: string | number,  // wallpaper id
};

export type Theme = {
  name: 'day' | 'night' | 'system',
  background: Background
};

export type AutoDownloadPeerTypeSettings = {
  contacts: boolean,
  private: boolean,
  groups: boolean,
  channels: boolean
};

export type State = {
  allDialogsLoaded: DialogsStorage['allDialogsLoaded'],
  pinnedOrders: DialogsStorage['pinnedOrders'],
  contactsList: UserId[],
  updates: Partial<{
    seq: number,
    pts: number,
    date: number
  }>,
  filters: FiltersStorage['filters'],
  maxSeenMsgId: number,
  stateCreatedTime: number,
  recentEmoji: string[],
  topPeersCache: {
    [type in TopPeerType]?: {
      peers: MyTopPeer[],
      cachedTime: number
    }
  },
  recentSearch: PeerId[],
  version: typeof STATE_VERSION,
  build: typeof BUILD,
  authState: AuthState,
  hiddenPinnedMessages: {[peerId: PeerId]: number},
  settings: {
    messagesTextSize: number,
    distanceUnit: 'kilometers' | 'miles',
    sendShortcut: 'enter' | 'ctrlEnter',
    animationsEnabled: boolean,
    autoDownload: {
      contacts?: boolean, // ! DEPRECATED
      private?: boolean, // ! DEPRECATED
      groups?: boolean, // ! DEPRECATED
      channels?: boolean, // ! DEPRECATED
      photo: AutoDownloadPeerTypeSettings,
      video: AutoDownloadPeerTypeSettings,
      file: AutoDownloadPeerTypeSettings
    },
    autoDownloadNew: AutoDownloadSettings,
    autoPlay: {
      gifs: boolean,
      videos: boolean
    },
    stickers: {
      suggest: boolean,
      loop: boolean
    },
    emoji: {
      suggest: boolean,
      big: boolean
    },
    background?: Background, // ! DEPRECATED
    themes: Theme[],
    theme: Theme['name'],
    notifications: {
      sound: boolean
    },
    nightTheme?: boolean, // ! DEPRECATED
    timeFormat: 'h12' | 'h23'
  },
  keepSigned: boolean,
  chatContextMenuHintWasShown: boolean,
  stateId: number,
  notifySettings: {[k in Exclude<NotifyPeer['_'], 'notifyPeer'>]?: PeerNotifySettings.peerNotifySettings}
};

export const STATE_INIT: State = {
  allDialogsLoaded: {},
  pinnedOrders: {},
  contactsList: [],
  updates: {},
  filters: {},
  maxSeenMsgId: 0,
  stateCreatedTime: Date.now(),
  recentEmoji: [],
  topPeersCache: {},
  recentSearch: [],
  version: STATE_VERSION,
  build: BUILD,
  authState: {
    _: IS_MOBILE ? 'authStateSignIn' : 'authStateSignQr'
  },
  hiddenPinnedMessages: {},
  settings: {
    messagesTextSize: 16,
    distanceUnit: 'kilometers',
    sendShortcut: 'enter',
    animationsEnabled: true,
    autoDownload: {
      photo: {
        contacts: true,
        private: true,
        groups: true,
        channels: true
      },
      video: {
        contacts: true,
        private: true,
        groups: true,
        channels: true
      },
      file: {
        contacts: true,
        private: true,
        groups: true,
        channels: true
      }
    },
    autoDownloadNew: {
      _: 'autoDownloadSettings',
      file_size_max: 3145728,
      pFlags: {
        video_preload_large: true,
        audio_preload_next: true
      },
      photo_size_max: 1048576,
      video_size_max: 15728640,
      video_upload_maxbitrate: 100
    },
    autoPlay: {
      gifs: true,
      videos: true
    },
    stickers: {
      suggest: true,
      loop: true
    },
    emoji: {
      suggest: true,
      big: true
    },
    themes: [{
      name: 'day',
      background: {
        blur: false,
        slug: 'pattern',
        color: '#dbddbb,#6ba587,#d5d88d,#88b884',
        highlightningColor: 'hsla(86.4, 43.846153%, 45.117647%, .4)',
        intensity: 50,
        id: '1'
      }
    }, {
      name: 'night',
      background: {
        blur: false,
        slug: 'pattern',
        // color: '#dbddbb,#6ba587,#d5d88d,#88b884',
        color: '#fec496,#dd6cb9,#962fbf,#4f5bd5',
        highlightningColor: 'hsla(299.142857, 44.166666%, 37.470588%, .4)',
        intensity: -50,
        id: '-1'
      }
    }],
    theme: 'system',
    notifications: {
      sound: false
    },
    timeFormat: getTimeFormat()
  },
  keepSigned: true,
  chatContextMenuHintWasShown: false,
  stateId: nextRandomUint(32),
  notifySettings: {}
};

const ALL_KEYS = Object.keys(STATE_INIT) as any as Array<keyof State>;

const REFRESH_KEYS = ['contactsList', 'stateCreatedTime',
  'maxSeenMsgId', 'filters', 'topPeers'] as any as Array<keyof State>;

export type StatePeerType = 'recentSearch' | 'topPeer' | 'dialog' | 'contact' | 'topMessage' | 'self';

//const REFRESH_KEYS_WEEK = ['dialogs', 'allDialogsLoaded', 'updates', 'pinnedOrders'] as any as Array<keyof State>;

export class AppStateManager extends EventListenerBase<{
  save: (state: State) => Promise<void>,
  peerNeeded: (peerId: PeerId) => void,
  peerUnneeded: (peerId: PeerId) => void
}> {
  public static STATE_INIT = STATE_INIT;
  private loaded: Promise<State>;
  private log = logger('STATE'/* , LogLevels.error */);

  private state: State;

  private neededPeers: Map<PeerId, Set<string>> = new Map();
  private singlePeerMap: Map<string, PeerId> = new Map();

  public storages = {
    users: new AppStorage<Record<UserId, User>, typeof DATABASE_STATE>(DATABASE_STATE, 'users'),
    chats: new AppStorage<Record<ChatId, Chat>, typeof DATABASE_STATE>(DATABASE_STATE, 'chats'),
    dialogs: new AppStorage<Record<PeerId, Dialog>, typeof DATABASE_STATE>(DATABASE_STATE, 'dialogs')
  };

  public storagesResults: {
    users: User[],
    chats: Chat[],
    dialogs: Dialog[]
  } = {} as any;

  public storage = stateStorage;

  public newVersion: string;

  constructor() {
    super();
    this.loadSavedState();

    rootScope.addEventListener('user_auth', () => {
      this.requestPeerSingle(rootScope.myId, 'self');
    });
  }

  public loadSavedState(): Promise<State> {
    if(this.loaded) return this.loaded;
    console.time('load state');
    this.loaded = new Promise((resolve) => {
      const storagesKeys = Object.keys(this.storages) as Array<keyof AppStateManager['storages']>;
      const storagesPromises: Promise<any>[] = storagesKeys.map(key => this.storages[key].getAll());

      const promises/* : Promise<any>[] */ = ALL_KEYS.map(key => stateStorage.get(key))
      .concat(sessionStorage.get('user_auth'), sessionStorage.get('state_id'))
      .concat(stateStorage.get('user_auth')) // support old webk format
      .concat(storagesPromises);

      Promise.all(promises).then(async(arr) => {
        // await new Promise((resolve) => setTimeout(resolve, 3e3));
        /* const self = this;
        const skipHandleKeys = new Set(['isProxy', 'filters', 'drafts']);
        const getHandler = (path?: string) => {
          return {
            get(target: any, key: any) {
              if(key === 'isProxy') {
                return true;
              }

              const prop = target[key];

              if(prop !== undefined && !skipHandleKeys.has(key) && !prop.isProxy && typeof(prop) === 'object') {
                target[key] = new Proxy(prop, getHandler(path || key));
                return target[key];
              }
              
              return prop;
            },
            set(target: any, key: any, value: any) {
              console.log('Setting', target, `.${key} to equal`, value, path);
          
              target[key] = value;

              // @ts-ignore
              self.pushToState(path || key, path ? self.state[path] : value, false);

              return true;
            }
          };
        }; */

        let state: State = this.state = {} as any;

        // ! then can't store false values
        for(let i = 0, length = ALL_KEYS.length; i < length; ++i) {
          const key = ALL_KEYS[i];
          const value = arr[i];
          if(value !== undefined) {
            // @ts-ignore
            state[key] = value;
          } else {
            this.pushToState(key, copy(STATE_INIT[key]));
          }
        }

        arr.splice(0, ALL_KEYS.length);

        // * Read auth
        let auth = arr.shift() as UserAuth | number;
        const stateId = arr.shift() as number;
        const shiftedWebKAuth = arr.shift() as UserAuth | number;
        if(!auth && shiftedWebKAuth) { // support old webk auth
          auth = shiftedWebKAuth;
          const keys: string[] = ['dc', 'server_time_offset', 'xt_instance'];
          for(let i = 1; i <= 5; ++i) {
            keys.push(`dc${i}_server_salt`);
            keys.push(`dc${i}_auth_key`);
          }

          const values = await Promise.all(keys.map(key => stateStorage.get(key as any)));
          keys.push('user_auth');
          values.push(typeof(auth) === 'number' || typeof(auth) === 'string' ? {dcID: values[0] || App.baseDcId, date: Date.now() / 1000 | 0, id: auth.toPeerId(false)} as UserAuth : auth);

          let obj: any = {};
          keys.forEach((key, idx) => {
            obj[key] = values[idx];
          });

          await sessionStorage.set(obj);
        }
        
        /* if(!auth) { // try to read Webogram's session from localStorage
          try {
            const keys = Object.keys(localStorage);
            for(let i = 0; i < keys.length; ++i) {
              const key = keys[i];
              let value: any;
              try {
                value = localStorage.getItem(key);
                value = JSON.parse(value);
              } catch(err) {
                //console.error(err);
              }

              sessionStorage.set({
                [key as any]: value
              });
            }

            auth = sessionStorage.getFromCache('user_auth');
          } catch(err) {
            this.log.error('localStorage import error', err);
          }
        } */

        if(auth) {
          // ! Warning ! DON'T delete this
          state.authState = {_: 'authStateSignedIn'};
          rootScope.dispatchEvent('user_auth', typeof(auth) === 'number' || typeof(auth) === 'string' ? 
            {dcID: 0, date: Date.now() / 1000 | 0, id: auth.toPeerId(false)} : 
            auth); // * support old version
        }

        // * Read storages
        for(let i = 0, length = storagesKeys.length; i < length; ++i) {
          this.storagesResults[storagesKeys[i]] = arr[i] as any;
        }

        arr.splice(0, storagesKeys.length);

        if(state.stateId !== stateId) {
          if(stateId !== undefined) {
            const preserve: Map<keyof State, State[keyof State]> = new Map([
              ['authState', undefined],
              ['stateId', undefined]
            ]);
  
            preserve.forEach((_, key) => {
              preserve.set(key, copy(state[key]));
            });
  
            state = this.state = copy(STATE_INIT);
  
            preserve.forEach((value, key) => {
              // @ts-ignore
              state[key] = value;
            });

            for(const key in this.storagesResults) {
              this.storagesResults[key as keyof AppStateManager['storagesResults']].length = 0;
            }

            this.storage.set(state);
          }

          await sessionStorage.set({
            state_id: state.stateId
          });
        }

        const time = Date.now();
        if((state.stateCreatedTime + REFRESH_EVERY) < time) {
          if(DEBUG) {
            this.log('will refresh state', state.stateCreatedTime, time);
          }

          const r = (keys: typeof REFRESH_KEYS) => {
            keys.forEach(key => {
              this.pushToState(key, copy(STATE_INIT[key]));
  
              // @ts-ignore
              const s = this.storagesResults[key];
              if(s && s.length) {
                s.length = 0;
              }
            });
          };
          
          r(REFRESH_KEYS);

          /* if((state.stateCreatedTime + REFRESH_EVERY_WEEK) < time) {
            if(DEBUG) {
              this.log('will refresh updates');
            }

            r(REFRESH_KEYS_WEEK);
          } */
        }
        
        //state = this.state = new Proxy(state, getHandler());

        // * support old version
        if(!state.settings.hasOwnProperty('theme') && state.settings.hasOwnProperty('nightTheme')) {
          state.settings.theme = state.settings.nightTheme ? 'night' : 'day';
          this.pushToState('settings', state.settings);
        }

        // * support old version
        if(!state.settings.hasOwnProperty('themes') && state.settings.background) {
          state.settings.themes = copy(STATE_INIT.settings.themes);
          const theme = state.settings.themes.find(t => t.name === state.settings.theme);
          if(theme) {
            theme.background = state.settings.background;
            this.pushToState('settings', state.settings);
          }
        }

        // * migrate auto download settings
        const autoDownloadSettings = state.settings.autoDownload;
        if(autoDownloadSettings?.private !== undefined) {
          const oldTypes = [
            'contacts' as const, 
            'private' as const, 
            'groups' as const, 
            'channels' as const
          ];

          const mediaTypes = [
            'photo' as const,
            'video' as const,
            'file' as const
          ];

          mediaTypes.forEach(mediaType => {
            const peerTypeSettings: AutoDownloadPeerTypeSettings = autoDownloadSettings[mediaType] = {} as any;
            oldTypes.forEach(peerType => {
              peerTypeSettings[peerType] = autoDownloadSettings[peerType];
            });
          });

          oldTypes.forEach(peerType => {
            delete autoDownloadSettings[peerType];
          });

          this.pushToState('settings', state.settings);
        }

        validateInitObject(STATE_INIT, state, (missingKey) => {
          // @ts-ignore
          this.pushToState(missingKey, state[missingKey]);
        });

        if(state.version !== STATE_VERSION || state.build !== BUILD/*  || true */) {
          // reset filters and dialogs if version is older
          if(compareVersion(state.version, '0.8.7') === -1) {
            this.state.allDialogsLoaded = copy(STATE_INIT.allDialogsLoaded);
            this.state.filters = copy(STATE_INIT.filters);
            const result = this.storagesResults.dialogs;
            if(result?.length) {
              result.length = 0;
            }
          }

          // * migrate backgrounds (March 13, 2022; to version 1.3.0)
          if(compareVersion(state.version, '1.3.0') === -1) {
            let migrated = false;
            state.settings.themes.forEach((theme, idx, arr) => {
              if((
                theme.name === 'day' && 
                theme.background.slug === 'ByxGo2lrMFAIAAAAmkJxZabh8eM' && 
                theme.background.type === 'image' 
              ) || (
                theme.name === 'night' && 
                theme.background.color === '#0f0f0f' && 
                theme.background.type === 'color' 
              )) {
                const newTheme = STATE_INIT.settings.themes.find(newTheme => newTheme.name === theme.name);
                if(newTheme) {
                  arr[idx] = copy(newTheme);
                  migrated = true;
                }
              }
            });

            if(migrated) {
              this.pushToState('settings', state.settings);
            }
          }
          
          if(compareVersion(state.version, STATE_VERSION) !== 0) {
            this.newVersion = STATE_VERSION;
          }

          this.pushToState('version', STATE_VERSION);
          this.pushToState('build', BUILD);
        }

        // ! probably there is better place for it
        rootScope.settings = state.settings;

        if(DEBUG) {
          this.log('state res', state, copy(state));
        }
        
        //return resolve();

        console.timeEnd('load state');
        resolve(state);
      }).catch(resolve);
    });

    return this.loaded;
  }

  public getState() {
    return this.state === undefined ? this.loadSavedState() : Promise.resolve(this.state);
  }

  public setByKey(key: string, value: any) {
    setDeepProperty(this.state, key, value);
    rootScope.dispatchEvent('settings_updated', {key, value});

    const first = key.split('.')[0];
    // @ts-ignore
    this.pushToState(first, this.state[first]);
  }

  public pushToState<T extends keyof State>(key: T, value: State[T], direct = true) {
    if(direct) {
      this.state[key] = value;
    }

    this.setKeyValueToStorage(key, value);
  }

  public setKeyValueToStorage<T extends keyof State>(key: T, value: State[T] = this.state[key]) {
    this.storage.set({
      [key]: value
    });
  }

  public requestPeer(peerId: PeerId, type: StatePeerType, limit?: number) {
    let set = this.neededPeers.get(peerId);
    if(set && set.has(type)) {
      return;
    }

    if(!set) {
      set = new Set();
      this.neededPeers.set(peerId, set);
    }

    set.add(type);

    this.dispatchEvent('peerNeeded', peerId);

    if(limit !== undefined) {
      this.keepPeerSingle(peerId, type);
    }
  }

  public requestPeerSingle(peerId: PeerId, type: StatePeerType, keepPeerIdSingle: PeerId = peerId) {
    return this.requestPeer(peerId, type + '_' + keepPeerIdSingle as any, 1);
  }

  public releaseSinglePeer(peerId: PeerId, type: StatePeerType) {
    return this.keepPeerSingle(NULL_PEER_ID, type + '_' + peerId as any);
  }

  public isPeerNeeded(peerId: PeerId) {
    return this.neededPeers.has(peerId);
  }

  public keepPeerSingle(peerId: PeerId, type: StatePeerType) {
    const existsPeerId = this.singlePeerMap.get(type);
    if(existsPeerId && existsPeerId !== peerId && this.neededPeers.has(existsPeerId)) {
      const set = this.neededPeers.get(existsPeerId);
      set.delete(type);

      if(!set.size) {
        this.neededPeers.delete(existsPeerId);
        this.dispatchEvent('peerUnneeded', existsPeerId);
      }
    }

    if(peerId) {
      this.singlePeerMap.set(type, peerId);
    } else {
      this.singlePeerMap.delete(type);
    }
  }

  /* public resetState() {
    for(let i in this.state) {
      // @ts-ignore
      this.state[i] = false;
    }
    sessionStorage.set(this.state).then(() => {
      location.reload();
    });
  } */
}

//console.trace('appStateManager include');

const appStateManager = new AppStateManager();
MOUNT_CLASS_TO.appStateManager = appStateManager;
export default appStateManager;<|MERGE_RESOLUTION|>--- conflicted
+++ resolved
@@ -23,13 +23,10 @@
 import sessionStorage from '../sessionStorage';
 import { nextRandomUint } from '../../helpers/random';
 import compareVersion from '../../helpers/compareVersion';
-<<<<<<< HEAD
 import getTimeFormat from '../../helpers/getTimeFormat';
-=======
 import copy from '../../helpers/object/copy';
 import setDeepProperty from '../../helpers/object/setDeepProperty';
 import validateInitObject from '../../helpers/object/validateInitObject';
->>>>>>> 7922729e
 
 const REFRESH_EVERY = 24 * 60 * 60 * 1000; // 1 day
 // const REFRESH_EVERY = 1e3;
