--- conflicted
+++ resolved
@@ -1,7 +1,3 @@
-<<<<<<< HEAD
-=======
-<<<<<<< HEAD
->>>>>>> 49cb389d
 /*
  * https://github.com/morethanwords/tweb
  * Copyright (C) 2019-2021 Eduard Kuzmenko
@@ -1353,1357 +1349,4 @@
   &.w:before {
     content: "W";
   }
-<<<<<<< HEAD
-}
-=======
-}
-=======
-/*
- * https://github.com/morethanwords/tweb
- * Copyright (C) 2019-2021 Eduard Kuzmenko
- * https://github.com/morethanwords/tweb/blob/master/LICENSE
- */
-
-$placeholder-color: #9e9e9e;
-$border-radius: 8px;
-$border-radius-medium: 10px;
-$border-radius-big: 12px;
-
-$hover-alpha: .08;
-
-//$small-screen: 720px;
-$small-screen: 600px;
-//$small-screen: 900px;
-$medium-screen: 1275px;
-$large-screen: 1680px;
-//$large-screen: 16800px;
-
-$floating-left-sidebar: 925px;
-$messages-container-width: 728px;
-
-$chat-input-size: 3.375rem;
-$chat-input-handhelds-size: 2.875rem;
-$chat-padding: .8125rem;
-$chat-padding-handhelds: .5rem;
-$chat-input-inner-padding: .5rem;
-$chat-input-inner-padding-handhelds: .25rem;
-
-@function hover-color($color) {
-  @return rgba($color, $hover-alpha);
-}
-
-/* @mixin safari-overflow() {
-  html.is-safari & {
-    -webkit-mask-image: -webkit-radial-gradient(circle, white 100%, black 100%);
-    @content;
-  }
-} */
-
-@import "mixins/hover";
-@import "mixins/respondTo";
-@import "mixins/textOverflow";
-@import "mixins/animationLevel";
-
-:root {
-  --vh: 1vh;
-  --z-below: -1;
-  --hover-alpha: #{$hover-alpha};
-
-  --transition-standard-easing: cubic-bezier(.4, .0, .2, 1);
-  --transition-standard-in-time: .3s;
-  --transition-standard-out-time: .25s;
-  --transition-standard-in: var(--transition-standard-in-time) var(--transition-standard-easing);
-  --transition-standard-out: var(--transition-standard-out-time) var(--transition-standard-easing);
-  
-  --pm-transition: .2s ease-in-out;
-  --layer-transition: .2s cubic-bezier(.4, .0, .2, 1);
-  --slide-header-transition: .4s ease-in-out;
-  --tabs-transition: .25s ease-in-out;
-  --btn-menu-transition: .2s cubic-bezier(.4, 0, .2, 1);
-  --esg-transition: var(--btn-menu-transition);
-  --popup-transition-function: cubic-bezier(.4, 0, .2, 1);
-  --popup-transition-time: .15s;
-  //--layer-transition: .3s cubic-bezier(.33, 1, .68, 1);
-  //--layer-transition: none;
-  --btn-corner-transition: .2s cubic-bezier(.34, 1.56, .64, 1);
-  --message-handhelds-margin: 5.5625rem;
-  --message-beside-button-margin: 2.875rem;
-  --message-time-background: rgba(0, 0, 0, .35);
-  --message-highlightning-color: hsla(85.5319, 36.9171%, 40.402%, .4);//rgba(77, 142, 80, .4);
-  --messages-container-width: #{$messages-container-width};
-  --messages-text-size: 16px;
-  --messages-secondary-text-size: calc(var(--messages-text-size) - 1px);
-  --line-height: 1.3125;
-  --esg-sticker-size: 80px;
-  --disabled-opacity: .3;
-
-  // https://github.com/overtake/TelegramSwift/blob/5cc7d2475fe4738a6aa0486c23eaf80a89d33b97/submodules/TGUIKit/TGUIKit/PresentationTheme.swift#L2054
-  --peer-avatar-red-top: #ff885e;
-  --peer-avatar-red-bottom: #ff516a;
-  --peer-avatar-orange-top: #ffcd6a;
-  --peer-avatar-orange-bottom: #ffa85c;
-  --peer-avatar-violet-top: #82b1ff;
-  --peer-avatar-violet-bottom: #665fff;
-  --peer-avatar-green-top: #a0de7e;
-  --peer-avatar-green-bottom: #54cb68;
-  --peer-avatar-cyan-top: #53edd6;
-  --peer-avatar-cyan-bottom: #28c9b7;
-  --peer-avatar-blue-top: #72d5fd;
-  --peer-avatar-blue-bottom: #2a9ef1;
-  --peer-avatar-pink-top: #e0a2f3;
-  --peer-avatar-pink-bottom: #d669ed;
-
-  @include respond-to(handhelds) {
-    --right-column-width: 100vw;
-    --esg-sticker-size: 68px;
-
-    --chat-input-size: #{$chat-input-handhelds-size};
-    --chat-input-padding: #{$chat-padding-handhelds};
-    --chat-input-inner-padding: #{$chat-input-inner-padding-handhelds};
-  }
-
-  @include respond-to(not-handhelds) {
-    --right-column-width: calc(#{$large-screen} / 4);
-
-    --chat-input-size: #{$chat-input-size};
-    --chat-input-padding: #{$chat-padding};
-    --chat-input-inner-padding: #{$chat-input-inner-padding};
-  }
-
-  @include respond-to(esg-bottom) {
-    --chat-input-size: #{$chat-input-handhelds-size};
-    --chat-input-inner-padding: #{$chat-input-inner-padding-handhelds};
-  }
-
-  @include respond-to(only-medium-screens) {
-    --right-column-width: 25vw;
-  }
-}
-
-@mixin splitColor($property, $color, $light: true, $dark: true) {
-  --#{$property}: #{$color};
-
-  @if $light != false {
-    --light-#{$property}: #{hover-color($color)};
-  }
-
-  @if $dark != false {
-    --dark-#{$property}: #{darken($color, $hover-alpha * 100)};
-  }
-}
-
-:root {
-  // * Day theme
-  --body-background-color: #fff;
-  --background-color-true: #f4f4f5;
-  --background-color: #fff;
-  --border-color: #dfe1e5;
-  --surface-color: #fff;
-  --scrollbar-color: rgba(0, 0, 0, .2);
-
-  --input-search-background-color: #fff;
-  --input-search-border-color: #dfe1e5;
-
-  @include splitColor(primary-color, #3390ec, true, true);
-  --primary-text-color: #000;
-
-  --secondary-color: #c4c9cc;
-  @include splitColor(secondary-text-color, #707579, true, false);
-
-  @include splitColor(danger-color, #df3f40, true, false);
-
-  --avatar-online-color: #0ac630;
-  --avatar-color-top: var(--peer-avatar-blue-top);
-  --avatar-color-bottom: var(--peer-avatar-blue-bottom);
-  --chatlist-status-color: var(--avatar-online-color);
-  --chatlist-pinned-color: #a2abb2;
-  --badge-text-color: #fff;
-  --link-color: #00488f;
-  --ripple-color: rgba(0, 0, 0, .08);
-  --poll-circle-color: var(--border-color);
-
-  --message-background-color: var(--surface-color);
-  --message-checkbox-color: #61c642;
-  --message-checkbox-border-color: #fff;
-  --message-secondary-color: var(--secondary-color);
-
-  @include splitColor(message-out-background-color, #eeffde, true, true);
-  --message-out-link-color: var(--link-color);
-  --message-out-primary-color: #4fae4e;
-  --message-out-status-color: var(--message-out-primary-color);
-  --message-out-audio-play-button-color: #fff;
-
-  // * Day theme end
-}
-
-html.night {
-//:root {
-  // * Night theme
-  --body-background-color: #181818;
-  --background-color-true: #181818;
-  --background-color: #212121;
-  --border-color: #0f0f0f;
-  --surface-color: #212121;
-  --scrollbar-color: rgba(255, 255, 255, .2);
-
-  --input-search-background-color: #181818;
-  --input-search-border-color: #2f2f2f;
-
-  @include splitColor(primary-color, #8774E1, true, true);
-  --primary-text-color: #fff;
-
-  --secondary-color: #707579;
-  @include splitColor(secondary-text-color, #aaaaaa, true, false);
-
-  @include splitColor(danger-color, #ff595a, true, false);
-
-  --avatar-online-color: #0ac630;
-  --avatar-color-top: var(--peer-avatar-violet-top);
-  --avatar-color-bottom: var(--peer-avatar-violet-bottom);
-  --chatlist-status-color: var(--primary-color);
-  --chatlist-pinned-color: var(--secondary-color);
-  --badge-text-color: #fff;
-  --link-color: var(--primary-color);
-  --ripple-color: rgba(255, 255, 255, .08);
-  --poll-circle-color: #fff;
-
-  --message-background-color: var(--surface-color);
-  --message-checkbox-color: var(--primary-color);
-  --message-checkbox-border-color: #fff;
-  --message-secondary-color: var(--secondary-color);
-
-  //@include splitColor(message-out-background-color, #ae582d, true, true);
-  @include splitColor(message-out-background-color, #8774E1, true, true);
-  --message-out-link-color: #fff;
-  --message-out-primary-color: #fff;
-  --message-out-status-color: rgba(255, 255, 255, .6);
-  --message-out-audio-play-button-color: var(--message-out-background-color);
-  // * Night theme end
-}
-
-@import "partials/ico";
-@import "partials/input";
-@import "partials/button";
-@import "partials/animatedIcon";
-@import "partials/autocompleteHelper";
-@import "partials/autocompletePeerHelper";
-@import "partials/badge";
-@import "partials/checkbox";
-@import "partials/chatlist";
-@import "partials/chat";
-@import "partials/chatTopbar";
-@import "partials/chatBubble";
-@import "partials/chatPinned";
-@import "partials/chatMarkupTooltip";
-@import "partials/chatStickersHelper";
-@import "partials/chatEmojiHelper";
-@import "partials/chatSearch";
-@import "partials/chatDrop";
-@import "partials/crop";
-@import "partials/sidebar";
-@import "partials/profile";
-@import "partials/slider";
-@import "partials/leftSidebar";
-@import "partials/rightSidebar";
-@import "partials/mediaViewer";
-@import "partials/ckin";
-@import "partials/emojiDropdown";
-@import "partials/scrollable";
-@import "partials/selector";
-@import "partials/gifsMasonry";
-@import "partials/preloader";
-@import "partials/ripple";
-@import "partials/avatar";
-@import "partials/document";
-@import "partials/audio";
-@import "partials/quizHint";
-@import "partials/peerTyping";
-@import "partials/poll";
-@import "partials/transition";
-@import "partials/row";
-@import "partials/colorPicker";
-@import "partials/replyKeyboard";
-
-@import "partials/popups/popup";
-@import "partials/popups/editAvatar";
-@import "partials/popups/mediaAttacher";
-@import "partials/popups/peer";
-@import "partials/popups/stickers";
-@import "partials/popups/datePicker";
-@import "partials/popups/createPoll";
-@import "partials/popups/forward"; 
-@import "partials/popups/instanceDeactivated";
-@import "partials/popups/joinChatInvite";
-
-@import "partials/pages/pages";
-@import "partials/pages/authCode";
-@import "partials/pages/chats";
-@import "partials/pages/password";
-
-/* cyrillic */
-@font-face {
-  font-family: 'Roboto';
-  font-style: normal;
-  font-weight: 400;
-  font-display: swap;
-  src: local('Roboto'), local('Roboto-Regular'), url(assets/fonts/KFOmCnqEu92Fr1Mu5mxKKTU1Kvnz.woff2) format('woff2');
-  unicode-range:U + 0400-045F, U + 0490-0491, U + 04B0-04B1, U + 2116
-}
-
-/* latin-ext */
-@font-face {
-  font-family: 'Roboto';
-  font-style: normal;
-  font-weight: 400;
-  font-display: swap;
-  src: local('Roboto'), local('Roboto-Regular'), url(assets/fonts/KFOmCnqEu92Fr1Mu7GxKKTU1Kvnz.woff2) format('woff2');
-  unicode-range:U + 0100-024F, U + 0259, U + 1E00-1EFF, U + 2020, U + 20A0-20AB, U + 20AD-20CF, U + 2113, U + 2C60-2C7F, U + A720-A7FF
-}
-
-/* latin */
-@font-face {
-  font-family: 'Roboto';
-  font-style: normal;
-  font-weight: 400;
-  font-display: swap;
-  src: local('Roboto'), local('Roboto-Regular'), url(assets/fonts/KFOmCnqEu92Fr1Mu4mxKKTU1Kg.woff2) format('woff2');
-  unicode-range:U + 0000-00FF, U + 0131, U + 0152-0153, U + 02BB-02BC, U + 02C6, U + 02DA, U + 02DC, U + 2000-206F, U + 2074, U + 20AC, U + 2122, U + 2191, U + 2193, U + 2212, U + 2215, U + FEFF, U + FFFD
-}
-
-/* cyrillic */
-@font-face {
-  font-family: 'Roboto';
-  font-style: normal;
-  font-weight: 500;
-  font-display: swap;
-  src: local('Roboto Medium'), local('Roboto-Medium'), url(assets/fonts/KFOlCnqEu92Fr1MmEU9fABc4AMP6lbBP.woff2) format('woff2');
-  unicode-range:U + 0400-045F, U + 0490-0491, U + 04B0-04B1, U + 2116
-}
-
-/* latin-ext */
-@font-face {
-  font-family: 'Roboto';
-  font-style: normal;
-  font-weight: 500;
-  font-display: swap;
-  src: local('Roboto Medium'), local('Roboto-Medium'), url(assets/fonts/KFOlCnqEu92Fr1MmEU9fChc4AMP6lbBP.woff2) format('woff2');
-  unicode-range:U + 0100-024F, U + 0259, U + 1E00-1EFF, U + 2020, U + 20A0-20AB, U + 20AD-20CF, U + 2113, U + 2C60-2C7F, U + A720-A7FF
-}
-
-/* latin */
-@font-face {
-  font-family: 'Roboto';
-  font-style: normal;
-  font-weight: 500;
-  font-display: swap;
-  src: local('Roboto Medium'), local('Roboto-Medium'), url(assets/fonts/KFOlCnqEu92Fr1MmEU9fBBc4AMP6lQ.woff2) format('woff2');
-  unicode-range:U + 0000-00FF, U + 0131, U + 0152-0153, U + 02BB-02BC, U + 02C6, U + 02DA, U + 02DC, U + 2000-206F, U + 2074, U + 20AC, U + 2122, U + 2191, U + 2193, U + 2212, U + 2215, U + FEFF, U + FFFD
-}
-
-// !!! FIX FOR [contenteditable] Ctrl+B, due to font-weight: 500;
-
-/* cyrillic */
-@font-face {
-  font-family: 'Roboto';
-  font-style: normal;
-  font-weight: 700;
-  font-display: swap;
-  src: local('Roboto Medium'), local('Roboto-Medium'), url(assets/fonts/KFOlCnqEu92Fr1MmEU9fABc4AMP6lbBP.woff2) format('woff2');
-  unicode-range:U + 0400-045F, U + 0490-0491, U + 04B0-04B1, U + 2116
-}
-
-/* latin-ext */
-@font-face {
-  font-family: 'Roboto';
-  font-style: normal;
-  font-weight: 700;
-  font-display: swap;
-  src: local('Roboto Medium'), local('Roboto-Medium'), url(assets/fonts/KFOlCnqEu92Fr1MmEU9fChc4AMP6lbBP.woff2) format('woff2');
-  unicode-range:U + 0100-024F, U + 0259, U + 1E00-1EFF, U + 2020, U + 20A0-20AB, U + 20AD-20CF, U + 2113, U + 2C60-2C7F, U + A720-A7FF
-}
-
-/* latin */
-@font-face {
-  font-family: 'Roboto';
-  font-style: normal;
-  font-weight: 700;
-  font-display: swap;
-  src: local('Roboto Medium'), local('Roboto-Medium'), url(assets/fonts/KFOlCnqEu92Fr1MmEU9fBBc4AMP6lQ.woff2) format('woff2');
-  unicode-range:U + 0000-00FF, U + 0131, U + 0152-0153, U + 02BB-02BC, U + 02C6, U + 02DA, U + 02DC, U + 2000-206F, U + 2074, U + 20AC, U + 2122, U + 2191, U + 2193, U + 2212, U + 2215, U + FEFF, U + FFFD
-}
-
-html, body {
-  height: 100%;
-  width: 100%;
-  margin: 0;
-  padding: 0;
-  
-  @include respond-to(handhelds) {
-    overflow: hidden;
-    height: calc(var(--vh, 1vh) * 100);
-  }
-
-  /* @include respond-to(handhelds) {
-    //overflow-y: auto;
-    height: 100%;
-    min-height: 100%;
-    min-width: 100%;
-  }
-
-  @include respond-to(not-handhelds) {
-    width: 100%;
-    height: 100%;
-  } */
-}
-
-html.is-ios {
-  //&, body {
-    position: fixed; // fix iOS fullscreen scroll
-  //}
-}
-
-@supports(padding: unquote('max(0px)')) {
-  html {
-    padding: 0 unquote('min(16px, env(safe-area-inset-right))') 0 unquote('min(16px, env(safe-area-inset-left))');
-  }
-}
-
-html {
-  font-size: 16px;
-  //overflow: hidden;
-  -webkit-font-smoothing: antialiased;
-  -webkit-text-size-adjust: 100%;
-  -webkit-tap-highlight-color: rgba(0, 0, 0, 0);
-  //text-rendering: optimizeSpeed;
-}
-
-body {
-  //touch-action: pan-x pan-y;
-  background-color: var(--body-background-color);
-  color: var(--primary-text-color);
-}
-
-body.deactivated {
-  animation: grayscale-in var(--transition-standard-in) forwards;
-}
-
-body.deactivated-backwards {
-  animation: grayscale-out var(--transition-standard-out) forwards;
-}
-
-@keyframes grayscale-in {
-  0% {
-    filter: grayscale(0);
-  }
-
-  100% {
-    filter: grayscale(1);
-  }
-}
-
-@keyframes grayscale-out {
-  0% {
-    filter: grayscale(1);
-  }
-
-  100% {
-    filter: grayscale(0);
-  }
-}
-
-/* body {
-  position: absolute;
-  top: 0;
-  right: 0;
-  bottom: 0;
-  left: 0;
-  min-height: 0!important;
-} */
-
-a {
-  color: var(--link-color);
-}
-
-button, input, optgroup, select, textarea, html {
-  font-family: "Roboto", -apple-system, apple color emoji, BlinkMacSystemFont, "Segoe UI", Roboto, Oxygen-Sans, Ubuntu, Cantarell, "Helvetica Neue", sans-serif;
-}
-
-input, textarea, button, select, a, div {
-  -webkit-tap-highlight-color: rgba(0, 0, 0, 0);
-}
-
-.whole {
-  min-height: 100%;
-  width: 100%;
-  //min-width: 100%;
-  margin: 0 auto;
-  max-width: $large-screen;
-
-  //@include respond-to(not-handhelds) {
-    height: 100%;
-  //}
-}
-
-.disable-hover/* ,
-.disable-hover * */ {
-  pointer-events: none !important;
-}
-
-@include respond-to(not-handhelds) {
-  .only-handhelds {
-    display: none !important;
-  }
-}
-
-.container {
-  margin: 0 auto;
-}
-
-h1, h2, h3, h4, h5, h6 {
-  font-weight: 500;
-}
-
-h4 {
-  font-size: 2rem;
-  //margin: 1.5rem 0 1rem 0;
-  margin: 22px 0 14px;
-  line-height: 110%;
-
-  @include respond-to(handhelds) {
-    font-size: 20px;
-    margin: 2px 0 8px;
-  }
-}
-
-input, [contenteditable=true] {
-  caret-color: var(--primary-color);
-  color: var(--primary-text-color);
-  background-color: transparent;
-}
-
-input, textarea {
-	-webkit-appearance: none;
-}
-
-/* input:-webkit-autofill,
-input:-webkit-autofill:hover,
-input:-webkit-autofill:focus,
-input:-webkit-autofill:active {
-  transition: background-color 5000s ease-in-out 0s;
-} */
-
-.subtitle {
-  /* font-weight: 500; */
-  color: var(--secondary-text-color);
-  line-height: 1.35;
-}
-
-.danger {
-  color: var(--danger-color) !important;
-
-  .c-ripple__circle {
-    background-color: var(--light-danger-color);
-  }
-}
-
-.blue, .primary {
-  color: var(--primary-color) !important;
-
-  .c-ripple__circle {
-    background-color: var(--light-primary-color);
-  }
-}
-
-.blue:before, .primary:before, .danger:before {
-  color: inherit !important;
-}
-
-.bg-warning {
-  background: #fed85a !important;
-}
-
-.contextmenu {
-	position: fixed !important;
-	right: auto !important;
-  bottom: auto !important;
-  width: auto !important;
-  z-index: 4 !important;
-}
-
-.preloader {
-  width: 50px;
-  height: 50px;
-  
-  position: absolute;
-  top: 50%;
-  left: 50%;
-  transform: translate(-50%, -50%);
-  
-  // ! do not change it to &-path
-  .preloader-path {
-    stroke: var(--primary-color);
-  }
-}
-
-@keyframes thumbnail-fade-in-opacity {
-  0% {
-    opacity: 0;
-  }
-
-  to {
-    opacity: .8;
-  }
-}
-
-@keyframes fade-in-opacity {
-  0% {
-    opacity: 0;
-  }
-
-  to {
-    opacity: 1;
-  }
-}
-
-@keyframes fade-out-opacity {
-  0% {
-    opacity: 1;
-  }
-
-  to {
-    opacity: 0;
-  }
-}
-
-@keyframes fade-in-backwards-opacity {
-  0% {
-    opacity: 1;
-  }
-  100% {
-    opacity: 0;
-  }
-}
-
-@keyframes fade-out-backwards-opacity {
-  0% {
-    opacity: 0;
-  }
-  100% {
-    opacity: 1;
-  }
-}
-
-@keyframes fade-in-opacity-fade-out-opacity {
-  0% {
-    opacity: 0;
-  }
-
-  10% {
-    opacity: 1;
-  }
-
-  50% {
-    opacity: 1;
-  }
-
-  to {
-    opacity: 0;
-  }
-}
-
-.toast {
-  position: fixed;
-  left: 50%;
-  top: 50%;
-  transform: translate(-50%, -50%);
-  padding: .5rem 1rem;
-  background-color: rgba(0, 0, 0, .66);
-  color: #fff;
-  font-size: 1rem;
-  border-radius: $border-radius-medium;
-  animation: fade-in-opacity-fade-out-opacity 3s linear forwards;
-  z-index: 5;
-  max-width: 22.5rem;
-
-  b {
-    color: inherit;
-  }
-}
-
-hr {
-  width: 100%;
-  border: none;
-  border-top: 1px solid var(--border-color);
-  margin: 0;
-  padding-bottom: .5rem;
-}
-
-.user-title, b/* , .user-last-message b */ {
-  color: var(--primary-text-color);
-  font-weight: bolder;
-  //font-weight: 500;
-  //font-weight: normal;
-}
-
-.user-last-message b {
-  font-weight: 400;
-  //margin-right: .25rem;
-}
-
-.avatar-edit {
-  position: relative;
-  border-radius: 50%;
-  cursor: pointer;
-  overflow: hidden;
-
-  &-canvas {
-    max-width: 100%;
-    max-height: 100%;
-    width: 100%;
-    height: 100%;
-    background-color: var(--primary-color);
-  }
-
-  .tgico-cameraadd {
-    position: absolute;
-    font-size: 48px;
-	  line-height: 48px;
-    top: 50%;
-    left: 50%;
-    transform: translateY(-50%) translateX(-50%);
-    z-index: 2;
-    color: #fff;
-  }
-
-  .avatar-placeholder {
-    position: absolute;
-    left: 0;
-    top: 0;
-    width: 100%;
-    height: 100%;
-    filter: brightness(0.7);
-  }
-}
-
-.select-wrapper {
-  max-height: 23.5rem;
-  /* height: auto; */
-  position: absolute;
-  width: 100%;
-  top: calc(100% + .5rem);
-  left: 0;
-  overflow: hidden;
-  background-color: var(--surface-color);
-  z-index: 3;
-  border-radius: $border-radius-medium;
-  display: flex;
-  flex-direction: column;
-  flex-wrap: wrap;
-  transition: opacity .2s ease-out, transform .2s ease-out;
-  transform: scale(.95);
-  transform-origin: top center;
-  opacity: 0;
-
-  &.active {
-    transform: scale(1);
-    opacity: 1;
-  }
-  
-  ul {
-    margin: .5rem 0;
-  }
-  
-  li {
-    /* display: flex; */
-    align-items: center;
-    padding: 0 1rem;
-    justify-content: space-between;
-    height: 3.5rem;
-    cursor: pointer;
-    /* font-weight: 500; */
-    
-    text-align: left;
-    display: grid;
-    grid-template-columns: calc(26px + 2rem) 1fr 80px;
-    
-    @include hover-background-effect();
-  }
-  
-  // +2 px bc of whitespace
-  .emoji {
-    height: 26px;
-    width: 26px;
-    font-size: 26px;
-    line-height: 1;
-  }
-
-  .scrollable {
-    position: relative;
-  }
-}
-
-.phone-code {
-  color: $placeholder-color;
-  text-align: right;
-}
-
-// this dimensions will be used for monkey business
-.auth-image {
-  width: 166px;
-  height: 166px;
-  margin: 0 auto 18px;
-  position: relative;
-  
-  @include respond-to(handhelds) {
-    width: 120px;
-    height: 120px;
-  }
-}
-
-/* .phone-wrapper {
-  display: flex;
-  align-items: ;
-} */
-
-.phone-edit {
-  display: inline-block;
-  width: 24px;
-  height: 24px;
-  margin-left: .4rem;
-  opacity: .5;
-  transition: .2s opacity;
-  cursor: pointer;
-  font-size: 1.5rem;
-  
-  @include respond-to(handhelds) {
-    margin-top: -14px;
-  }
-  
-  @include hover() {
-    opacity: 1;
-  }
-}
-
-span.emoji {
-  display: inline !important;
-  vertical-align: unset !important;
-  //line-height: 1em;
-  //font-size: 1em;
-
-  font-family: apple color emoji,segoe ui emoji,noto color emoji,android emoji,emojisymbols,emojione mozilla,twemoji mozilla,segoe ui symbol;
-  line-height: 1 !important;
-}
-
-img.emoji {
-  width: 18px;
-  height: 18px;
-  margin: 0 .125rem;
-
-  display: inline-block;
-  /* width: 100%;
-  height: 100%; */
-  max-width: 100%;
-  max-height: 100%;
-  vertical-align: middle;
-}
-
-[contenteditable=true] {
-  user-select: text;
-  outline: none;
-  cursor: text;
-}
-
-[contenteditable][data-placeholder] {
-  &:empty:before {
-    content: attr(data-placeholder);
-    color: #a2acb4;
-    display: block; /* For Firefox By Ariel Flesler */
-    pointer-events: none;
-  }
-}
-
-.sticky_sentinel {
-  position: absolute;
-  left: 0;
-  right: 0; /* needs dimensions */
-  visibility: hidden;
-  pointer-events: none;
-}
-
-.super-stickers {
-  width: 100%;
-	display: grid;
-	grid-template-columns: repeat(auto-fill, var(--esg-sticker-size)); // 64px
-	grid-column-gap: 1px;
-	justify-content: space-between;
-}
-
-.super-sticker {
-  @include hover-background-effect() {
-    border-radius: 10px;
-  }
-  
-  /* &:nth-child(5n+5) {
-    margin-right: 0;
-  } */
-  
-  /* > img, > .rlottie {
-    position: absolute;
-    left: 0;
-    top: 0;
-    width: 100%;
-    height: 100%;
-  }
-
-  > img {
-    object-fit: contain;
-    
-    @include animation-level(2) {
-      animation: fade-in-opacity .2s ease forwards;
-    }
-  } */
-}
-
-.fade-in-transition {
-  opacity: 1;
-  transition: opacity .2s ease;
-}
-
-.show-more {
-  padding-top: 13px;
-  padding-bottom: 13px;
-  cursor: pointer;
-  user-select: none;
-  position: relative;
-
-  @include respond-to(not-handhelds) {
-    padding-left: 8px;
-  }
-
-  .tgico-down {
-    float: left;
-    padding-right: 32px;
-    padding-left: 16px;
-    font-size: 24px;
-    color: var(--secondary-text-color);
-  }
-}
-
-// .message .audio .preloader-container {
-// 	@include respond-to(handhelds) {
-// 		width: 30px;
-// 		height: 30px;
-// 		left: 2px;
-// 	}
-// }
-
-.content-empty {
-  color: var(--secondary-text-color);
-}
-
-@keyframes grow-icon {
-  0% {
-    transform: scale(.5);
-    opacity: .8;
-  }
-
-  50% {
-    transform: scale(1.1);
-    opacity: 1;
-  }
-
-  100% {
-    transform: scale(1);
-  }
-}
-
-@keyframes hide-icon {
-  from {
-    transform: scale(1);
-    opacity: .4;
-  }
-
-  to {
-    transform: scale(.5);
-    opacity: 0;
-  }
-}
-
-.popup-disable-password, .popup-skip-email {
-  .popup-description {
-    max-width: 284px;
-  }
-}
-
-.grid {
-  width: 100%;
-  display: grid;
-  grid-template-columns: repeat(3, 1fr);
-  grid-auto-rows: 1fr;
-  grid-gap: .25rem;
-
-  &-item {
-    height: 0;
-    padding-bottom: 100%;
-    //overflow: hidden;
-    position: relative;
-    cursor: pointer;
-    user-select: none;
-    
-    &-media {
-      position: absolute;
-      left: 0;
-      top: 0;
-      width: 100%;
-      height: 100%;
-      object-fit: cover;
-    }
-  }
-}
-
-.animated-super {
-  &-row {
-    --translateY: 100%;
-    position: absolute;
-    left: 0;
-    top: 0;
-    right: 0;
-    bottom: 0;
-    transition: transform var(--pm-transition), opacity var(--pm-transition);
-
-    body.animation-level-0 & {
-      transition: none;
-    }
-
-    /* &:not(.is-hiding) {
-      transform: none !important;
-    } */
-
-    &.is-hiding {
-      opacity: 0;
-
-      &.from-top {
-        transform: translate3d(0, calc(var(--translateY) * -1), 0);
-        //transform: translateY(calc(var(--translateY) * -1));
-        //transform: translateY(-100%);
-      }
-
-      &.from-bottom {
-        transform: translate3d(0, var(--translateY), 0);
-        //transform: translateY(var(--translateY));
-        //transform: translateY(100%);
-      }
-      
-      /* &.backwards {
-        opacity: 1;
-        transform: translateY(0) !important;
-      } */
-    }
-  }
-}
-
-.animated-counter {
-  display: inline-flex;
-
-  &-decimal {
-    position: relative;
-
-    &-placeholder {
-      color: transparent;
-    }
-
-    &-wrapper {
-      position: absolute;
-      left: 0;
-      top: 0;
-      bottom: 0;
-      right: 0;
-    }
-
-    /* &:not(:first-child) {
-      .animated-super {
-        &-row {
-          &.is-hiding {
-            &.from-top {
-              transform: translateY(100%);
-            }
-      
-            &.from-bottom {
-              transform: translateY(-100%);
-            }
-          }
-        }
-      }
-    } */
-  }
-
-  /* &.from-top {
-    .animated-super-row.is-hiding {
-      &.from-top {
-        transform: translateY(100%) !important;
-      }
-    }
-  } */
-}
-
-// *:not(input):not(textarea) {
-//   -webkit-user-select: none; /* disable selection/Copy of UIWebView */
-//   -webkit-touch-callout: none; /* disable the IOS popup when long-press on a link */
-// }   
-
-middle-ellipsis-element {
-  width: 100%;
-	overflow: hidden;
-	display: block;
-}
-
-.album-item {
-  &-media {
-    width: 100%;
-    height: 100%;
-  }
-}
-
-.hover-effect {
-  @include hover-background-effect();
-}
-
-.progress-ring {
-  position: absolute;
-  top: 0;
-  left: 0;
-  pointer-events: none;
-
-  &__circle {
-    transition: stroke-dashoffset;
-    stroke-linecap: round;
-  }
-}
-
-.rlottie, .rlottie-vector {
-  left: 0;
-  top: 0;
-  bottom: 0;
-  right: 0;
-  position: absolute;
-  max-width: 100%;
-  max-height: 100%;
-  width: 100%;
-  height: 100%;
-}
-
-.rlottie.fade-in {
-  @include animation-level(2) {
-    animation: fade-in-opacity .2s ease-in-out forwards;
-  }
-}
-
-.rlottie-vector {
-  fill: rgba(0, 0, 0, .08);
-}
-
-.media-photo, .media-video, .media-sticker, .media-round {
-  position: absolute;
-  top: 0;
-  right: 0;
-  bottom: 0;
-  left: 0;
-
-  @include animation-level(2) {
-    &.fade-in {
-      animation: fade-in-opacity .2s ease-in-out forwards;
-    }
-  
-    &.fade-out {
-      animation: fade-out-opacity .2s ease-in-out forwards;
-    }
-  }
-}
-
-.media-photo.thumbnail {
-  @include animation-level(2) {
-    &.fade-in {
-      animation: thumbnail-fade-in-opacity .2s ease-in-out forwards;
-    }
-  }
-}
-
-.media-video {
-  z-index: 1; // * overflow media-photo
-}
-
-.media-sticker {
-  margin: auto;
-  object-fit: contain;
-  width: 100%;
-  height: 100%;
-  max-width: 100%;
-  max-height: 100%;
-}
-
-.media-round {
-  max-width: 200px;
-  max-height: 200px;
-  z-index: 1;
-
-  canvas {
-    width: 100%;
-    height: 100%;
-    border-radius: 50%;
-    position: relative;
-  }
-
-  .video-time {
-    padding: 1px 6px 2px;
-    background-color: rgba(0, 0, 0, .23) !important;
-  }
-
-  &.is-paused .video-time {
-    &:after {
-      content: $tgico-nosound;
-      padding-left: .25rem;
-      display: flex;
-      align-items: center;
-      font-size: 1.125rem;
-    }
-  }
-}
-
-.gradient-delimiter {
-  width: 100%;
-  height: .75rem;
-  background-color: var(--background-color-true);
-  position: relative;
-
-  &:before {
-    content: " ";
-    position: absolute;
-    left: 0;
-    top: 0;
-    right: 0;
-    bottom: 0;
-    background: linear-gradient(180deg, rgba(0, 0, 0, .06) 0%, rgba(0, 0, 0, 0) 20%, rgba(0, 0, 0, 0) 94%, rgba(0, 0, 0, .06) 100%);
-  }
-}
-
-// ! TEMPORARY
-.tgico-reply:before, 
-.tgico-attach:before,
-.tgico-saved:before,
-.tgico-phone:before,
-.tgico-admin:before,
-.tgico-message:before,
-.tgico-fontsize:before,
-.tgico-forward:before {
-  font-size: 20px !important;
-  padding: 0 2px;
-}
-
-.stealthy {
-  left: 0;
-  margin: 0;
-  max-height: 1px;
-  max-width: 1px;
-  opacity: 0;
-  outline: none;
-  overflow: hidden;
-  pointer-events: none;
-  position: absolute;
-  top: 0;
-  z-index: -1;
-}
-
-.verified-check {
-  fill: #fff;
-}
-
-.verified-background {
-  fill: #33a8e5;
-}
-
-.navigable-list {
-  .active {
-    background-color: var(--light-secondary-text-color);
-    border-radius: inherit;
-  }
-}
-
-.super-emojis {
-  // ! No chrome 56 support
-  display: grid;
-  grid-column-gap: 2.44px;
-  grid-template-columns: repeat(auto-fill, 2.625rem);
-  justify-content: space-between;
-
-  font-size: 2.125rem;
-  line-height: 2.125rem;
-
-  .super-emoji {
-    display: inline-block;
-    margin: 0 .0625rem;
-    padding: .25rem;
-    line-height: inherit;
-    border-radius: $border-radius;
-    cursor: pointer;
-    user-select: none;
-    vertical-align: middle;
-    
-    width: 2.625rem;
-    height: 2.625rem;
-
-    html:not(.emoji-supported) & {
-      position: relative;
-    }
-
-    .emoji-placeholder {
-      position: absolute;
-      left: 7px;
-      top: 7px;
-      width: 1.75rem;
-      height: 1.75rem;
-      border-radius: 50%;
-      background-color: var(--light-secondary-text-color);
-      pointer-events: none;
-
-      @include animation-level(2) {
-        opacity: 0;
-        transition: opacity .2s ease-in-out;
-      }
-    }
-
-    @include animation-level(2) {
-      img {
-        opacity: 1;
-        transition: opacity .2s ease-in-out;
-      }
-    }
-    
-    .emoji {
-      width: 100%;
-      height: 100%;
-      vertical-align: unset;
-      margin: 0;
-    }
-    
-    @include hover-background-effect();
-  }
-}
-
-.tgico-char {
-  &:before {
-    font-family: "Roboto" !important;
-    font-weight: 500;
-    width: 1.5rem;
-    text-align: center;
-  }
-
-  &.z:before {
-    content: "Z";
-  }
-
-  &.w:before {
-    content: "W";
-  }
-}
->>>>>>> a3a258651320e5e8e7903d8bfe1cb222d84de6dc
->>>>>>> 49cb389d
+}