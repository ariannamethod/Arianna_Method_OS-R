/*
 * https://github.com/morethanwords/tweb
 * Copyright (C) 2019-2021 Eduard Kuzmenko
 * https://github.com/morethanwords/tweb/blob/master/LICENSE
 */

import {SettingSection} from '..';
import Row from '../../row';
import CheckboxField from '../../checkboxField';
import {InputNotifyPeer, Update} from '../../../layer';
import {SliderSuperTabEventable} from '../../sliderTab';
import rootScope from '../../../lib/rootScope';
import {LangPackKey} from '../../../lib/langPack';
import copy from '../../../helpers/object/copy';
import convertKeyToInputKey from '../../../helpers/string/convertKeyToInputKey';
import {MUTE_UNTIL} from '../../../lib/mtproto/mtproto_config';
import apiManagerProxy from '../../../lib/mtproto/mtprotoworker';

type InputNotifyKey = Exclude<InputNotifyPeer['_'], 'inputNotifyPeer'>;

export default class AppNotificationsTab extends SliderSuperTabEventable {
  protected init() {
    this.header.classList.add('with-border');
    this.container.classList.add('notifications-container', 'with-border');
    this.setTitle('Telegram.NotificationSettingsViewController');

    const NotifySection = (options: {
      name: LangPackKey,
      typeText: LangPackKey,
      inputKey: InputNotifyKey,
    }) => {
      const section = new SettingSection({
        name: options.name
      });

      const enabledRow = new Row({
        checkboxField: new CheckboxField({text: options.typeText, checked: true}),
<<<<<<< HEAD
        subtitleLangKey: 'Loading'
=======
        subtitleLangKey: 'Loading',
        listenerSetter: this.listenerSetter
>>>>>>> 16a38d3b
      });

      const previewEnabledRow = new Row({
        checkboxField: new CheckboxField({text: 'MessagePreview', checked: true}),
<<<<<<< HEAD
        subtitleLangKey: 'Loading'
=======
        subtitleLangKey: 'Loading',
        listenerSetter: this.listenerSetter
>>>>>>> 16a38d3b
      });

      section.content.append(enabledRow.container, previewEnabledRow.container);

      this.scrollable.append(section.container);

      const inputNotifyPeer = {_: options.inputKey};
      const ret = this.managers.appNotificationsManager.getNotifySettings(inputNotifyPeer);
      (ret instanceof Promise ? ret : Promise.resolve(ret)).then((notifySettings) => {
        const applySettings = async() => {
          const muted = await this.managers.appNotificationsManager.isMuted(notifySettings);
          enabledRow.checkboxField.checked = !muted;
          previewEnabledRow.checkboxField.checked = notifySettings.show_previews;

          return muted;
        };

        applySettings();

        this.eventListener.addEventListener('destroy', async() => {
          const mute = !enabledRow.checkboxField.checked;
          const showPreviews = previewEnabledRow.checkboxField.checked;

          if(mute === (await this.managers.appNotificationsManager.isMuted(notifySettings)) && showPreviews === notifySettings.show_previews) {
            return;
          }

          const inputSettings: any = copy(notifySettings);
          inputSettings._ = 'inputPeerNotifySettings';
          inputSettings.mute_until = mute ? MUTE_UNTIL : 0;
          inputSettings.show_previews = showPreviews;

          this.managers.appNotificationsManager.updateNotifySettings(inputNotifyPeer, inputSettings);
        }, {once: true});

        this.listenerSetter.add(rootScope)('notify_settings', (update: Update.updateNotifySettings) => {
          const inputKey = convertKeyToInputKey(update.peer._) as any;
          if(options.inputKey === inputKey) {
            notifySettings = update.notify_settings;
            applySettings();
          }
        });
      });
    };

    NotifySection({
      name: 'NotificationsPrivateChats',
      typeText: 'NotificationsForPrivateChats',
      inputKey: 'inputNotifyUsers'
    });

    NotifySection({
      name: 'NotificationsGroups',
      typeText: 'NotificationsForGroups',
      inputKey: 'inputNotifyChats'
    });

    NotifySection({
      name: 'NotificationsChannels',
      typeText: 'NotificationsForChannels',
      inputKey: 'inputNotifyBroadcasts'
    });

    {
      const section = new SettingSection({
        name: 'NotificationsOther'
      });

      const contactsSignUpRow = new Row({
        checkboxField: new CheckboxField({text: 'ContactJoined', checked: true}),
<<<<<<< HEAD
        subtitleLangKey: 'Loading'
=======
        subtitleLangKey: 'Loading',
        listenerSetter: this.listenerSetter
>>>>>>> 16a38d3b
      });

      const soundRow = new Row({
<<<<<<< HEAD
        checkboxField: new CheckboxField({text: 'Notifications.Sound', checked: true, stateKey: 'settings.notifications.sound'}),
        subtitleLangKey: 'Loading'
=======
        checkboxField: new CheckboxField({text: 'Notifications.Sound', checked: true, stateKey: 'settings.notifications.sound', listenerSetter: this.listenerSetter}),
        subtitleLangKey: 'Loading',
        listenerSetter: this.listenerSetter
>>>>>>> 16a38d3b
      });

      apiManagerProxy.getState().then((state) => {
        soundRow.checkboxField.checked = state.settings.notifications.sound;
      });

      section.content.append(contactsSignUpRow.container, soundRow.container);

      this.scrollable.append(section.container);

      this.managers.appNotificationsManager.getContactSignUpNotification().then((enabled) => {
        contactsSignUpRow.checkboxField.checked = enabled;

        this.eventListener.addEventListener('destroy', () => {
          const _enabled = contactsSignUpRow.checkboxField.checked;
          if(enabled !== _enabled) {
            this.managers.appNotificationsManager.setContactSignUpNotification(!_enabled);
          }
        }, {once: true});
      });
    }
  }
}
<|MERGE_RESOLUTION|>--- conflicted
+++ resolved
@@ -1,163 +1,146 @@
-/*
- * https://github.com/morethanwords/tweb
- * Copyright (C) 2019-2021 Eduard Kuzmenko
- * https://github.com/morethanwords/tweb/blob/master/LICENSE
- */
-
-import {SettingSection} from '..';
-import Row from '../../row';
-import CheckboxField from '../../checkboxField';
-import {InputNotifyPeer, Update} from '../../../layer';
-import {SliderSuperTabEventable} from '../../sliderTab';
-import rootScope from '../../../lib/rootScope';
-import {LangPackKey} from '../../../lib/langPack';
-import copy from '../../../helpers/object/copy';
-import convertKeyToInputKey from '../../../helpers/string/convertKeyToInputKey';
-import {MUTE_UNTIL} from '../../../lib/mtproto/mtproto_config';
-import apiManagerProxy from '../../../lib/mtproto/mtprotoworker';
-
-type InputNotifyKey = Exclude<InputNotifyPeer['_'], 'inputNotifyPeer'>;
-
-export default class AppNotificationsTab extends SliderSuperTabEventable {
-  protected init() {
-    this.header.classList.add('with-border');
-    this.container.classList.add('notifications-container', 'with-border');
-    this.setTitle('Telegram.NotificationSettingsViewController');
-
-    const NotifySection = (options: {
-      name: LangPackKey,
-      typeText: LangPackKey,
-      inputKey: InputNotifyKey,
-    }) => {
-      const section = new SettingSection({
-        name: options.name
-      });
-
-      const enabledRow = new Row({
-        checkboxField: new CheckboxField({text: options.typeText, checked: true}),
-<<<<<<< HEAD
-        subtitleLangKey: 'Loading'
-=======
-        subtitleLangKey: 'Loading',
-        listenerSetter: this.listenerSetter
->>>>>>> 16a38d3b
-      });
-
-      const previewEnabledRow = new Row({
-        checkboxField: new CheckboxField({text: 'MessagePreview', checked: true}),
-<<<<<<< HEAD
-        subtitleLangKey: 'Loading'
-=======
-        subtitleLangKey: 'Loading',
-        listenerSetter: this.listenerSetter
->>>>>>> 16a38d3b
-      });
-
-      section.content.append(enabledRow.container, previewEnabledRow.container);
-
-      this.scrollable.append(section.container);
-
-      const inputNotifyPeer = {_: options.inputKey};
-      const ret = this.managers.appNotificationsManager.getNotifySettings(inputNotifyPeer);
-      (ret instanceof Promise ? ret : Promise.resolve(ret)).then((notifySettings) => {
-        const applySettings = async() => {
-          const muted = await this.managers.appNotificationsManager.isMuted(notifySettings);
-          enabledRow.checkboxField.checked = !muted;
-          previewEnabledRow.checkboxField.checked = notifySettings.show_previews;
-
-          return muted;
-        };
-
-        applySettings();
-
-        this.eventListener.addEventListener('destroy', async() => {
-          const mute = !enabledRow.checkboxField.checked;
-          const showPreviews = previewEnabledRow.checkboxField.checked;
-
-          if(mute === (await this.managers.appNotificationsManager.isMuted(notifySettings)) && showPreviews === notifySettings.show_previews) {
-            return;
-          }
-
-          const inputSettings: any = copy(notifySettings);
-          inputSettings._ = 'inputPeerNotifySettings';
-          inputSettings.mute_until = mute ? MUTE_UNTIL : 0;
-          inputSettings.show_previews = showPreviews;
-
-          this.managers.appNotificationsManager.updateNotifySettings(inputNotifyPeer, inputSettings);
-        }, {once: true});
-
-        this.listenerSetter.add(rootScope)('notify_settings', (update: Update.updateNotifySettings) => {
-          const inputKey = convertKeyToInputKey(update.peer._) as any;
-          if(options.inputKey === inputKey) {
-            notifySettings = update.notify_settings;
-            applySettings();
-          }
-        });
-      });
-    };
-
-    NotifySection({
-      name: 'NotificationsPrivateChats',
-      typeText: 'NotificationsForPrivateChats',
-      inputKey: 'inputNotifyUsers'
-    });
-
-    NotifySection({
-      name: 'NotificationsGroups',
-      typeText: 'NotificationsForGroups',
-      inputKey: 'inputNotifyChats'
-    });
-
-    NotifySection({
-      name: 'NotificationsChannels',
-      typeText: 'NotificationsForChannels',
-      inputKey: 'inputNotifyBroadcasts'
-    });
-
-    {
-      const section = new SettingSection({
-        name: 'NotificationsOther'
-      });
-
-      const contactsSignUpRow = new Row({
-        checkboxField: new CheckboxField({text: 'ContactJoined', checked: true}),
-<<<<<<< HEAD
-        subtitleLangKey: 'Loading'
-=======
-        subtitleLangKey: 'Loading',
-        listenerSetter: this.listenerSetter
->>>>>>> 16a38d3b
-      });
-
-      const soundRow = new Row({
-<<<<<<< HEAD
-        checkboxField: new CheckboxField({text: 'Notifications.Sound', checked: true, stateKey: 'settings.notifications.sound'}),
-        subtitleLangKey: 'Loading'
-=======
-        checkboxField: new CheckboxField({text: 'Notifications.Sound', checked: true, stateKey: 'settings.notifications.sound', listenerSetter: this.listenerSetter}),
-        subtitleLangKey: 'Loading',
-        listenerSetter: this.listenerSetter
->>>>>>> 16a38d3b
-      });
-
-      apiManagerProxy.getState().then((state) => {
-        soundRow.checkboxField.checked = state.settings.notifications.sound;
-      });
-
-      section.content.append(contactsSignUpRow.container, soundRow.container);
-
-      this.scrollable.append(section.container);
-
-      this.managers.appNotificationsManager.getContactSignUpNotification().then((enabled) => {
-        contactsSignUpRow.checkboxField.checked = enabled;
-
-        this.eventListener.addEventListener('destroy', () => {
-          const _enabled = contactsSignUpRow.checkboxField.checked;
-          if(enabled !== _enabled) {
-            this.managers.appNotificationsManager.setContactSignUpNotification(!_enabled);
-          }
-        }, {once: true});
-      });
-    }
-  }
-}
+/*
+ * https://github.com/morethanwords/tweb
+ * Copyright (C) 2019-2021 Eduard Kuzmenko
+ * https://github.com/morethanwords/tweb/blob/master/LICENSE
+ */
+
+import {SettingSection} from '..';
+import Row from '../../row';
+import CheckboxField from '../../checkboxField';
+import {InputNotifyPeer, Update} from '../../../layer';
+import {SliderSuperTabEventable} from '../../sliderTab';
+import rootScope from '../../../lib/rootScope';
+import {LangPackKey} from '../../../lib/langPack';
+import copy from '../../../helpers/object/copy';
+import convertKeyToInputKey from '../../../helpers/string/convertKeyToInputKey';
+import {MUTE_UNTIL} from '../../../lib/mtproto/mtproto_config';
+import apiManagerProxy from '../../../lib/mtproto/mtprotoworker';
+
+type InputNotifyKey = Exclude<InputNotifyPeer['_'], 'inputNotifyPeer'>;
+
+export default class AppNotificationsTab extends SliderSuperTabEventable {
+  protected init() {
+    this.header.classList.add('with-border');
+    this.container.classList.add('notifications-container', 'with-border');
+    this.setTitle('Telegram.NotificationSettingsViewController');
+
+    const NotifySection = (options: {
+      name: LangPackKey,
+      typeText: LangPackKey,
+      inputKey: InputNotifyKey,
+    }) => {
+      const section = new SettingSection({
+        name: options.name
+      });
+
+      const enabledRow = new Row({
+        checkboxField: new CheckboxField({text: options.typeText, checked: true}),
+        subtitleLangKey: 'Loading',
+        listenerSetter: this.listenerSetter
+      });
+
+      const previewEnabledRow = new Row({
+        checkboxField: new CheckboxField({text: 'MessagePreview', checked: true}),
+        subtitleLangKey: 'Loading',
+        listenerSetter: this.listenerSetter
+      });
+
+      section.content.append(enabledRow.container, previewEnabledRow.container);
+
+      this.scrollable.append(section.container);
+
+      const inputNotifyPeer = {_: options.inputKey};
+      const ret = this.managers.appNotificationsManager.getNotifySettings(inputNotifyPeer);
+      (ret instanceof Promise ? ret : Promise.resolve(ret)).then((notifySettings) => {
+        const applySettings = async() => {
+          const muted = await this.managers.appNotificationsManager.isMuted(notifySettings);
+          enabledRow.checkboxField.checked = !muted;
+          previewEnabledRow.checkboxField.checked = notifySettings.show_previews;
+
+          return muted;
+        };
+
+        applySettings();
+
+        this.eventListener.addEventListener('destroy', async() => {
+          const mute = !enabledRow.checkboxField.checked;
+          const showPreviews = previewEnabledRow.checkboxField.checked;
+
+          if(mute === (await this.managers.appNotificationsManager.isMuted(notifySettings)) && showPreviews === notifySettings.show_previews) {
+            return;
+          }
+
+          const inputSettings: any = copy(notifySettings);
+          inputSettings._ = 'inputPeerNotifySettings';
+          inputSettings.mute_until = mute ? MUTE_UNTIL : 0;
+          inputSettings.show_previews = showPreviews;
+
+          this.managers.appNotificationsManager.updateNotifySettings(inputNotifyPeer, inputSettings);
+        }, {once: true});
+
+        this.listenerSetter.add(rootScope)('notify_settings', (update: Update.updateNotifySettings) => {
+          const inputKey = convertKeyToInputKey(update.peer._) as any;
+          if(options.inputKey === inputKey) {
+            notifySettings = update.notify_settings;
+            applySettings();
+          }
+        });
+      });
+    };
+
+    NotifySection({
+      name: 'NotificationsPrivateChats',
+      typeText: 'NotificationsForPrivateChats',
+      inputKey: 'inputNotifyUsers'
+    });
+
+    NotifySection({
+      name: 'NotificationsGroups',
+      typeText: 'NotificationsForGroups',
+      inputKey: 'inputNotifyChats'
+    });
+
+    NotifySection({
+      name: 'NotificationsChannels',
+      typeText: 'NotificationsForChannels',
+      inputKey: 'inputNotifyBroadcasts'
+    });
+
+    {
+      const section = new SettingSection({
+        name: 'NotificationsOther'
+      });
+
+      const contactsSignUpRow = new Row({
+        checkboxField: new CheckboxField({text: 'ContactJoined', checked: true}),
+        subtitleLangKey: 'Loading',
+        listenerSetter: this.listenerSetter
+      });
+
+      const soundRow = new Row({
+        checkboxField: new CheckboxField({text: 'Notifications.Sound', checked: true, stateKey: 'settings.notifications.sound', listenerSetter: this.listenerSetter}),
+        subtitleLangKey: 'Loading',
+        listenerSetter: this.listenerSetter
+      });
+
+      apiManagerProxy.getState().then((state) => {
+        soundRow.checkboxField.checked = state.settings.notifications.sound;
+      });
+
+      section.content.append(contactsSignUpRow.container, soundRow.container);
+
+      this.scrollable.append(section.container);
+
+      this.managers.appNotificationsManager.getContactSignUpNotification().then((enabled) => {
+        contactsSignUpRow.checkboxField.checked = enabled;
+
+        this.eventListener.addEventListener('destroy', () => {
+          const _enabled = contactsSignUpRow.checkboxField.checked;
+          if(enabled !== _enabled) {
+            this.managers.appNotificationsManager.setContactSignUpNotification(!_enabled);
+          }
+        }, {once: true});
+      });
+    }
+  }
+}