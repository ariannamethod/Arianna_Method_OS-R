--- conflicted
+++ resolved
@@ -1,320 +1,302 @@
-/*
- * https://github.com/morethanwords/tweb
- * Copyright (C) 2019-2021 Eduard Kuzmenko
- * https://github.com/morethanwords/tweb/blob/master/LICENSE
- */
-
-<<<<<<< HEAD
-import {SliderSuperTab} from '../../slider';
-import AppSelectPeers from '../../appSelectPeers';
-import appDialogsManager from '../../../lib/appManagers/appDialogsManager';
-import {MyDialogFilter as DialogFilter} from '../../../lib/storages/filters';
-import ButtonIcon from '../../buttonIcon';
-import CheckboxField from '../../checkboxField';
-import Button from '../../button';
-import AppEditFolderTab from './editFolder';
-import I18n, {i18n, LangPackKey, _i18n, join} from '../../../lib/langPack';
-import {SettingSection} from '..';
-import {toast} from '../../toast';
-import copy from '../../../helpers/object/copy';
-import forEachReverse from '../../../helpers/array/forEachReverse';
-import setInnerHTML from '../../../helpers/dom/setInnerHTML';
-import wrapEmojiText from '../../../lib/richTextProcessor/wrapEmojiText';
-import {REAL_FOLDERS} from '../../../lib/mtproto/mtproto_config';
-import rootScope from '../../../lib/rootScope';
-import {MTAppConfig} from '../../../lib/mtproto/appConfig';
-=======
-import { SliderSuperTab } from "../../slider";
-import AppSelectPeers from "../../appSelectPeers";
-import appDialogsManager from "../../../lib/appManagers/appDialogsManager";
-import { MyDialogFilter as DialogFilter } from "../../../lib/storages/filters";
-import ButtonIcon from "../../buttonIcon";
-import CheckboxField from "../../checkboxField";
-import Button from "../../button";
-import AppEditFolderTab from "./editFolder";
-import I18n, { i18n, LangPackKey, _i18n, join } from "../../../lib/langPack";
-import { SettingSection } from "..";
-import { toast } from "../../toast";
-import copy from "../../../helpers/object/copy";
-import forEachReverse from "../../../helpers/array/forEachReverse";
-import setInnerHTML from "../../../helpers/dom/setInnerHTML";
-import wrapEmojiText from "../../../lib/richTextProcessor/wrapEmojiText";
-import { attachClickEvent, simulateClickEvent } from "../../../helpers/dom/clickEvent";
->>>>>>> 16a38d3b
-
-export default class AppIncludedChatsTab extends SliderSuperTab {
-  private editFolderTab: AppEditFolderTab;
-  private confirmBtn: HTMLElement;
-
-  private selector: AppSelectPeers;
-  private type: 'included' | 'excluded';
-  private filter: DialogFilter;
-  private originalFilter: DialogFilter;
-
-  private dialogsByFilters: Map<DialogFilter, Set<PeerId>>;
-  private limit: number;
-
-  protected init() {
-    this.content.remove();
-    this.container.classList.add('included-chatlist-container');
-    this.confirmBtn = ButtonIcon('check btn-confirm blue', {noRipple: true});
-    this.confirmBtn.style.display = 'none';
-
-    this.header.append(this.confirmBtn);
-
-    attachClickEvent(this.confirmBtn, async() => {
-      const selected = this.selector.getSelected();
-
-      // this.filter.pFlags = {};
-
-      if(this.type === 'included') {
-        for(const key in this.filter.pFlags) {
-          if(key.indexOf('exclude_') === 0) {
-            continue;
-          }
-
-          // @ts-ignore
-          delete this.filter.pFlags[key];
-        }
-      } else {
-        for(const key in this.filter.pFlags) {
-          if(key.indexOf('exclude_') !== 0) {
-            continue;
-          }
-
-          // @ts-ignore
-          delete this.filter.pFlags[key];
-        }
-      }
-
-      const peerIds: PeerId[] = [];
-      for(const key of selected) {
-        if(key.isPeerId()) {
-          peerIds.push(key.toPeerId());
-        } else {
-          // @ts-ignore
-          this.filter.pFlags[key] = true;
-        }
-      }
-
-      let cmp: (peerId: PeerId) => boolean;
-      if(this.type === 'included') {
-        cmp = (peerId) => peerIds.includes(peerId);
-      } else {
-        cmp = (peerId) => !peerIds.includes(peerId);
-      }
-
-      forEachReverse(this.filter.pinnedPeerIds, (peerId, idx) => {
-        if(!cmp(peerId)) {
-          this.filter.pinnedPeerIds.splice(idx, 1);
-          this.filter.pinned_peers.splice(idx, 1);
-        }
-      });
-
-      const other = this.type === 'included' ? 'excludePeerIds' : 'includePeerIds';
-      const otherLegacy = this.type === 'included' ? 'exclude_peers' : 'include_peers';
-      forEachReverse(this.filter[other], (peerId, idx) => {
-        if(peerIds.includes(peerId)) {
-          this.filter[other].splice(idx, 1);
-          this.filter[otherLegacy].splice(idx, 1);
-        }
-      });
-
-      this.filter[this.type === 'included' ? 'includePeerIds' : 'excludePeerIds'] = peerIds;
-      this.filter[this.type === 'included' ? 'include_peers' : 'exclude_peers'] = await Promise.all(peerIds.map((peerId) => this.managers.appPeersManager.getInputPeerById(peerId)));
-      // this.filter.pinned_peers = this.filter.pinned_peers.filter((peerId) => this.filter.include_peers.includes(peerId));
-
-      this.editFolderTab.setFilter(this.filter, false);
-      this.close();
-    }, {listenerSetter: this.listenerSetter});
-
-    const onAppConfig = (appConfig: MTAppConfig) => {
-      this.limit = rootScope.premium ? appConfig.dialog_filters_chats_limit_premium : appConfig.dialog_filters_chats_limit_default;
-    };
-
-    this.listenerSetter.add(rootScope)('app_config', onAppConfig);
-
-    this.dialogsByFilters = new Map();
-    return Promise.all([
-      this.managers.filtersStorage.getDialogFilters().then(async(filters) => {
-        await Promise.all(filters.filter((filter) => !REAL_FOLDERS.has(filter.id)).map(async(filter) => {
-          const dialogs = await this.managers.dialogsStorage.getFolderDialogs(filter.id);
-          const peerIds = dialogs.map((d) => d.peerId);
-          this.dialogsByFilters.set(filter, new Set(peerIds));
-        }));
-      }),
-
-      this.managers.apiManager.getAppConfig().then((appConfig) => {
-        onAppConfig(appConfig);
-      })
-    ]);
-  }
-
-  checkbox(selected?: boolean) {
-    const checkboxField = new CheckboxField({
-      round: true
-    });
-    if(selected) {
-      checkboxField.input.checked = selected;
-    }
-
-    return checkboxField.label;
-  }
-
-  renderResults = async(peerIds: PeerId[]) => {
-    // const other = this.type === 'included' ? this.filter.exclude_peers : this.filter.include_peers;
-
-    await this.managers.appUsersManager.getContacts();
-    peerIds.forEach((peerId) => {
-      // if(other.includes(peerId)) return;
-
-      const {dom} = appDialogsManager.addDialogNew({
-        peerId: peerId,
-        container: this.selector.scrollable,
-        rippleEnabled: true,
-        avatarSize: 46
-      });
-
-      const selected = this.selector.selected.has(peerId);
-      dom.containerEl.append(this.checkbox(selected));
-      // if(selected) dom.listEl.classList.add('active');
-
-      const foundInFilters: HTMLElement[] = [];
-      this.dialogsByFilters.forEach((dialogs, filter) => {
-        if(dialogs.has(peerId)) {
-          const span = document.createElement('span');
-          setInnerHTML(span, wrapEmojiText(filter.title));
-          foundInFilters.push(span);
-        }
-      });
-
-      const joined = join(foundInFilters, false);
-      joined.forEach((el) => {
-        dom.lastMessageSpan.append(el);
-      });
-    });
-  };
-
-  onOpen() {
-    if(this.init) {
-      this.init();
-      this.init = null;
-    }
-
-    this.confirmBtn.style.display = this.type === 'excluded' ? '' : 'none';
-    this.setTitle(this.type === 'included' ? 'FilterAlwaysShow' : 'FilterNeverShow');
-
-    const filter = this.filter;
-
-    const categoriesSection = new SettingSection({
-      noDelimiter: true,
-      name: 'FilterChatTypes'
-    });
-
-    categoriesSection.container.classList.add('folder-categories');
-
-    let details: {[flag: string]: {ico: string, text: LangPackKey}};
-    if(this.type === 'excluded') {
-      details = {
-        exclude_muted: {ico: 'mute', text: 'ChatList.Filter.MutedChats'},
-        exclude_archived: {ico: 'archive', text: 'ChatList.Filter.Archive'},
-        exclude_read: {ico: 'readchats', text: 'ChatList.Filter.ReadChats'}
-      };
-    } else {
-      details = {
-        contacts: {ico: 'newprivate', text: 'ChatList.Filter.Contacts'},
-        non_contacts: {ico: 'noncontacts', text: 'ChatList.Filter.NonContacts'},
-        groups: {ico: 'group', text: 'ChatList.Filter.Groups'},
-        broadcasts: {ico: 'newchannel', text: 'ChatList.Filter.Channels'},
-        bots: {ico: 'bots', text: 'ChatList.Filter.Bots'}
-      };
-    }
-
-    const f = document.createDocumentFragment();
-    for(const key in details) {
-      const button = Button('btn-primary btn-transparent folder-category-button', {icon: details[key].ico, text: details[key].text});
-      button.dataset.peerId = key;
-      button.append(this.checkbox());
-      f.append(button);
-    }
-    categoriesSection.content.append(f);
-
-    // ///////////////
-
-    const selectedPeers = (this.type === 'included' ? filter.includePeerIds : filter.excludePeerIds).slice();
-
-    this.selector = new AppSelectPeers({
-      appendTo: this.container,
-      onChange: this.onSelectChange,
-      peerType: ['dialogs'],
-      renderResultsFunc: this.renderResults,
-      placeholder: 'Search',
-      sectionNameLangPackKey: 'FilterChats',
-      managers: this.managers
-    });
-    this.selector.selected = new Set(selectedPeers);
-
-    let addedInitial = false;
-    const _add = this.selector.add.bind(this.selector);
-    this.selector.add = (peerId, title, scroll) => {
-      if(this.selector.selected.size >= this.limit && addedInitial && !details[peerId]) {
-        const el: HTMLInputElement = this.selector.list.querySelector(`[data-peer-id="${peerId}"] [type="checkbox"]`);
-        if(el) {
-          setTimeout(() => {
-            el.checked = false;
-          }, 0);
-        }
-
-        const str = I18n.format(this.type === 'excluded' ? 'ChatList.Filter.Exclude.LimitReached': 'ChatList.Filter.Include.LimitReached', true);
-        toast(str);
-        return;
-      }
-
-      const div = _add(peerId, details[peerId] ? i18n(details[peerId].text) : undefined, scroll);
-      if(details[peerId]) {
-        div.querySelector('avatar-element').classList.add('tgico-' + details[peerId].ico);
-      }
-      return div;
-    };
-
-    this.selector.scrollable.container.append(categoriesSection.container, this.selector.scrollable.container.lastElementChild);
-
-    this.selector.addInitial(selectedPeers);
-    addedInitial = true;
-
-    for(const flag in filter.pFlags) {
-      // @ts-ignore
-      if(details.hasOwnProperty(flag) && !!filter.pFlags[flag]) {
-        simulateClickEvent(categoriesSection.content.querySelector(`[data-peer-id="${flag}"]`) as HTMLElement);
-      }
-    }
-  }
-
-  onSelectChange = (length: number) => {
-    // const changed = !deepEqual(this.filter, this.originalFilter);
-    if(this.type === 'included') {
-      this.confirmBtn.style.display = length ? '' : 'none';
-    }
-  };
-
-  onCloseAfterTimeout() {
-    if(this.selector) {
-      this.selector.container.remove();
-      this.selector = null;
-    }
-
-    return super.onCloseAfterTimeout();
-  }
-
-  /**
-   * Do not ignore arguments!
-   */
-  public open(filter?: DialogFilter, type?: 'included' | 'excluded', editFolderTab?: AppIncludedChatsTab['editFolderTab']) {
-    this.originalFilter = filter;
-    this.filter = copy(this.originalFilter);
-    this.type = type;
-    this.editFolderTab = editFolderTab;
-
-    return super.open();
-  }
-}
+/*
+ * https://github.com/morethanwords/tweb
+ * Copyright (C) 2019-2021 Eduard Kuzmenko
+ * https://github.com/morethanwords/tweb/blob/master/LICENSE
+ */
+
+import {SliderSuperTab} from '../../slider';
+import AppSelectPeers from '../../appSelectPeers';
+import appDialogsManager from '../../../lib/appManagers/appDialogsManager';
+import {MyDialogFilter as DialogFilter} from '../../../lib/storages/filters';
+import ButtonIcon from '../../buttonIcon';
+import CheckboxField from '../../checkboxField';
+import Button from '../../button';
+import AppEditFolderTab from './editFolder';
+import I18n, {i18n, LangPackKey, _i18n, join} from '../../../lib/langPack';
+import {SettingSection} from '..';
+import {toast} from '../../toast';
+import copy from '../../../helpers/object/copy';
+import forEachReverse from '../../../helpers/array/forEachReverse';
+import setInnerHTML from '../../../helpers/dom/setInnerHTML';
+import wrapEmojiText from '../../../lib/richTextProcessor/wrapEmojiText';
+import {REAL_FOLDERS} from '../../../lib/mtproto/mtproto_config';
+import rootScope from '../../../lib/rootScope';
+import {MTAppConfig} from '../../../lib/mtproto/appConfig';
+import {attachClickEvent, simulateClickEvent} from '../../../helpers/dom/clickEvent';
+
+export default class AppIncludedChatsTab extends SliderSuperTab {
+  private editFolderTab: AppEditFolderTab;
+  private confirmBtn: HTMLElement;
+
+  private selector: AppSelectPeers;
+  private type: 'included' | 'excluded';
+  private filter: DialogFilter;
+  private originalFilter: DialogFilter;
+
+  private dialogsByFilters: Map<DialogFilter, Set<PeerId>>;
+  private limit: number;
+
+  protected init() {
+    this.content.remove();
+    this.container.classList.add('included-chatlist-container');
+    this.confirmBtn = ButtonIcon('check btn-confirm blue', {noRipple: true});
+    this.confirmBtn.style.display = 'none';
+
+    this.header.append(this.confirmBtn);
+
+    attachClickEvent(this.confirmBtn, async() => {
+      const selected = this.selector.getSelected();
+
+      // this.filter.pFlags = {};
+
+      if(this.type === 'included') {
+        for(const key in this.filter.pFlags) {
+          if(key.indexOf('exclude_') === 0) {
+            continue;
+          }
+
+          // @ts-ignore
+          delete this.filter.pFlags[key];
+        }
+      } else {
+        for(const key in this.filter.pFlags) {
+          if(key.indexOf('exclude_') !== 0) {
+            continue;
+          }
+
+          // @ts-ignore
+          delete this.filter.pFlags[key];
+        }
+      }
+
+      const peerIds: PeerId[] = [];
+      for(const key of selected) {
+        if(key.isPeerId()) {
+          peerIds.push(key.toPeerId());
+        } else {
+          // @ts-ignore
+          this.filter.pFlags[key] = true;
+        }
+      }
+
+      let cmp: (peerId: PeerId) => boolean;
+      if(this.type === 'included') {
+        cmp = (peerId) => peerIds.includes(peerId);
+      } else {
+        cmp = (peerId) => !peerIds.includes(peerId);
+      }
+
+      forEachReverse(this.filter.pinnedPeerIds, (peerId, idx) => {
+        if(!cmp(peerId)) {
+          this.filter.pinnedPeerIds.splice(idx, 1);
+          this.filter.pinned_peers.splice(idx, 1);
+        }
+      });
+
+      const other = this.type === 'included' ? 'excludePeerIds' : 'includePeerIds';
+      const otherLegacy = this.type === 'included' ? 'exclude_peers' : 'include_peers';
+      forEachReverse(this.filter[other], (peerId, idx) => {
+        if(peerIds.includes(peerId)) {
+          this.filter[other].splice(idx, 1);
+          this.filter[otherLegacy].splice(idx, 1);
+        }
+      });
+
+      this.filter[this.type === 'included' ? 'includePeerIds' : 'excludePeerIds'] = peerIds;
+      this.filter[this.type === 'included' ? 'include_peers' : 'exclude_peers'] = await Promise.all(peerIds.map((peerId) => this.managers.appPeersManager.getInputPeerById(peerId)));
+      // this.filter.pinned_peers = this.filter.pinned_peers.filter((peerId) => this.filter.include_peers.includes(peerId));
+
+      this.editFolderTab.setFilter(this.filter, false);
+      this.close();
+    }, {listenerSetter: this.listenerSetter});
+
+    const onAppConfig = (appConfig: MTAppConfig) => {
+      this.limit = rootScope.premium ? appConfig.dialog_filters_chats_limit_premium : appConfig.dialog_filters_chats_limit_default;
+    };
+
+    this.listenerSetter.add(rootScope)('app_config', onAppConfig);
+
+    this.dialogsByFilters = new Map();
+    return Promise.all([
+      this.managers.filtersStorage.getDialogFilters().then(async(filters) => {
+        await Promise.all(filters.filter((filter) => !REAL_FOLDERS.has(filter.id)).map(async(filter) => {
+          const dialogs = await this.managers.dialogsStorage.getFolderDialogs(filter.id);
+          const peerIds = dialogs.map((d) => d.peerId);
+          this.dialogsByFilters.set(filter, new Set(peerIds));
+        }));
+      }),
+
+      this.managers.apiManager.getAppConfig().then((appConfig) => {
+        onAppConfig(appConfig);
+      })
+    ]);
+  }
+
+  checkbox(selected?: boolean) {
+    const checkboxField = new CheckboxField({
+      round: true
+    });
+    if(selected) {
+      checkboxField.input.checked = selected;
+    }
+
+    return checkboxField.label;
+  }
+
+  renderResults = async(peerIds: PeerId[]) => {
+    // const other = this.type === 'included' ? this.filter.exclude_peers : this.filter.include_peers;
+
+    await this.managers.appUsersManager.getContacts();
+    peerIds.forEach((peerId) => {
+      // if(other.includes(peerId)) return;
+
+      const {dom} = appDialogsManager.addDialogNew({
+        peerId: peerId,
+        container: this.selector.scrollable,
+        rippleEnabled: true,
+        avatarSize: 46
+      });
+
+      const selected = this.selector.selected.has(peerId);
+      dom.containerEl.append(this.checkbox(selected));
+      // if(selected) dom.listEl.classList.add('active');
+
+      const foundInFilters: HTMLElement[] = [];
+      this.dialogsByFilters.forEach((dialogs, filter) => {
+        if(dialogs.has(peerId)) {
+          const span = document.createElement('span');
+          setInnerHTML(span, wrapEmojiText(filter.title));
+          foundInFilters.push(span);
+        }
+      });
+
+      const joined = join(foundInFilters, false);
+      joined.forEach((el) => {
+        dom.lastMessageSpan.append(el);
+      });
+    });
+  };
+
+  onOpen() {
+    if(this.init) {
+      this.init();
+      this.init = null;
+    }
+
+    this.confirmBtn.style.display = this.type === 'excluded' ? '' : 'none';
+    this.setTitle(this.type === 'included' ? 'FilterAlwaysShow' : 'FilterNeverShow');
+
+    const filter = this.filter;
+
+    const categoriesSection = new SettingSection({
+      noDelimiter: true,
+      name: 'FilterChatTypes'
+    });
+
+    categoriesSection.container.classList.add('folder-categories');
+
+    let details: {[flag: string]: {ico: string, text: LangPackKey}};
+    if(this.type === 'excluded') {
+      details = {
+        exclude_muted: {ico: 'mute', text: 'ChatList.Filter.MutedChats'},
+        exclude_archived: {ico: 'archive', text: 'ChatList.Filter.Archive'},
+        exclude_read: {ico: 'readchats', text: 'ChatList.Filter.ReadChats'}
+      };
+    } else {
+      details = {
+        contacts: {ico: 'newprivate', text: 'ChatList.Filter.Contacts'},
+        non_contacts: {ico: 'noncontacts', text: 'ChatList.Filter.NonContacts'},
+        groups: {ico: 'group', text: 'ChatList.Filter.Groups'},
+        broadcasts: {ico: 'newchannel', text: 'ChatList.Filter.Channels'},
+        bots: {ico: 'bots', text: 'ChatList.Filter.Bots'}
+      };
+    }
+
+    const f = document.createDocumentFragment();
+    for(const key in details) {
+      const button = Button('btn-primary btn-transparent folder-category-button', {icon: details[key].ico, text: details[key].text});
+      button.dataset.peerId = key;
+      button.append(this.checkbox());
+      f.append(button);
+    }
+    categoriesSection.content.append(f);
+
+    // ///////////////
+
+    const selectedPeers = (this.type === 'included' ? filter.includePeerIds : filter.excludePeerIds).slice();
+
+    this.selector = new AppSelectPeers({
+      appendTo: this.container,
+      onChange: this.onSelectChange,
+      peerType: ['dialogs'],
+      renderResultsFunc: this.renderResults,
+      placeholder: 'Search',
+      sectionNameLangPackKey: 'FilterChats',
+      managers: this.managers
+    });
+    this.selector.selected = new Set(selectedPeers);
+
+    let addedInitial = false;
+    const _add = this.selector.add.bind(this.selector);
+    this.selector.add = (peerId, title, scroll) => {
+      if(this.selector.selected.size >= this.limit && addedInitial && !details[peerId]) {
+        const el: HTMLInputElement = this.selector.list.querySelector(`[data-peer-id="${peerId}"] [type="checkbox"]`);
+        if(el) {
+          setTimeout(() => {
+            el.checked = false;
+          }, 0);
+        }
+
+        const str = I18n.format(this.type === 'excluded' ? 'ChatList.Filter.Exclude.LimitReached': 'ChatList.Filter.Include.LimitReached', true);
+        toast(str);
+        return;
+      }
+
+      const div = _add(peerId, details[peerId] ? i18n(details[peerId].text) : undefined, scroll);
+      if(details[peerId]) {
+        div.querySelector('avatar-element').classList.add('tgico-' + details[peerId].ico);
+      }
+      return div;
+    };
+
+    this.selector.scrollable.container.append(categoriesSection.container, this.selector.scrollable.container.lastElementChild);
+
+    this.selector.addInitial(selectedPeers);
+    addedInitial = true;
+
+    for(const flag in filter.pFlags) {
+      // @ts-ignore
+      if(details.hasOwnProperty(flag) && !!filter.pFlags[flag]) {
+        simulateClickEvent(categoriesSection.content.querySelector(`[data-peer-id="${flag}"]`) as HTMLElement);
+      }
+    }
+  }
+
+  onSelectChange = (length: number) => {
+    // const changed = !deepEqual(this.filter, this.originalFilter);
+    if(this.type === 'included') {
+      this.confirmBtn.style.display = length ? '' : 'none';
+    }
+  };
+
+  onCloseAfterTimeout() {
+    if(this.selector) {
+      this.selector.container.remove();
+      this.selector = null;
+    }
+
+    return super.onCloseAfterTimeout();
+  }
+
+  /**
+   * Do not ignore arguments!
+   */
+  public open(filter?: DialogFilter, type?: 'included' | 'excluded', editFolderTab?: AppIncludedChatsTab['editFolderTab']) {
+    this.originalFilter = filter;
+    this.filter = copy(this.originalFilter);
+    this.type = type;
+    this.editFolderTab = editFolderTab;
+
+    return super.open();
+  }
+}