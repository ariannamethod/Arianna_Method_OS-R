/*
 * https://github.com/morethanwords/tweb
 * Copyright (C) 2019-2021 Eduard Kuzmenko
 * https://github.com/morethanwords/tweb/blob/master/LICENSE
 */

<<<<<<< HEAD
import {SliderSuperTab} from '../../slider';
import ButtonMenuToggle from '../../buttonMenuToggle';
import Button from '../../button';
import AppPrivacyAndSecurityTab from './privacyAndSecurity';
import AppGeneralSettingsTab from './generalSettings';
import AppEditProfileTab from './editProfile';
import AppChatFoldersTab from './chatFolders';
import AppNotificationsTab from './notifications';
import AppLanguageTab from './language';
import lottieLoader from '../../../lib/rlottie/lottieLoader';
import PopupPeer from '../../popups/peer';
import AppDataAndStorageTab from './dataAndStorage';
import ButtonIcon from '../../buttonIcon';
import PeerProfile from '../../peerProfile';
import rootScope from '../../../lib/rootScope';
import {SettingSection} from '..';
import Row from '../../row';
import AppActiveSessionsTab from './activeSessions';
import {i18n, LangPackKey} from '../../../lib/langPack';
import {SliderSuperTabConstructable} from '../../sliderTab';
import PopupAvatar from '../../popups/avatar';
import {AccountAuthorizations, Authorization} from '../../../layer';
import PopupElement from '../../popups';
// import AppMediaViewer from "../../appMediaViewerNew";
=======
import { SliderSuperTab } from "../../slider";
import ButtonMenuToggle from "../../buttonMenuToggle";
import Button from "../../button";
import AppPrivacyAndSecurityTab from "./privacyAndSecurity";
import AppGeneralSettingsTab from "./generalSettings";
import AppEditProfileTab from "./editProfile";
import AppChatFoldersTab from "./chatFolders";
import AppNotificationsTab from "./notifications";
import AppLanguageTab from "./language";
import lottieLoader from "../../../lib/rlottie/lottieLoader";
import PopupPeer from "../../popups/peer";
import AppDataAndStorageTab from "./dataAndStorage";
import ButtonIcon from "../../buttonIcon";
import PeerProfile from "../../peerProfile";
import rootScope from "../../../lib/rootScope";
import { SettingSection } from "..";
import Row from "../../row";
import AppActiveSessionsTab from "./activeSessions";
import { i18n, LangPackKey } from "../../../lib/langPack";
import { SliderSuperTabConstructable } from "../../sliderTab";
import PopupAvatar from "../../popups/avatar";
import { AccountAuthorizations, Authorization } from "../../../layer";
import PopupElement from "../../popups";
import { attachClickEvent } from "../../../helpers/dom/clickEvent";
//import AppMediaViewer from "../../appMediaViewerNew";
>>>>>>> 16a38d3b

export default class AppSettingsTab extends SliderSuperTab {
  private buttons: {
    edit: HTMLButtonElement,
    folders: HTMLButtonElement,
    general: HTMLButtonElement,
    notifications: HTMLButtonElement,
    storage: HTMLButtonElement,
    privacy: HTMLButtonElement,
  } = {} as any;
  private profile: PeerProfile;

  private languageRow: Row;
  private devicesRow: Row;

  private authorizations: Authorization.authorization[];
  private getAuthorizationsPromise: Promise<AccountAuthorizations.accountAuthorizations>;

  protected async init() {
    this.container.classList.add('settings-container');
    this.setTitle('Settings');
<<<<<<< HEAD

    const btnMenu = ButtonMenuToggle({}, 'bottom-left', [{
=======
    
    const btnMenu = ButtonMenuToggle({listenerSetter: this.listenerSetter}, 'bottom-left', [{
>>>>>>> 16a38d3b
      icon: 'logout',
      text: 'EditAccount.Logout',
      onClick: () => {
        new PopupPeer('logout', {
          titleLangKey: 'LogOut',
          descriptionLangKey: 'LogOut.Description',
          buttons: [{
            langKey: 'LogOut',
            callback: () => {
              this.managers.apiManager.logOut();
            },
            isDanger: true
          }]
        }).show();
      }
    }]);

    this.buttons.edit = ButtonIcon('edit');

    this.header.append(this.buttons.edit, btnMenu);

    this.profile = new PeerProfile(this.managers, this.scrollable, this.listenerSetter, false);
    this.profile.init();
    this.profile.setPeer(rootScope.myId);
    const fillPromise = this.profile.fillProfileElements();

    const changeAvatarBtn = Button('btn-circle btn-corner z-depth-1 profile-change-avatar', {icon: 'cameraadd'});
    attachClickEvent(changeAvatarBtn, () => {
      const canvas = document.createElement('canvas');
      PopupElement.createPopup(PopupAvatar).open(canvas, (upload) => {
        upload().then((inputFile) => {
          return this.managers.appProfileManager.uploadProfilePhoto(inputFile);
        });
      });
    }, {listenerSetter: this.listenerSetter});
    this.profile.element.lastElementChild.firstElementChild.append(changeAvatarBtn);

    const updateChangeAvatarBtn = async() => {
      const user = await this.managers.appUsersManager.getSelf();
      changeAvatarBtn.classList.toggle('hide', user.photo?._ !== 'userProfilePhoto');
    };

    updateChangeAvatarBtn();
    this.listenerSetter.add(rootScope)('avatar_update', (peerId) => {
      if(rootScope.myId === peerId) {
        updateChangeAvatarBtn();
      }
    });

    /* const div = document.createElement('div');
    //div.style.cssText = 'border-radius: 8px; overflow: hidden; width: 396px; height: 264px; flex: 0 0 auto; position: relative; margin: 10rem 0 10rem auto;';
    //div.style.width = '135px';
    //div.style.height = '100px';
    div.style.cssText = 'border-radius: 8px; overflow: hidden; width: 396px; height: 264px; flex: 0 0 auto; position: relative; margin: 10rem auto 10rem 0;';
    div.style.width = '135px';
    div.style.height = '100px';

    const img = document.createElement('img');
    img.src = 'assets/img/pepe.jpg';
    img.classList.add('media-photo');
    img.style.cssText = 'max-width: 100%;max-height: 100%;';

    div.append(img);

    div.addEventListener('click', () => {
      new AppMediaViewer().setSearchContext({peerId: 61004386, inputFilter: 'inputMessagesFilterPhotos'}).openMedia({
        _: 'message',
        mid: 1,
        peerId: 61004386,
        fromId: 61004386,
        message: '',
        media: {
          _: 'messageMediaPhoto',
          photo: {
            _: 'photo',
            url: img.src,
            downloaded: 111,
            sizes: [{
              _: 'photoSize',
              type: 'x',
              w: 618,
              h: 412
            }]
          }
        },
        date: Date.now() / 1000 | 0
      }, img);
    });

    this.scrollable.append(div); */

    const buttonsDiv = document.createElement('div');
    buttonsDiv.classList.add('profile-buttons');

    const b: [string, LangPackKey, SliderSuperTabConstructable][] = [
      ['unmute', 'AccountSettings.Notifications', AppNotificationsTab],
      ['data', 'DataSettings', AppDataAndStorageTab],
      ['lock', 'AccountSettings.PrivacyAndSecurity', AppPrivacyAndSecurityTab],
      ['settings', 'Telegram.GeneralSettingsViewController', AppGeneralSettingsTab],
      ['folder', 'AccountSettings.Filters', AppChatFoldersTab]
    ];

    const rows = b.map(([icon, langPackKey, tabConstructor]) => {
      return new Row({
        titleLangKey: langPackKey,
        icon,
        clickable: () => {
          this.slider.createTab(tabConstructor).open();
          // new tabConstructor(this.slider, true).open();
        },
        listenerSetter: this.listenerSetter
      });
    });

    rows.push(
      this.devicesRow = new Row({
        titleLangKey: 'Devices',
        titleRightSecondary: ' ',
        icon: 'activesessions',
        clickable: async() => {
          if(!this.authorizations) {
            await this.updateActiveSessions();
          }

          const tab = this.slider.createTab(AppActiveSessionsTab);
          tab.authorizations = this.authorizations;
          tab.eventListener.addEventListener('destroy', () => {
            this.authorizations = undefined;
            this.updateActiveSessions(true);
          }, {once: true});
          tab.open();
        },
        listenerSetter: this.listenerSetter
      }),

      this.languageRow = new Row({
        titleLangKey: 'AccountSettings.Language',
        titleRightSecondary: i18n('LanguageName'),
        icon: 'language',
        clickable: () => {
          this.slider.createTab(AppLanguageTab).open();
        },
        listenerSetter: this.listenerSetter
      })
    );

    buttonsDiv.append(...rows.map((row) => row.container));

    // const profileSection = new SettingSection({fullWidth: true, noPaddingTop: true});
    // profileSection.content.append(this.profile.element);

    const buttonsSection = new SettingSection();
    buttonsSection.content.append(buttonsDiv);

    this.scrollable.append(this.profile.element/* profileSection.container */, buttonsSection.container);

    attachClickEvent(this.buttons.edit, () => {
      const tab = this.slider.createTab(AppEditProfileTab);
      tab.open();
    }, {listenerSetter: this.listenerSetter});

    lottieLoader.loadLottieWorkers();

    this.updateActiveSessions();

    await fillPromise;
  }

  private getAuthorizations(overwrite?: boolean) {
    if(this.getAuthorizationsPromise && !overwrite) return this.getAuthorizationsPromise;

    const promise = this.getAuthorizationsPromise = this.managers.apiManager.invokeApi('account.getAuthorizations')
    .finally(() => {
      if(this.getAuthorizationsPromise === promise) {
        this.getAuthorizationsPromise = undefined;
      }
    });

    return promise;
  }

  public updateActiveSessions(overwrite?: boolean) {
    return this.getAuthorizations(overwrite).then((auths) => {
      this.authorizations = auths.authorizations;
      this.devicesRow.titleRight.textContent = '' + this.authorizations.length;
    });
  }

  public onCloseAfterTimeout() {
    this.profile.destroy();
    return super.onCloseAfterTimeout();
  }
}
<|MERGE_RESOLUTION|>--- conflicted
+++ resolved
@@ -1,279 +1,247 @@
-/*
- * https://github.com/morethanwords/tweb
- * Copyright (C) 2019-2021 Eduard Kuzmenko
- * https://github.com/morethanwords/tweb/blob/master/LICENSE
- */
-
-<<<<<<< HEAD
-import {SliderSuperTab} from '../../slider';
-import ButtonMenuToggle from '../../buttonMenuToggle';
-import Button from '../../button';
-import AppPrivacyAndSecurityTab from './privacyAndSecurity';
-import AppGeneralSettingsTab from './generalSettings';
-import AppEditProfileTab from './editProfile';
-import AppChatFoldersTab from './chatFolders';
-import AppNotificationsTab from './notifications';
-import AppLanguageTab from './language';
-import lottieLoader from '../../../lib/rlottie/lottieLoader';
-import PopupPeer from '../../popups/peer';
-import AppDataAndStorageTab from './dataAndStorage';
-import ButtonIcon from '../../buttonIcon';
-import PeerProfile from '../../peerProfile';
-import rootScope from '../../../lib/rootScope';
-import {SettingSection} from '..';
-import Row from '../../row';
-import AppActiveSessionsTab from './activeSessions';
-import {i18n, LangPackKey} from '../../../lib/langPack';
-import {SliderSuperTabConstructable} from '../../sliderTab';
-import PopupAvatar from '../../popups/avatar';
-import {AccountAuthorizations, Authorization} from '../../../layer';
-import PopupElement from '../../popups';
-// import AppMediaViewer from "../../appMediaViewerNew";
-=======
-import { SliderSuperTab } from "../../slider";
-import ButtonMenuToggle from "../../buttonMenuToggle";
-import Button from "../../button";
-import AppPrivacyAndSecurityTab from "./privacyAndSecurity";
-import AppGeneralSettingsTab from "./generalSettings";
-import AppEditProfileTab from "./editProfile";
-import AppChatFoldersTab from "./chatFolders";
-import AppNotificationsTab from "./notifications";
-import AppLanguageTab from "./language";
-import lottieLoader from "../../../lib/rlottie/lottieLoader";
-import PopupPeer from "../../popups/peer";
-import AppDataAndStorageTab from "./dataAndStorage";
-import ButtonIcon from "../../buttonIcon";
-import PeerProfile from "../../peerProfile";
-import rootScope from "../../../lib/rootScope";
-import { SettingSection } from "..";
-import Row from "../../row";
-import AppActiveSessionsTab from "./activeSessions";
-import { i18n, LangPackKey } from "../../../lib/langPack";
-import { SliderSuperTabConstructable } from "../../sliderTab";
-import PopupAvatar from "../../popups/avatar";
-import { AccountAuthorizations, Authorization } from "../../../layer";
-import PopupElement from "../../popups";
-import { attachClickEvent } from "../../../helpers/dom/clickEvent";
-//import AppMediaViewer from "../../appMediaViewerNew";
->>>>>>> 16a38d3b
-
-export default class AppSettingsTab extends SliderSuperTab {
-  private buttons: {
-    edit: HTMLButtonElement,
-    folders: HTMLButtonElement,
-    general: HTMLButtonElement,
-    notifications: HTMLButtonElement,
-    storage: HTMLButtonElement,
-    privacy: HTMLButtonElement,
-  } = {} as any;
-  private profile: PeerProfile;
-
-  private languageRow: Row;
-  private devicesRow: Row;
-
-  private authorizations: Authorization.authorization[];
-  private getAuthorizationsPromise: Promise<AccountAuthorizations.accountAuthorizations>;
-
-  protected async init() {
-    this.container.classList.add('settings-container');
-    this.setTitle('Settings');
-<<<<<<< HEAD
-
-    const btnMenu = ButtonMenuToggle({}, 'bottom-left', [{
-=======
-    
-    const btnMenu = ButtonMenuToggle({listenerSetter: this.listenerSetter}, 'bottom-left', [{
->>>>>>> 16a38d3b
-      icon: 'logout',
-      text: 'EditAccount.Logout',
-      onClick: () => {
-        new PopupPeer('logout', {
-          titleLangKey: 'LogOut',
-          descriptionLangKey: 'LogOut.Description',
-          buttons: [{
-            langKey: 'LogOut',
-            callback: () => {
-              this.managers.apiManager.logOut();
-            },
-            isDanger: true
-          }]
-        }).show();
-      }
-    }]);
-
-    this.buttons.edit = ButtonIcon('edit');
-
-    this.header.append(this.buttons.edit, btnMenu);
-
-    this.profile = new PeerProfile(this.managers, this.scrollable, this.listenerSetter, false);
-    this.profile.init();
-    this.profile.setPeer(rootScope.myId);
-    const fillPromise = this.profile.fillProfileElements();
-
-    const changeAvatarBtn = Button('btn-circle btn-corner z-depth-1 profile-change-avatar', {icon: 'cameraadd'});
-    attachClickEvent(changeAvatarBtn, () => {
-      const canvas = document.createElement('canvas');
-      PopupElement.createPopup(PopupAvatar).open(canvas, (upload) => {
-        upload().then((inputFile) => {
-          return this.managers.appProfileManager.uploadProfilePhoto(inputFile);
-        });
-      });
-    }, {listenerSetter: this.listenerSetter});
-    this.profile.element.lastElementChild.firstElementChild.append(changeAvatarBtn);
-
-    const updateChangeAvatarBtn = async() => {
-      const user = await this.managers.appUsersManager.getSelf();
-      changeAvatarBtn.classList.toggle('hide', user.photo?._ !== 'userProfilePhoto');
-    };
-
-    updateChangeAvatarBtn();
-    this.listenerSetter.add(rootScope)('avatar_update', (peerId) => {
-      if(rootScope.myId === peerId) {
-        updateChangeAvatarBtn();
-      }
-    });
-
-    /* const div = document.createElement('div');
-    //div.style.cssText = 'border-radius: 8px; overflow: hidden; width: 396px; height: 264px; flex: 0 0 auto; position: relative; margin: 10rem 0 10rem auto;';
-    //div.style.width = '135px';
-    //div.style.height = '100px';
-    div.style.cssText = 'border-radius: 8px; overflow: hidden; width: 396px; height: 264px; flex: 0 0 auto; position: relative; margin: 10rem auto 10rem 0;';
-    div.style.width = '135px';
-    div.style.height = '100px';
-
-    const img = document.createElement('img');
-    img.src = 'assets/img/pepe.jpg';
-    img.classList.add('media-photo');
-    img.style.cssText = 'max-width: 100%;max-height: 100%;';
-
-    div.append(img);
-
-    div.addEventListener('click', () => {
-      new AppMediaViewer().setSearchContext({peerId: 61004386, inputFilter: 'inputMessagesFilterPhotos'}).openMedia({
-        _: 'message',
-        mid: 1,
-        peerId: 61004386,
-        fromId: 61004386,
-        message: '',
-        media: {
-          _: 'messageMediaPhoto',
-          photo: {
-            _: 'photo',
-            url: img.src,
-            downloaded: 111,
-            sizes: [{
-              _: 'photoSize',
-              type: 'x',
-              w: 618,
-              h: 412
-            }]
-          }
-        },
-        date: Date.now() / 1000 | 0
-      }, img);
-    });
-
-    this.scrollable.append(div); */
-
-    const buttonsDiv = document.createElement('div');
-    buttonsDiv.classList.add('profile-buttons');
-
-    const b: [string, LangPackKey, SliderSuperTabConstructable][] = [
-      ['unmute', 'AccountSettings.Notifications', AppNotificationsTab],
-      ['data', 'DataSettings', AppDataAndStorageTab],
-      ['lock', 'AccountSettings.PrivacyAndSecurity', AppPrivacyAndSecurityTab],
-      ['settings', 'Telegram.GeneralSettingsViewController', AppGeneralSettingsTab],
-      ['folder', 'AccountSettings.Filters', AppChatFoldersTab]
-    ];
-
-    const rows = b.map(([icon, langPackKey, tabConstructor]) => {
-      return new Row({
-        titleLangKey: langPackKey,
-        icon,
-        clickable: () => {
-          this.slider.createTab(tabConstructor).open();
-          // new tabConstructor(this.slider, true).open();
-        },
-        listenerSetter: this.listenerSetter
-      });
-    });
-
-    rows.push(
-      this.devicesRow = new Row({
-        titleLangKey: 'Devices',
-        titleRightSecondary: ' ',
-        icon: 'activesessions',
-        clickable: async() => {
-          if(!this.authorizations) {
-            await this.updateActiveSessions();
-          }
-
-          const tab = this.slider.createTab(AppActiveSessionsTab);
-          tab.authorizations = this.authorizations;
-          tab.eventListener.addEventListener('destroy', () => {
-            this.authorizations = undefined;
-            this.updateActiveSessions(true);
-          }, {once: true});
-          tab.open();
-        },
-        listenerSetter: this.listenerSetter
-      }),
-
-      this.languageRow = new Row({
-        titleLangKey: 'AccountSettings.Language',
-        titleRightSecondary: i18n('LanguageName'),
-        icon: 'language',
-        clickable: () => {
-          this.slider.createTab(AppLanguageTab).open();
-        },
-        listenerSetter: this.listenerSetter
-      })
-    );
-
-    buttonsDiv.append(...rows.map((row) => row.container));
-
-    // const profileSection = new SettingSection({fullWidth: true, noPaddingTop: true});
-    // profileSection.content.append(this.profile.element);
-
-    const buttonsSection = new SettingSection();
-    buttonsSection.content.append(buttonsDiv);
-
-    this.scrollable.append(this.profile.element/* profileSection.container */, buttonsSection.container);
-
-    attachClickEvent(this.buttons.edit, () => {
-      const tab = this.slider.createTab(AppEditProfileTab);
-      tab.open();
-    }, {listenerSetter: this.listenerSetter});
-
-    lottieLoader.loadLottieWorkers();
-
-    this.updateActiveSessions();
-
-    await fillPromise;
-  }
-
-  private getAuthorizations(overwrite?: boolean) {
-    if(this.getAuthorizationsPromise && !overwrite) return this.getAuthorizationsPromise;
-
-    const promise = this.getAuthorizationsPromise = this.managers.apiManager.invokeApi('account.getAuthorizations')
-    .finally(() => {
-      if(this.getAuthorizationsPromise === promise) {
-        this.getAuthorizationsPromise = undefined;
-      }
-    });
-
-    return promise;
-  }
-
-  public updateActiveSessions(overwrite?: boolean) {
-    return this.getAuthorizations(overwrite).then((auths) => {
-      this.authorizations = auths.authorizations;
-      this.devicesRow.titleRight.textContent = '' + this.authorizations.length;
-    });
-  }
-
-  public onCloseAfterTimeout() {
-    this.profile.destroy();
-    return super.onCloseAfterTimeout();
-  }
-}
+/*
+ * https://github.com/morethanwords/tweb
+ * Copyright (C) 2019-2021 Eduard Kuzmenko
+ * https://github.com/morethanwords/tweb/blob/master/LICENSE
+ */
+
+import {SliderSuperTab} from '../../slider';
+import ButtonMenuToggle from '../../buttonMenuToggle';
+import Button from '../../button';
+import AppPrivacyAndSecurityTab from './privacyAndSecurity';
+import AppGeneralSettingsTab from './generalSettings';
+import AppEditProfileTab from './editProfile';
+import AppChatFoldersTab from './chatFolders';
+import AppNotificationsTab from './notifications';
+import AppLanguageTab from './language';
+import lottieLoader from '../../../lib/rlottie/lottieLoader';
+import PopupPeer from '../../popups/peer';
+import AppDataAndStorageTab from './dataAndStorage';
+import ButtonIcon from '../../buttonIcon';
+import PeerProfile from '../../peerProfile';
+import rootScope from '../../../lib/rootScope';
+import {SettingSection} from '..';
+import Row from '../../row';
+import AppActiveSessionsTab from './activeSessions';
+import {i18n, LangPackKey} from '../../../lib/langPack';
+import {SliderSuperTabConstructable} from '../../sliderTab';
+import PopupAvatar from '../../popups/avatar';
+import {AccountAuthorizations, Authorization} from '../../../layer';
+import PopupElement from '../../popups';
+import {attachClickEvent} from '../../../helpers/dom/clickEvent';
+// import AppMediaViewer from "../../appMediaViewerNew";
+
+export default class AppSettingsTab extends SliderSuperTab {
+  private buttons: {
+    edit: HTMLButtonElement,
+    folders: HTMLButtonElement,
+    general: HTMLButtonElement,
+    notifications: HTMLButtonElement,
+    storage: HTMLButtonElement,
+    privacy: HTMLButtonElement,
+  } = {} as any;
+  private profile: PeerProfile;
+
+  private languageRow: Row;
+  private devicesRow: Row;
+
+  private authorizations: Authorization.authorization[];
+  private getAuthorizationsPromise: Promise<AccountAuthorizations.accountAuthorizations>;
+
+  protected async init() {
+    this.container.classList.add('settings-container');
+    this.setTitle('Settings');
+
+    const btnMenu = ButtonMenuToggle({listenerSetter: this.listenerSetter}, 'bottom-left', [{
+      icon: 'logout',
+      text: 'EditAccount.Logout',
+      onClick: () => {
+        new PopupPeer('logout', {
+          titleLangKey: 'LogOut',
+          descriptionLangKey: 'LogOut.Description',
+          buttons: [{
+            langKey: 'LogOut',
+            callback: () => {
+              this.managers.apiManager.logOut();
+            },
+            isDanger: true
+          }]
+        }).show();
+      }
+    }]);
+
+    this.buttons.edit = ButtonIcon('edit');
+
+    this.header.append(this.buttons.edit, btnMenu);
+
+    this.profile = new PeerProfile(this.managers, this.scrollable, this.listenerSetter, false);
+    this.profile.init();
+    this.profile.setPeer(rootScope.myId);
+    const fillPromise = this.profile.fillProfileElements();
+
+    const changeAvatarBtn = Button('btn-circle btn-corner z-depth-1 profile-change-avatar', {icon: 'cameraadd'});
+    attachClickEvent(changeAvatarBtn, () => {
+      const canvas = document.createElement('canvas');
+      PopupElement.createPopup(PopupAvatar).open(canvas, (upload) => {
+        upload().then((inputFile) => {
+          return this.managers.appProfileManager.uploadProfilePhoto(inputFile);
+        });
+      });
+    }, {listenerSetter: this.listenerSetter});
+    this.profile.element.lastElementChild.firstElementChild.append(changeAvatarBtn);
+
+    const updateChangeAvatarBtn = async() => {
+      const user = await this.managers.appUsersManager.getSelf();
+      changeAvatarBtn.classList.toggle('hide', user.photo?._ !== 'userProfilePhoto');
+    };
+
+    updateChangeAvatarBtn();
+    this.listenerSetter.add(rootScope)('avatar_update', (peerId) => {
+      if(rootScope.myId === peerId) {
+        updateChangeAvatarBtn();
+      }
+    });
+
+    /* const div = document.createElement('div');
+    //div.style.cssText = 'border-radius: 8px; overflow: hidden; width: 396px; height: 264px; flex: 0 0 auto; position: relative; margin: 10rem 0 10rem auto;';
+    //div.style.width = '135px';
+    //div.style.height = '100px';
+    div.style.cssText = 'border-radius: 8px; overflow: hidden; width: 396px; height: 264px; flex: 0 0 auto; position: relative; margin: 10rem auto 10rem 0;';
+    div.style.width = '135px';
+    div.style.height = '100px';
+
+    const img = document.createElement('img');
+    img.src = 'assets/img/pepe.jpg';
+    img.classList.add('media-photo');
+    img.style.cssText = 'max-width: 100%;max-height: 100%;';
+
+    div.append(img);
+
+    div.addEventListener('click', () => {
+      new AppMediaViewer().setSearchContext({peerId: 61004386, inputFilter: 'inputMessagesFilterPhotos'}).openMedia({
+        _: 'message',
+        mid: 1,
+        peerId: 61004386,
+        fromId: 61004386,
+        message: '',
+        media: {
+          _: 'messageMediaPhoto',
+          photo: {
+            _: 'photo',
+            url: img.src,
+            downloaded: 111,
+            sizes: [{
+              _: 'photoSize',
+              type: 'x',
+              w: 618,
+              h: 412
+            }]
+          }
+        },
+        date: Date.now() / 1000 | 0
+      }, img);
+    });
+
+    this.scrollable.append(div); */
+
+    const buttonsDiv = document.createElement('div');
+    buttonsDiv.classList.add('profile-buttons');
+
+    const b: [string, LangPackKey, SliderSuperTabConstructable][] = [
+      ['unmute', 'AccountSettings.Notifications', AppNotificationsTab],
+      ['data', 'DataSettings', AppDataAndStorageTab],
+      ['lock', 'AccountSettings.PrivacyAndSecurity', AppPrivacyAndSecurityTab],
+      ['settings', 'Telegram.GeneralSettingsViewController', AppGeneralSettingsTab],
+      ['folder', 'AccountSettings.Filters', AppChatFoldersTab]
+    ];
+
+    const rows = b.map(([icon, langPackKey, tabConstructor]) => {
+      return new Row({
+        titleLangKey: langPackKey,
+        icon,
+        clickable: () => {
+          this.slider.createTab(tabConstructor).open();
+          // new tabConstructor(this.slider, true).open();
+        },
+        listenerSetter: this.listenerSetter
+      });
+    });
+
+    rows.push(
+      this.devicesRow = new Row({
+        titleLangKey: 'Devices',
+        titleRightSecondary: ' ',
+        icon: 'activesessions',
+        clickable: async() => {
+          if(!this.authorizations) {
+            await this.updateActiveSessions();
+          }
+
+          const tab = this.slider.createTab(AppActiveSessionsTab);
+          tab.authorizations = this.authorizations;
+          tab.eventListener.addEventListener('destroy', () => {
+            this.authorizations = undefined;
+            this.updateActiveSessions(true);
+          }, {once: true});
+          tab.open();
+        },
+        listenerSetter: this.listenerSetter
+      }),
+
+      this.languageRow = new Row({
+        titleLangKey: 'AccountSettings.Language',
+        titleRightSecondary: i18n('LanguageName'),
+        icon: 'language',
+        clickable: () => {
+          this.slider.createTab(AppLanguageTab).open();
+        },
+        listenerSetter: this.listenerSetter
+      })
+    );
+
+    buttonsDiv.append(...rows.map((row) => row.container));
+
+    // const profileSection = new SettingSection({fullWidth: true, noPaddingTop: true});
+    // profileSection.content.append(this.profile.element);
+
+    const buttonsSection = new SettingSection();
+    buttonsSection.content.append(buttonsDiv);
+
+    this.scrollable.append(this.profile.element/* profileSection.container */, buttonsSection.container);
+
+    attachClickEvent(this.buttons.edit, () => {
+      const tab = this.slider.createTab(AppEditProfileTab);
+      tab.open();
+    }, {listenerSetter: this.listenerSetter});
+
+    lottieLoader.loadLottieWorkers();
+
+    this.updateActiveSessions();
+
+    await fillPromise;
+  }
+
+  private getAuthorizations(overwrite?: boolean) {
+    if(this.getAuthorizationsPromise && !overwrite) return this.getAuthorizationsPromise;
+
+    const promise = this.getAuthorizationsPromise = this.managers.apiManager.invokeApi('account.getAuthorizations')
+    .finally(() => {
+      if(this.getAuthorizationsPromise === promise) {
+        this.getAuthorizationsPromise = undefined;
+      }
+    });
+
+    return promise;
+  }
+
+  public updateActiveSessions(overwrite?: boolean) {
+    return this.getAuthorizations(overwrite).then((auths) => {
+      this.authorizations = auths.authorizations;
+      this.devicesRow.titleRight.textContent = '' + this.authorizations.length;
+    });
+  }
+
+  public onCloseAfterTimeout() {
+    this.profile.destroy();
+    return super.onCloseAfterTimeout();
+  }
+}