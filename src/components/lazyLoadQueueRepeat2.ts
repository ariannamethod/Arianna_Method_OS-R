/*
 * https://github.com/morethanwords/tweb
 * Copyright (C) 2019-2021 Eduard Kuzmenko
 * https://github.com/morethanwords/tweb/blob/master/LICENSE
 */

import findAndSpliceAll from '../helpers/array/findAndSpliceAll';
import LazyLoadQueueIntersector from './lazyLoadQueueIntersector';
import VisibilityIntersector, {OnVisibilityChange} from './visibilityIntersector';

export default class LazyLoadQueueRepeat2 extends LazyLoadQueueIntersector {
  constructor(parallelLimit?: number, protected onVisibilityChange?: OnVisibilityChange) {
    super(parallelLimit);

    this.intersector = new VisibilityIntersector((item) => {
      const {target, visible} = item;
      const spliced = findAndSpliceAll(this.queue, (i) => i.div === target);
      if(visible && spliced.length) {
        spliced.forEach((item) => {
          this.queue.unshift(item);
        });
      }
<<<<<<< HEAD

      this.onVisibilityChange && this.onVisibilityChange(target, visible);
=======
  
      this.onVisibilityChange && this.onVisibilityChange(item);
>>>>>>> 16a38d3b
      this.setProcessQueueTimeout();
    });
  }

  public observe(el: HTMLElement) {
    this.intersector.observe(el);
  }
}<|MERGE_RESOLUTION|>--- conflicted
+++ resolved
@@ -20,13 +20,8 @@
           this.queue.unshift(item);
         });
       }
-<<<<<<< HEAD
 
-      this.onVisibilityChange && this.onVisibilityChange(target, visible);
-=======
-  
       this.onVisibilityChange && this.onVisibilityChange(item);
->>>>>>> 16a38d3b
       this.setProcessQueueTimeout();
     });
   }
