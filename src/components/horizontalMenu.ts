--- conflicted
+++ resolved
@@ -1,157 +1,139 @@
-/*
- * https://github.com/morethanwords/tweb
- * Copyright (C) 2019-2021 Eduard Kuzmenko
- * https://github.com/morethanwords/tweb/blob/master/LICENSE
- */
-
-<<<<<<< HEAD
-import {TransitionSlider} from './transition';
-import {ScrollableX} from './scrollable';
-import rootScope from '../lib/rootScope';
-import {fastRaf} from '../helpers/schedulers';
-import {FocusDirection} from '../helpers/fastSmoothScroll';
-import findUpAsChild from '../helpers/dom/findUpAsChild';
-import whichChild from '../helpers/dom/whichChild';
-
-export function horizontalMenu(
-  tabs: HTMLElement,
-  content: HTMLElement,
-  onClick?: (id: number, tabContent: HTMLDivElement, animate: boolean) => void | boolean | Promise<void | boolean>,
-  onTransitionEnd?: () => void,
-  transitionTime = 250,
-  scrollableX?: ScrollableX
-=======
-import { TransitionSlider } from "./transition";
-import { ScrollableX } from "./scrollable";
-import rootScope from "../lib/rootScope";
-import { fastRaf } from "../helpers/schedulers";
-import { FocusDirection } from "../helpers/fastSmoothScroll";
-import findUpAsChild from "../helpers/dom/findUpAsChild";
-import whichChild from "../helpers/dom/whichChild";
-import ListenerSetter from "../helpers/listenerSetter";
-import { attachClickEvent } from "../helpers/dom/clickEvent";
-
-export function horizontalMenu(
-  tabs: HTMLElement, 
-  content: HTMLElement, 
-  onClick?: (id: number, tabContent: HTMLDivElement, animate: boolean) => void | boolean | Promise<void | boolean>, 
-  onTransitionEnd?: () => void, 
-  transitionTime = 250, 
-  scrollableX?: ScrollableX,
-  listenerSetter?: ListenerSetter
->>>>>>> 16a38d3b
-) {
-  const selectTab = TransitionSlider(content, tabs || content.dataset.animation === 'tabs' ? 'tabs' : 'navigation', transitionTime, onTransitionEnd, undefined, listenerSetter);
-
-  if(!tabs) {
-    return selectTab;
-  }
-
-  const proxy = new Proxy(selectTab, {
-    apply: (target, that, args) => {
-      const id = +args[0];
-      const animate = args[1] !== undefined ? args[1] : true;
-
-      const el = (tabs.querySelector(`[data-tab="${id}"]`) || tabs.children[id]) as HTMLElement;
-      selectTarget(el, id, animate);
-    }
-  });
-
-  const selectTarget = async(target: HTMLElement, id: number, animate = true) => {
-    const tabContent = content.children[id] as HTMLDivElement;
-
-    if(onClick) {
-      const result1 = onClick(id, tabContent, animate);
-      const canChange = result1 instanceof Promise ? await result1 : result1;
-      if(canChange !== undefined && !canChange) {
-        return;
-      }
-    }
-
-    if(scrollableX) {
-      scrollableX.scrollIntoViewNew({
-        element: target.parentElement.children[id] as HTMLElement,
-        position: 'center',
-        forceDirection: animate ? undefined : FocusDirection.Static,
-        forceDuration: transitionTime,
-        axis: 'x'
-      });
-    }
-
-    if(!rootScope.settings.animationsEnabled) {
-      animate = false;
-    }
-
-    const prevId = selectTab.prevId();
-    if(target.classList.contains('active') || id === prevId) {
-      return false;
-    }
-
-    const mutateCallback = animate ? fastRaf : (cb: () => void) => cb();
-
-    const prev = tabs.querySelector(tagName.toLowerCase() + '.active') as HTMLElement;
-    if(prev) {
-      mutateCallback(() => {
-        prev.classList.remove('active');
-      });
-    }
-
-    // a great stripe from Jolly Cobra
-    if(useStripe && prevId !== -1 && animate) {
-      mutateCallback(() => {
-        const indicator = target.querySelector('i')!;
-        const currentIndicator = target.parentElement.children[prevId].querySelector('i')!;
-
-        currentIndicator.classList.remove('animate');
-        indicator.classList.remove('animate');
-
-        // We move and resize our indicator so it repeats the position and size of the previous one.
-        const shiftLeft = currentIndicator.parentElement.parentElement.offsetLeft - indicator.parentElement.parentElement.offsetLeft;
-        const scaleFactor = currentIndicator.clientWidth / indicator.clientWidth;
-        indicator.style.transform = `translate3d(${shiftLeft}px, 0, 0) scale3d(${scaleFactor}, 1, 1)`;
-
-        // console.log(`translate3d(${shiftLeft}px, 0, 0) scale3d(${scaleFactor}, 1, 1)`);
-
-        fastRaf(() => {
-          // Now we remove the transform to let it animate to its own position and size.
-          indicator.classList.add('animate');
-          indicator.style.transform = 'none';
-        });
-      });
-    }
-
-    mutateCallback(() => {
-      target.classList.add('active');
-    });
-
-    selectTab(id, animate);
-  };
-
-  const useStripe = !tabs.classList.contains('no-stripe');
-
-  // const tagName = tabs.classList.contains('menu-horizontal-div') ? 'BUTTON' : 'LI';
-  const tagName = tabs.firstElementChild.tagName;
-  attachClickEvent(tabs, (e) => {
-    let target = e.target as HTMLElement;
-
-    target = findUpAsChild(target, tabs);
-
-    // console.log('tabs click:', target);
-
-    if(!target) return false;
-
-    let id: number;
-    if(target.dataset.tab) {
-      id = +target.dataset.tab;
-      if(id === -1) {
-        return false;
-      }
-    } else {
-      id = whichChild(target);
-    }
-
-    selectTarget(target, id);
-  }, {listenerSetter});
-
-  return proxy;
-}
+/*
+ * https://github.com/morethanwords/tweb
+ * Copyright (C) 2019-2021 Eduard Kuzmenko
+ * https://github.com/morethanwords/tweb/blob/master/LICENSE
+ */
+
+import {TransitionSlider} from './transition';
+import {ScrollableX} from './scrollable';
+import rootScope from '../lib/rootScope';
+import {fastRaf} from '../helpers/schedulers';
+import {FocusDirection} from '../helpers/fastSmoothScroll';
+import findUpAsChild from '../helpers/dom/findUpAsChild';
+import whichChild from '../helpers/dom/whichChild';
+import ListenerSetter from '../helpers/listenerSetter';
+import {attachClickEvent} from '../helpers/dom/clickEvent';
+
+export function horizontalMenu(
+  tabs: HTMLElement,
+  content: HTMLElement,
+  onClick?: (id: number, tabContent: HTMLDivElement, animate: boolean) => void | boolean | Promise<void | boolean>,
+  onTransitionEnd?: () => void,
+  transitionTime = 250,
+  scrollableX?: ScrollableX,
+  listenerSetter?: ListenerSetter
+) {
+  const selectTab = TransitionSlider(content, tabs || content.dataset.animation === 'tabs' ? 'tabs' : 'navigation', transitionTime, onTransitionEnd, undefined, listenerSetter);
+
+  if(!tabs) {
+    return selectTab;
+  }
+
+  const proxy = new Proxy(selectTab, {
+    apply: (target, that, args) => {
+      const id = +args[0];
+      const animate = args[1] !== undefined ? args[1] : true;
+
+      const el = (tabs.querySelector(`[data-tab="${id}"]`) || tabs.children[id]) as HTMLElement;
+      selectTarget(el, id, animate);
+    }
+  });
+
+  const selectTarget = async(target: HTMLElement, id: number, animate = true) => {
+    const tabContent = content.children[id] as HTMLDivElement;
+
+    if(onClick) {
+      const result1 = onClick(id, tabContent, animate);
+      const canChange = result1 instanceof Promise ? await result1 : result1;
+      if(canChange !== undefined && !canChange) {
+        return;
+      }
+    }
+
+    if(scrollableX) {
+      scrollableX.scrollIntoViewNew({
+        element: target.parentElement.children[id] as HTMLElement,
+        position: 'center',
+        forceDirection: animate ? undefined : FocusDirection.Static,
+        forceDuration: transitionTime,
+        axis: 'x'
+      });
+    }
+
+    if(!rootScope.settings.animationsEnabled) {
+      animate = false;
+    }
+
+    const prevId = selectTab.prevId();
+    if(target.classList.contains('active') || id === prevId) {
+      return false;
+    }
+
+    const mutateCallback = animate ? fastRaf : (cb: () => void) => cb();
+
+    const prev = tabs.querySelector(tagName.toLowerCase() + '.active') as HTMLElement;
+    if(prev) {
+      mutateCallback(() => {
+        prev.classList.remove('active');
+      });
+    }
+
+    // a great stripe from Jolly Cobra
+    if(useStripe && prevId !== -1 && animate) {
+      mutateCallback(() => {
+        const indicator = target.querySelector('i')!;
+        const currentIndicator = target.parentElement.children[prevId].querySelector('i')!;
+
+        currentIndicator.classList.remove('animate');
+        indicator.classList.remove('animate');
+
+        // We move and resize our indicator so it repeats the position and size of the previous one.
+        const shiftLeft = currentIndicator.parentElement.parentElement.offsetLeft - indicator.parentElement.parentElement.offsetLeft;
+        const scaleFactor = currentIndicator.clientWidth / indicator.clientWidth;
+        indicator.style.transform = `translate3d(${shiftLeft}px, 0, 0) scale3d(${scaleFactor}, 1, 1)`;
+
+        // console.log(`translate3d(${shiftLeft}px, 0, 0) scale3d(${scaleFactor}, 1, 1)`);
+
+        fastRaf(() => {
+          // Now we remove the transform to let it animate to its own position and size.
+          indicator.classList.add('animate');
+          indicator.style.transform = 'none';
+        });
+      });
+    }
+
+    mutateCallback(() => {
+      target.classList.add('active');
+    });
+
+    selectTab(id, animate);
+  };
+
+  const useStripe = !tabs.classList.contains('no-stripe');
+
+  // const tagName = tabs.classList.contains('menu-horizontal-div') ? 'BUTTON' : 'LI';
+  const tagName = tabs.firstElementChild.tagName;
+  attachClickEvent(tabs, (e) => {
+    let target = e.target as HTMLElement;
+
+    target = findUpAsChild(target, tabs);
+
+    // console.log('tabs click:', target);
+
+    if(!target) return false;
+
+    let id: number;
+    if(target.dataset.tab) {
+      id = +target.dataset.tab;
+      if(id === -1) {
+        return false;
+      }
+    } else {
+      id = whichChild(target);
+    }
+
+    selectTarget(target, id);
+  }, {listenerSetter});
+
+  return proxy;
+}