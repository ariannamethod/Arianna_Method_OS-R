--- conflicted
+++ resolved
@@ -29,11 +29,8 @@
   auto,
   mountOn = document.body,
   relative,
-<<<<<<< HEAD
-  lighter
-=======
+  lighter,
   rightElement
->>>>>>> 4ffe2864
 }: {
   element: HTMLElement,
   class?: string,
@@ -89,11 +86,7 @@
     const tooltip = (
       <div
         ref={div}
-<<<<<<< HEAD
-        class={classNames('tooltip', 'tooltip-' + vertical, icon && 'tooltip-with-icon', lighter && 'tooltip-lighter')}
-=======
-        class={classNames('tooltip', 'tooltip-' + vertical, icon && 'tooltip-with-icon', className)}
->>>>>>> 4ffe2864
+        class={classNames('tooltip', 'tooltip-' + vertical, icon && 'tooltip-with-icon', className, lighter && 'tooltip-lighter')}
         style={!relative && getStyle()}
       >
         <div class="tooltip-part tooltip-background"></div>
