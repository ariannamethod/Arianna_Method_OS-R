/*
 * https://github.com/morethanwords/tweb
 * Copyright (C) 2019-2021 Eduard Kuzmenko
 * https://github.com/morethanwords/tweb/blob/master/LICENSE
 */

import type { AppMessagesManager } from "../../lib/appManagers/appMessagesManager";
import type ChatInput from "./input";
import DropdownHover from "../../helpers/dropdownHover";
import { KeyboardButton, ReplyMarkup } from "../../layer";
import RichTextProcessor from "../../lib/richtextprocessor";
import rootScope from "../../lib/rootScope";
import ListenerSetter, { Listener } from "../../helpers/listenerSetter";
import findUpClassName from "../../helpers/dom/findUpClassName";
import { IS_TOUCH_SUPPORTED } from "../../environment/touchSupport";
import findUpAsChild from "../../helpers/dom/findUpAsChild";
import { cancelEvent } from "../../helpers/dom/cancelEvent";
import { getHeavyAnimationPromise } from "../../hooks/useHeavyAnimationCheck";
<<<<<<< HEAD
import confirmationPopup from "../confirmationPopup";
=======
import safeAssign from "../../helpers/object/safeAssign";
>>>>>>> 7922729e

export default class ReplyKeyboard extends DropdownHover {
  private static BASE_CLASS = 'reply-keyboard';
  private appendTo: HTMLElement;
  private listenerSetter: ListenerSetter;
  private appMessagesManager: AppMessagesManager;
  private btnHover: HTMLElement;
  private peerId: PeerId;
  private touchListener: Listener;
  private chatInput: ChatInput;

  constructor(options: {
    listenerSetter: ListenerSetter,
    appMessagesManager: AppMessagesManager,
    appendTo: HTMLElement,
    btnHover: HTMLElement,
    chatInput: ChatInput
  }) {
    super({
      element: document.createElement('div')
    });

    safeAssign(this, options);

    this.element.classList.add(ReplyKeyboard.BASE_CLASS);
    this.element.style.display = 'none';

    this.attachButtonListener(this.btnHover, this.listenerSetter);
    this.listenerSetter.add(rootScope)('history_reply_markup', ({peerId}) => {
      if(this.peerId === peerId) {
        if(this.checkAvailability() && this.isActive()) {
          this.render();
        }

        getHeavyAnimationPromise().then(() => {
          this.checkForceReply();
        });
      }
    });
  }

  protected init() {
    this.appendTo.append(this.element);

    this.listenerSetter.add(this)('open', () => {
      this.render();

      if(IS_TOUCH_SUPPORTED) {
        this.touchListener = this.listenerSetter.add(document.body)('touchstart', this.onBodyTouchStart, {passive: false, capture: true}) as any as Listener;
        this.listenerSetter.add(this)('close', () => {
          this.listenerSetter.remove(this.touchListener);
        }, {once: true});
      }
    });
    
    this.listenerSetter.add(this.element)('click', (e) => {
      const target = findUpClassName(e.target, 'btn');
      if(!target) {
        return;
      }

      const type = target.dataset.type as KeyboardButton['_'];
      const {peerId} = this;
      switch(type) {
        case 'keyboardButtonRequestPhone': {
          confirmationPopup({
            titleLangKey: 'ShareYouPhoneNumberTitle',
            button: {
              langKey: 'OK'
            },
            descriptionLangKey: 'AreYouSureShareMyContactInfoBot'
          }).then(() => {
            this.appMessagesManager.sendContact(peerId, rootScope.myId);
          });
          break;
        }

        default: {
          this.appMessagesManager.sendText(peerId, target.dataset.text);
          break;
        }
      }

      this.toggle(false);
    });

    return super.init();
  }

  private onBodyTouchStart = (e: TouchEvent) => {
    const target = e.touches[0].target as HTMLElement;
    if(!findUpAsChild(target, this.element) && target !== this.btnHover) {
      cancelEvent(e);
      this.toggle(false);
    }
  };

  public checkForceReply() {
    const replyMarkup = this.getReplyMarkup();
    if(replyMarkup._ === 'replyKeyboardForceReply' &&
      !replyMarkup.pFlags.hidden && 
      !replyMarkup.pFlags.used) {
      replyMarkup.pFlags.used = true;
      this.chatInput.initMessageReply(replyMarkup.mid);
    }
  }

  private getReplyMarkup(): ReplyMarkup {
    return this.appMessagesManager.getHistoryStorage(this.peerId).replyMarkup ?? {
      _: 'replyKeyboardHide'
    };
  }

  public render(replyMarkup: ReplyMarkup.replyKeyboardMarkup = this.getReplyMarkup() as any) {
    this.element.innerHTML = '';

    for(const row of replyMarkup.rows) {
      const div = document.createElement('div');
      div.classList.add(ReplyKeyboard.BASE_CLASS + '-row');

      for(const button of row.buttons) {
        const btn = document.createElement('button');
        btn.classList.add(ReplyKeyboard.BASE_CLASS + '-button', 'btn');
        btn.innerHTML = RichTextProcessor.wrapEmojiText(button.text);
        btn.dataset.text = button.text;
        btn.dataset.type = button._;
        div.append(btn);
      }

      this.element.append(div);
    }
  }

  public checkAvailability(replyMarkup: ReplyMarkup = this.getReplyMarkup()) {
    const hide = replyMarkup._ === 'replyKeyboardHide' || !(replyMarkup as ReplyMarkup.replyInlineMarkup).rows?.length;
    this.btnHover.classList.toggle('hide', hide);

    if(hide) {
      this.toggle(false);
    }

    return !hide;
  }

  public setPeer(peerId: PeerId) {
    this.peerId = peerId;

    this.checkAvailability();
    this.checkForceReply();
  }
}
<|MERGE_RESOLUTION|>--- conflicted
+++ resolved
@@ -1,174 +1,171 @@
-/*
- * https://github.com/morethanwords/tweb
- * Copyright (C) 2019-2021 Eduard Kuzmenko
- * https://github.com/morethanwords/tweb/blob/master/LICENSE
- */
-
-import type { AppMessagesManager } from "../../lib/appManagers/appMessagesManager";
-import type ChatInput from "./input";
-import DropdownHover from "../../helpers/dropdownHover";
-import { KeyboardButton, ReplyMarkup } from "../../layer";
-import RichTextProcessor from "../../lib/richtextprocessor";
-import rootScope from "../../lib/rootScope";
-import ListenerSetter, { Listener } from "../../helpers/listenerSetter";
-import findUpClassName from "../../helpers/dom/findUpClassName";
-import { IS_TOUCH_SUPPORTED } from "../../environment/touchSupport";
-import findUpAsChild from "../../helpers/dom/findUpAsChild";
-import { cancelEvent } from "../../helpers/dom/cancelEvent";
-import { getHeavyAnimationPromise } from "../../hooks/useHeavyAnimationCheck";
-<<<<<<< HEAD
-import confirmationPopup from "../confirmationPopup";
-=======
-import safeAssign from "../../helpers/object/safeAssign";
->>>>>>> 7922729e
-
-export default class ReplyKeyboard extends DropdownHover {
-  private static BASE_CLASS = 'reply-keyboard';
-  private appendTo: HTMLElement;
-  private listenerSetter: ListenerSetter;
-  private appMessagesManager: AppMessagesManager;
-  private btnHover: HTMLElement;
-  private peerId: PeerId;
-  private touchListener: Listener;
-  private chatInput: ChatInput;
-
-  constructor(options: {
-    listenerSetter: ListenerSetter,
-    appMessagesManager: AppMessagesManager,
-    appendTo: HTMLElement,
-    btnHover: HTMLElement,
-    chatInput: ChatInput
-  }) {
-    super({
-      element: document.createElement('div')
-    });
-
-    safeAssign(this, options);
-
-    this.element.classList.add(ReplyKeyboard.BASE_CLASS);
-    this.element.style.display = 'none';
-
-    this.attachButtonListener(this.btnHover, this.listenerSetter);
-    this.listenerSetter.add(rootScope)('history_reply_markup', ({peerId}) => {
-      if(this.peerId === peerId) {
-        if(this.checkAvailability() && this.isActive()) {
-          this.render();
-        }
-
-        getHeavyAnimationPromise().then(() => {
-          this.checkForceReply();
-        });
-      }
-    });
-  }
-
-  protected init() {
-    this.appendTo.append(this.element);
-
-    this.listenerSetter.add(this)('open', () => {
-      this.render();
-
-      if(IS_TOUCH_SUPPORTED) {
-        this.touchListener = this.listenerSetter.add(document.body)('touchstart', this.onBodyTouchStart, {passive: false, capture: true}) as any as Listener;
-        this.listenerSetter.add(this)('close', () => {
-          this.listenerSetter.remove(this.touchListener);
-        }, {once: true});
-      }
-    });
-    
-    this.listenerSetter.add(this.element)('click', (e) => {
-      const target = findUpClassName(e.target, 'btn');
-      if(!target) {
-        return;
-      }
-
-      const type = target.dataset.type as KeyboardButton['_'];
-      const {peerId} = this;
-      switch(type) {
-        case 'keyboardButtonRequestPhone': {
-          confirmationPopup({
-            titleLangKey: 'ShareYouPhoneNumberTitle',
-            button: {
-              langKey: 'OK'
-            },
-            descriptionLangKey: 'AreYouSureShareMyContactInfoBot'
-          }).then(() => {
-            this.appMessagesManager.sendContact(peerId, rootScope.myId);
-          });
-          break;
-        }
-
-        default: {
-          this.appMessagesManager.sendText(peerId, target.dataset.text);
-          break;
-        }
-      }
-
-      this.toggle(false);
-    });
-
-    return super.init();
-  }
-
-  private onBodyTouchStart = (e: TouchEvent) => {
-    const target = e.touches[0].target as HTMLElement;
-    if(!findUpAsChild(target, this.element) && target !== this.btnHover) {
-      cancelEvent(e);
-      this.toggle(false);
-    }
-  };
-
-  public checkForceReply() {
-    const replyMarkup = this.getReplyMarkup();
-    if(replyMarkup._ === 'replyKeyboardForceReply' &&
-      !replyMarkup.pFlags.hidden && 
-      !replyMarkup.pFlags.used) {
-      replyMarkup.pFlags.used = true;
-      this.chatInput.initMessageReply(replyMarkup.mid);
-    }
-  }
-
-  private getReplyMarkup(): ReplyMarkup {
-    return this.appMessagesManager.getHistoryStorage(this.peerId).replyMarkup ?? {
-      _: 'replyKeyboardHide'
-    };
-  }
-
-  public render(replyMarkup: ReplyMarkup.replyKeyboardMarkup = this.getReplyMarkup() as any) {
-    this.element.innerHTML = '';
-
-    for(const row of replyMarkup.rows) {
-      const div = document.createElement('div');
-      div.classList.add(ReplyKeyboard.BASE_CLASS + '-row');
-
-      for(const button of row.buttons) {
-        const btn = document.createElement('button');
-        btn.classList.add(ReplyKeyboard.BASE_CLASS + '-button', 'btn');
-        btn.innerHTML = RichTextProcessor.wrapEmojiText(button.text);
-        btn.dataset.text = button.text;
-        btn.dataset.type = button._;
-        div.append(btn);
-      }
-
-      this.element.append(div);
-    }
-  }
-
-  public checkAvailability(replyMarkup: ReplyMarkup = this.getReplyMarkup()) {
-    const hide = replyMarkup._ === 'replyKeyboardHide' || !(replyMarkup as ReplyMarkup.replyInlineMarkup).rows?.length;
-    this.btnHover.classList.toggle('hide', hide);
-
-    if(hide) {
-      this.toggle(false);
-    }
-
-    return !hide;
-  }
-
-  public setPeer(peerId: PeerId) {
-    this.peerId = peerId;
-
-    this.checkAvailability();
-    this.checkForceReply();
-  }
-}
+/*
+ * https://github.com/morethanwords/tweb
+ * Copyright (C) 2019-2021 Eduard Kuzmenko
+ * https://github.com/morethanwords/tweb/blob/master/LICENSE
+ */
+
+import type { AppMessagesManager } from "../../lib/appManagers/appMessagesManager";
+import type ChatInput from "./input";
+import DropdownHover from "../../helpers/dropdownHover";
+import { KeyboardButton, ReplyMarkup } from "../../layer";
+import RichTextProcessor from "../../lib/richtextprocessor";
+import rootScope from "../../lib/rootScope";
+import ListenerSetter, { Listener } from "../../helpers/listenerSetter";
+import findUpClassName from "../../helpers/dom/findUpClassName";
+import { IS_TOUCH_SUPPORTED } from "../../environment/touchSupport";
+import findUpAsChild from "../../helpers/dom/findUpAsChild";
+import { cancelEvent } from "../../helpers/dom/cancelEvent";
+import { getHeavyAnimationPromise } from "../../hooks/useHeavyAnimationCheck";
+import confirmationPopup from "../confirmationPopup";
+import safeAssign from "../../helpers/object/safeAssign";
+
+export default class ReplyKeyboard extends DropdownHover {
+  private static BASE_CLASS = 'reply-keyboard';
+  private appendTo: HTMLElement;
+  private listenerSetter: ListenerSetter;
+  private appMessagesManager: AppMessagesManager;
+  private btnHover: HTMLElement;
+  private peerId: PeerId;
+  private touchListener: Listener;
+  private chatInput: ChatInput;
+
+  constructor(options: {
+    listenerSetter: ListenerSetter,
+    appMessagesManager: AppMessagesManager,
+    appendTo: HTMLElement,
+    btnHover: HTMLElement,
+    chatInput: ChatInput
+  }) {
+    super({
+      element: document.createElement('div')
+    });
+
+    safeAssign(this, options);
+
+    this.element.classList.add(ReplyKeyboard.BASE_CLASS);
+    this.element.style.display = 'none';
+
+    this.attachButtonListener(this.btnHover, this.listenerSetter);
+    this.listenerSetter.add(rootScope)('history_reply_markup', ({peerId}) => {
+      if(this.peerId === peerId) {
+        if(this.checkAvailability() && this.isActive()) {
+          this.render();
+        }
+
+        getHeavyAnimationPromise().then(() => {
+          this.checkForceReply();
+        });
+      }
+    });
+  }
+
+  protected init() {
+    this.appendTo.append(this.element);
+
+    this.listenerSetter.add(this)('open', () => {
+      this.render();
+
+      if(IS_TOUCH_SUPPORTED) {
+        this.touchListener = this.listenerSetter.add(document.body)('touchstart', this.onBodyTouchStart, {passive: false, capture: true}) as any as Listener;
+        this.listenerSetter.add(this)('close', () => {
+          this.listenerSetter.remove(this.touchListener);
+        }, {once: true});
+      }
+    });
+    
+    this.listenerSetter.add(this.element)('click', (e) => {
+      const target = findUpClassName(e.target, 'btn');
+      if(!target) {
+        return;
+      }
+
+      const type = target.dataset.type as KeyboardButton['_'];
+      const {peerId} = this;
+      switch(type) {
+        case 'keyboardButtonRequestPhone': {
+          confirmationPopup({
+            titleLangKey: 'ShareYouPhoneNumberTitle',
+            button: {
+              langKey: 'OK'
+            },
+            descriptionLangKey: 'AreYouSureShareMyContactInfoBot'
+          }).then(() => {
+            this.appMessagesManager.sendContact(peerId, rootScope.myId);
+          });
+          break;
+        }
+
+        default: {
+          this.appMessagesManager.sendText(peerId, target.dataset.text);
+          break;
+        }
+      }
+
+      this.toggle(false);
+    });
+
+    return super.init();
+  }
+
+  private onBodyTouchStart = (e: TouchEvent) => {
+    const target = e.touches[0].target as HTMLElement;
+    if(!findUpAsChild(target, this.element) && target !== this.btnHover) {
+      cancelEvent(e);
+      this.toggle(false);
+    }
+  };
+
+  public checkForceReply() {
+    const replyMarkup = this.getReplyMarkup();
+    if(replyMarkup._ === 'replyKeyboardForceReply' &&
+      !replyMarkup.pFlags.hidden && 
+      !replyMarkup.pFlags.used) {
+      replyMarkup.pFlags.used = true;
+      this.chatInput.initMessageReply(replyMarkup.mid);
+    }
+  }
+
+  private getReplyMarkup(): ReplyMarkup {
+    return this.appMessagesManager.getHistoryStorage(this.peerId).replyMarkup ?? {
+      _: 'replyKeyboardHide'
+    };
+  }
+
+  public render(replyMarkup: ReplyMarkup.replyKeyboardMarkup = this.getReplyMarkup() as any) {
+    this.element.innerHTML = '';
+
+    for(const row of replyMarkup.rows) {
+      const div = document.createElement('div');
+      div.classList.add(ReplyKeyboard.BASE_CLASS + '-row');
+
+      for(const button of row.buttons) {
+        const btn = document.createElement('button');
+        btn.classList.add(ReplyKeyboard.BASE_CLASS + '-button', 'btn');
+        btn.innerHTML = RichTextProcessor.wrapEmojiText(button.text);
+        btn.dataset.text = button.text;
+        btn.dataset.type = button._;
+        div.append(btn);
+      }
+
+      this.element.append(div);
+    }
+  }
+
+  public checkAvailability(replyMarkup: ReplyMarkup = this.getReplyMarkup()) {
+    const hide = replyMarkup._ === 'replyKeyboardHide' || !(replyMarkup as ReplyMarkup.replyInlineMarkup).rows?.length;
+    this.btnHover.classList.toggle('hide', hide);
+
+    if(hide) {
+      this.toggle(false);
+    }
+
+    return !hide;
+  }
+
+  public setPeer(peerId: PeerId) {
+    this.peerId = peerId;
+
+    this.checkAvailability();
+    this.checkForceReply();
+  }
+}