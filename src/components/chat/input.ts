--- conflicted
+++ resolved
@@ -1,2888 +1,2885 @@
-/*
- * https://github.com/morethanwords/tweb
- * Copyright (C) 2019-2021 Eduard Kuzmenko
- * https://github.com/morethanwords/tweb/blob/master/LICENSE
- */
-
-import type { AppNotificationsManager } from '../../lib/appManagers/appNotificationsManager';
-import type { AppChatsManager } from '../../lib/appManagers/appChatsManager';
-import type { AppDocsManager, MyDocument } from "../../lib/appManagers/appDocsManager";
-import type { AppMessagesManager } from "../../lib/appManagers/appMessagesManager";
-import type { AppPeersManager } from '../../lib/appManagers/appPeersManager';
-import type { AppWebPagesManager } from "../../lib/appManagers/appWebPagesManager";
-import type { AppImManager } from '../../lib/appManagers/appImManager';
-import type { AppDraftsManager, MyDraftMessage } from '../../lib/appManagers/appDraftsManager';
-import type { AppEmojiManager } from '../../lib/appManagers/appEmojiManager';
-import type { ServerTimeManager } from '../../lib/mtproto/serverTimeManager';
-import type { AppUsersManager } from '../../lib/appManagers/appUsersManager';
-import type { AppInlineBotsManager } from '../../lib/appManagers/appInlineBotsManager';
-import type { AppMessagesIdsManager } from '../../lib/appManagers/appMessagesIdsManager';
-import type Chat from './chat';
-import Recorder from '../../../public/recorder.min';
-import { IS_TOUCH_SUPPORTED } from "../../environment/touchSupport";
-import apiManager from "../../lib/mtproto/mtprotoworker";
-//import Recorder from '../opus-recorder/dist/recorder.min';
-import opusDecodeController from "../../lib/opusDecodeController";
-import RichTextProcessor from "../../lib/richtextprocessor";
-import ButtonMenu, { ButtonMenuItemOptions } from '../buttonMenu';
-import emoticonsDropdown from "../emoticonsDropdown";
-import PopupCreatePoll from "../popups/createPoll";
-import PopupForward from '../popups/forward';
-import PopupNewMedia from '../popups/newMedia';
-import { toast } from "../toast";
-import { wrapReply } from "../wrappers";
-import InputField from '../inputField';
-import { MessageEntity, DraftMessage, WebPage, Message, ChatFull, UserFull } from '../../layer';
-import StickersHelper from './stickersHelper';
-import ButtonIcon from '../buttonIcon';
-import ButtonMenuToggle from '../buttonMenuToggle';
-import ListenerSetter, { Listener } from '../../helpers/listenerSetter';
-import Button from '../button';
-import PopupSchedule from '../popups/schedule';
-import SendMenu from './sendContextMenu';
-import rootScope from '../../lib/rootScope';
-import PopupPinMessage from '../popups/unpinMessage';
-import { tsNow } from '../../helpers/date';
-import appNavigationController, { NavigationItem } from '../appNavigationController';
-import { IS_MOBILE, IS_MOBILE_SAFARI } from '../../environment/userAgent';
-import I18n, { i18n, join, LangPackKey } from '../../lib/langPack';
-import { generateTail } from './bubbles';
-import findUpClassName from '../../helpers/dom/findUpClassName';
-import ButtonCorner from '../buttonCorner';
-import blurActiveElement from '../../helpers/dom/blurActiveElement';
-import { cancelEvent } from '../../helpers/dom/cancelEvent';
-import cancelSelection from '../../helpers/dom/cancelSelection';
-import { attachClickEvent, simulateClickEvent } from '../../helpers/dom/clickEvent';
-import getRichValue from '../../helpers/dom/getRichValue';
-import isInputEmpty from '../../helpers/dom/isInputEmpty';
-import isSendShortcutPressed from '../../helpers/dom/isSendShortcutPressed';
-import placeCaretAtEnd from '../../helpers/dom/placeCaretAtEnd';
-import { MarkdownType, markdownTags } from '../../helpers/dom/getRichElementValue';
-import getRichValueWithCaret from '../../helpers/dom/getRichValueWithCaret';
-import EmojiHelper from './emojiHelper';
-import CommandsHelper from './commandsHelper';
-import AutocompleteHelperController from './autocompleteHelperController';
-import AutocompleteHelper from './autocompleteHelper';
-import MentionsHelper from './mentionsHelper';
-import fixSafariStickyInput from '../../helpers/dom/fixSafariStickyInput';
-import { emojiFromCodePoints } from '../../vendor/emoji';
-import ReplyKeyboard from './replyKeyboard';
-import InlineHelper from './inlineHelper';
-import debounce from '../../helpers/schedulers/debounce';
-import noop from '../../helpers/noop';
-import { openBtnMenu, putPreloader } from '../misc';
-import SetTransition from '../singleTransition';
-import PeerTitle from '../peerTitle';
-import { fastRaf } from '../../helpers/schedulers';
-import PopupDeleteMessages from '../popups/deleteMessages';
-import fixSafariStickyInputFocusing, { IS_STICKY_INPUT_BUGGED } from '../../helpers/dom/fixSafariStickyInputFocusing';
-import PopupPeer from '../popups/peer';
-import MEDIA_MIME_TYPES_SUPPORTED from '../../environment/mediaMimeTypesSupport';
-import appMediaPlaybackController from '../appMediaPlaybackController';
-import { BOT_START_PARAM, NULL_PEER_ID } from '../../lib/mtproto/mtproto_config';
-import setCaretAt from '../../helpers/dom/setCaretAt';
-import CheckboxField from '../checkboxField';
-import DropdownHover from '../../helpers/dropdownHover';
-import RadioForm from '../radioForm';
-import findUpTag from '../../helpers/dom/findUpTag';
-<<<<<<< HEAD
-import toggleDisability from '../../helpers/dom/toggleDisability';
-import AvatarElement from '../avatar';
-import type { AppProfileManager } from '../../lib/appManagers/appProfileManager';
-import { indexOfAndSplice } from '../../helpers/array';
-import callbackify from '../../helpers/callbackify';
-import ChatBotCommands from './botCommands';
-=======
-import copy from '../../helpers/object/copy';
->>>>>>> 47251197
-
-const RECORD_MIN_TIME = 500;
-const POSTING_MEDIA_NOT_ALLOWED = 'Posting media content isn\'t allowed in this group.';
-
-const SEND_AS_ANIMATION_DURATION = 300;
-
-type ChatInputHelperType = 'edit' | 'webpage' | 'forward' | 'reply';
-
-export default class ChatInput {
-  // private static AUTO_COMPLETE_REG_EXP = /(\s|^)((?::|.)(?!.*[:@]).*|(?:[@\/]\S*))$/;
-  private static AUTO_COMPLETE_REG_EXP = /(\s|^)((?:(?:@|^\/)\S*)|(?::|^[^:@\/])(?!.*[:@\/]).*)$/;
-  public messageInput: HTMLElement;
-  public messageInputField: InputField;
-  private fileInput: HTMLInputElement;
-  private inputMessageContainer: HTMLDivElement;
-  private btnSend: HTMLButtonElement;
-  private btnCancelRecord: HTMLButtonElement;
-  private lastUrl = '';
-  private lastTimeType = 0;
-
-  public chatInput: HTMLElement;
-  public inputContainer: HTMLElement;
-  public rowsWrapper: HTMLDivElement;
-  private newMessageWrapper: HTMLDivElement;
-  private btnToggleEmoticons: HTMLButtonElement;
-  private btnToggleReplyMarkup: HTMLButtonElement;
-  private btnSendContainer: HTMLDivElement;
-
-  private replyKeyboard: ReplyKeyboard;
-
-  private attachMenu: HTMLElement;
-  private attachMenuButtons: (ButtonMenuItemOptions & {verify: (peerId: PeerId, threadId: number) => boolean})[];
-
-  private sendMenu: SendMenu;
-
-  private replyElements: {
-    container: HTMLElement,
-    cancelBtn: HTMLButtonElement,
-    iconBtn: HTMLButtonElement
-  } = {} as any;
-
-  private forwardElements: {
-    changePeer: ButtonMenuItemOptions,
-    showSender: ButtonMenuItemOptions,
-    hideSender: ButtonMenuItemOptions,
-    showCaption: ButtonMenuItemOptions,
-    hideCaption: ButtonMenuItemOptions,
-    container: HTMLElement,
-    modifyArgs?: ButtonMenuItemOptions[]
-  };  
-  private forwardHover: DropdownHover;
-  private forwardWasDroppingAuthor: boolean;
-
-  private getWebPagePromise: Promise<void>;
-  private willSendWebPage: WebPage = null;
-  private forwarding: {[fromPeerId: PeerId]: number[]};
-  public replyToMsgId: number;
-  public editMsgId: number;
-  public editMessage: Message.message;
-  private noWebPage: true;
-  public scheduleDate: number;
-  public sendSilent: true;
-  public startParam: string;
-
-  private recorder: any;
-  public recording = false;
-  private recordCanceled = false;
-  private recordTimeEl: HTMLElement;
-  private recordRippleEl: HTMLElement;
-  private recordStartTime = 0;
-  private recordingOverlayListener: Listener;
-  private recordingNavigationItem: NavigationItem;
-
-  // private scrollTop = 0;
-  // private scrollOffsetTop = 0;
-  // private scrollDiff = 0;
-
-  public helperType: Exclude<ChatInputHelperType, 'webpage'>;
-  private helperFunc: () => void;
-  private helperWaitingForward: boolean;
-
-  public willAttachType: 'document' | 'media';
-
-  private lockRedo = false;
-  private canRedoFromHTML = '';
-  private readonly undoHistory: string[] = [];
-  private readonly executedHistory: string[] = [];
-  private canUndoFromHTML = '';
-
-  private autocompleteHelperController: AutocompleteHelperController;
-  private stickersHelper: StickersHelper;
-  private emojiHelper: EmojiHelper;
-  private commandsHelper: CommandsHelper;
-  private mentionsHelper: MentionsHelper;
-  private inlineHelper: InlineHelper;
-  private listenerSetter: ListenerSetter;
-
-  private pinnedControlBtn: HTMLButtonElement;
-
-  private goDownBtn: HTMLButtonElement;
-  private goDownUnreadBadge: HTMLElement;
-  private goMentionBtn: HTMLButtonElement;
-  private goMentionUnreadBadge: HTMLSpanElement;
-  private btnScheduled: HTMLButtonElement;
-
-  private btnPreloader: HTMLButtonElement;
-
-  private saveDraftDebounced: () => void;
-
-  private fakeRowsWrapper: HTMLDivElement;
-
-  private previousQuery: string;
-  
-  private releaseMediaPlayback: () => void;
-
-  private botStartBtn: HTMLButtonElement;
-  private rowsWrapperWrapper: HTMLDivElement;
-  private controlContainer: HTMLElement;
-  private fakeSelectionWrapper: HTMLDivElement;
-
-  private fakeWrapperTo: HTMLElement;
-  private toggleBotStartBtnDisability: () => void;
-
-  private sendAsAvatar: AvatarElement;
-  private sendAsContainer: HTMLElement;
-  private sendAsCloseBtn: HTMLElement;
-  private sendAsBtnMenu: HTMLElement;
-  private sendAsPeerIds: PeerId[];
-  public sendAsPeerId: PeerId;
-  private updatingSendAsPromise: Promise<void>;
-
-  private botCommandsToggle: HTMLElement;
-  private botCommands: ChatBotCommands;
-  private botCommandsIcon: HTMLDivElement;
-  private hasBotCommands: number;
-
-  // private activeContainer: HTMLElement;
-
-  constructor(
-    private chat: Chat, 
-    private appMessagesManager: AppMessagesManager, 
-    private appMessagesIdsManager: AppMessagesIdsManager, 
-    private appDocsManager: AppDocsManager, 
-    private appChatsManager: AppChatsManager, 
-    private appPeersManager: AppPeersManager, 
-    private appWebPagesManager: AppWebPagesManager, 
-    private appImManager: AppImManager, 
-    private appDraftsManager: AppDraftsManager, 
-    private serverTimeManager: ServerTimeManager, 
-    private appNotificationsManager: AppNotificationsManager,
-    private appEmojiManager: AppEmojiManager,
-    private appUsersManager: AppUsersManager,
-    private appInlineBotsManager: AppInlineBotsManager,
-    private appProfileManager: AppProfileManager
-  ) {
-    this.listenerSetter = new ListenerSetter();
-  }
-
-  public construct() {
-    this.chatInput = document.createElement('div');
-    this.chatInput.classList.add('chat-input');
-    this.chatInput.style.display = 'none';
-
-    this.inputContainer = document.createElement('div');
-    this.inputContainer.classList.add('chat-input-container');
-
-    this.rowsWrapperWrapper = document.createElement('div');
-    this.rowsWrapperWrapper.classList.add('rows-wrapper-wrapper');
-
-    this.rowsWrapper = document.createElement('div');
-    this.rowsWrapper.classList.add('rows-wrapper', 'chat-input-wrapper');
-
-    this.rowsWrapperWrapper.append(this.rowsWrapper);
-
-    const tail = generateTail();
-    this.rowsWrapper.append(tail);
-
-    const fakeRowsWrapper = this.fakeRowsWrapper = document.createElement('div');
-    fakeRowsWrapper.classList.add('fake-wrapper', 'fake-rows-wrapper');
-
-    const fakeSelectionWrapper = this.fakeSelectionWrapper = document.createElement('div');
-    fakeSelectionWrapper.classList.add('fake-wrapper', 'fake-selection-wrapper');
-
-    this.inputContainer.append(this.rowsWrapperWrapper, fakeRowsWrapper, fakeSelectionWrapper);
-    this.chatInput.append(this.inputContainer);
-
-    this.goDownBtn = ButtonCorner({icon: 'arrow_down', className: 'bubbles-corner-button bubbles-go-down hide'});
-    this.inputContainer.append(this.goDownBtn);
-
-    attachClickEvent(this.goDownBtn, (e) => {
-      cancelEvent(e);
-      this.chat.bubbles.onGoDownClick();
-    }, {listenerSetter: this.listenerSetter});
-
-    // * constructor end
-
-    /* let setScrollTopTimeout: number;
-    // @ts-ignore
-    let height = window.visualViewport.height; */
-    // @ts-ignore
-    // this.listenerSetter.add(window.visualViewport)('resize', () => {
-    //   const scrollable = this.chat.bubbles.scrollable;
-    //   const wasScrolledDown = scrollable.isScrolledDown;
-      
-    //   /* if(wasScrolledDown) {
-    //     this.saveScroll();
-    //   } */
-      
-    //   // @ts-ignore
-    //   let newHeight = window.visualViewport.height;
-    //   const diff = height - newHeight;
-    //   const scrollTop = scrollable.scrollTop;
-    //   const needScrollTop = wasScrolledDown ? scrollable.scrollHeight : scrollTop + diff; // * wasScrolledDown это проверка для десктоп хрома, когда пропадает панель загрузок снизу
-
-    //   console.log('resize before', scrollable.scrollTop, scrollable.container.clientHeight, scrollable.scrollHeight, wasScrolledDown, scrollable.lastScrollTop, diff, needScrollTop);
-
-    //   scrollable.scrollTop = needScrollTop;
-
-    //   if(setScrollTopTimeout) clearTimeout(setScrollTopTimeout);
-    //   setScrollTopTimeout = window.setTimeout(() => {
-    //     const diff = height - newHeight;
-    //     const isScrolledDown = scrollable.scrollHeight - Math.round(scrollable.scrollTop + scrollable.container.offsetHeight + diff) <= 1;
-    //     height = newHeight;
-
-    //     scrollable.scrollTop = needScrollTop;
-        
-    //     console.log('resize after', scrollable.scrollTop, scrollable.container.clientHeight, scrollable.scrollHeight, scrollable.isScrolledDown, scrollable.lastScrollTop, isScrolledDown);
-
-    //     /* if(isScrolledDown) {
-    //       scrollable.scrollTop = scrollable.scrollHeight;
-    //     } */
-
-    //     //scrollable.scrollTop += diff;
-    //     setScrollTopTimeout = 0;
-    //   }, 0);
-    // });
-
-    // ! Can't use it with resizeObserver
-    /* this.listenerSetter.add(window.visualViewport)('resize', () => {
-      const scrollable = this.chat.bubbles.scrollable;
-      const wasScrolledDown = scrollable.isScrolledDown;
-
-      // @ts-ignore
-      let newHeight = window.visualViewport.height;
-      const diff = height - newHeight;
-      const needScrollTop = wasScrolledDown ? scrollable.scrollHeight : scrollable.scrollTop + diff; // * wasScrolledDown это проверка для десктоп хрома, когда пропадает панель загрузок снизу
-
-      //console.log('resize before', scrollable.scrollTop, scrollable.container.clientHeight, scrollable.scrollHeight, wasScrolledDown, scrollable.lastScrollTop, diff, needScrollTop);
-
-      scrollable.scrollTop = needScrollTop;
-      height = newHeight;
-
-      if(setScrollTopTimeout) clearTimeout(setScrollTopTimeout);
-      setScrollTopTimeout = window.setTimeout(() => { // * try again for scrolled down Android Chrome
-        scrollable.scrollTop = needScrollTop;
-        
-        //console.log('resize after', scrollable.scrollTop, scrollable.container.clientHeight, scrollable.scrollHeight, scrollable.isScrolledDown, scrollable.lastScrollTop, isScrolledDown);
-        setScrollTopTimeout = 0;
-      }, 0);
-    }); */
-
-    const c = this.controlContainer = document.createElement('div');
-    c.classList.add('chat-input-control', 'chat-input-wrapper');
-    this.inputContainer.append(c);
-  }
-
-  public constructPeerHelpers() {
-    this.replyElements.container = document.createElement('div');
-    this.replyElements.container.classList.add('reply-wrapper');
-
-    this.replyElements.iconBtn = ButtonIcon('');
-    this.replyElements.cancelBtn = ButtonIcon('close reply-cancel', {noRipple: true});
-
-    this.replyElements.container.append(this.replyElements.iconBtn, this.replyElements.cancelBtn);
-
-    //
-
-    const onHideAuthorClick = () => {
-      isChangingAuthor = true;
-      return this.canToggleHideAuthor();
-    };
-
-    const onHideCaptionClick = () => {
-      isChangingAuthor = false;
-    };
-
-    const forwardElements: ChatInput['forwardElements'] = this.forwardElements = {} as any;
-    let isChangingAuthor = false;
-    const forwardButtons: ButtonMenuItemOptions[] = [
-      forwardElements.showSender = {
-        text: 'Chat.Alert.Forward.Action.Show1',
-        onClick: onHideAuthorClick,
-        checkboxField: new CheckboxField({checked: true})
-      },
-      forwardElements.hideSender = {
-        text: 'Chat.Alert.Forward.Action.Hide1',
-        onClick: onHideAuthorClick,
-        checkboxField: new CheckboxField({checked: false})
-      },
-      forwardElements.showCaption = {
-        text: 'Chat.Alert.Forward.Action.ShowCaption',
-        onClick: onHideCaptionClick,
-        checkboxField: new CheckboxField({checked: true})
-      },
-      forwardElements.hideCaption = {
-        text: 'Chat.Alert.Forward.Action.HideCaption',
-        onClick: onHideCaptionClick,
-        checkboxField: new CheckboxField({checked: false})
-      },
-      forwardElements.changePeer = {
-        text: 'Chat.Alert.Forward.Action.Another',
-        onClick: () => {
-          this.changeForwardRecipient();
-        },
-        icon: 'replace'
-      }
-    ];
-    const forwardBtnMenu = forwardElements.container = ButtonMenu(forwardButtons, this.listenerSetter);
-    // forwardBtnMenu.classList.add('top-center');
-
-    const children = Array.from(forwardBtnMenu.children) as HTMLElement[];
-    const groups: {
-      elements: HTMLElement[],
-      onChange: (value: string, event: Event) => void
-    }[] = [{
-      elements: children.slice(0, 2),
-      onChange: (value, e) => {
-        const checked = !!+value;
-        if(isChangingAuthor) {
-          this.forwardWasDroppingAuthor = !checked;
-        }
-
-        const replyTitle = this.replyElements.container.querySelector('.reply-title');
-        if(replyTitle) {
-          const el = replyTitle.firstElementChild as HTMLElement;
-          const i = I18n.weakMap.get(el) as I18n.IntlElement;
-          const langPackKey: LangPackKey = forwardElements.showSender.checkboxField.checked ? 'Chat.Accessory.Forward' : 'Chat.Accessory.Hidden';
-          i.key = langPackKey;
-          i.update();
-        }
-      }
-    }, {
-      elements: children.slice(2, 4),
-      onChange: (value) => {
-        const checked = !!+value;
-        let b: ButtonMenuItemOptions;
-        if(checked && this.forwardWasDroppingAuthor !== undefined) {
-          b = this.forwardWasDroppingAuthor ? forwardElements.hideSender : forwardElements.showSender;
-        } else {
-          b = checked ? forwardElements.showSender : forwardElements.hideSender;
-        }
-
-        b.checkboxField.checked = true;
-      }
-    }];
-    groups.forEach(group => {
-      const container = RadioForm(group.elements.map(e => {
-        return {
-          container: e, 
-          input: e.querySelector('input')
-        };
-      }), group.onChange);
-
-      const hr = document.createElement('hr');
-      container.append(hr);
-      forwardBtnMenu.append(container);
-    });
-
-    forwardBtnMenu.append(forwardElements.changePeer.element);
-
-    if(!IS_TOUCH_SUPPORTED) {
-      const forwardHover = this.forwardHover = new DropdownHover({
-        element: forwardBtnMenu
-      });
-    }
-
-    forwardElements.modifyArgs = forwardButtons.slice(0, -1);
-    this.replyElements.container.append(forwardBtnMenu);
-
-    forwardElements.modifyArgs.forEach((b, idx) => {
-      const {input} = b.checkboxField;
-      input.type = 'radio';
-      input.name = idx < 2 ? 'author' : 'caption';
-      input.value = '' + +!(idx % 2);
-    });
-
-    //
-
-    this.newMessageWrapper = document.createElement('div');
-    this.newMessageWrapper.classList.add('new-message-wrapper');
-
-    this.sendAsContainer = document.createElement('div');
-    this.sendAsContainer.classList.add('new-message-send-as-container');
-
-    this.sendAsCloseBtn = document.createElement('div');
-    this.sendAsCloseBtn.classList.add('new-message-send-as-close', 'new-message-send-as-avatar', 'tgico-close');
-
-    const sendAsButtons: ButtonMenuItemOptions[] = [{
-      text: 'SendMessageAsTitle',
-      onClick: undefined
-    }];
-
-    let previousAvatar: HTMLElement;
-    const onSendAsMenuToggle = (visible: boolean) => {
-      if(visible) {
-        previousAvatar = this.sendAsAvatar;
-      }
-
-      const isChanged = this.sendAsAvatar !== previousAvatar;
-      const useRafs = !visible && isChanged ? 2 : 0;
-
-      SetTransition(this.sendAsCloseBtn, 'is-visible', visible, SEND_AS_ANIMATION_DURATION, undefined, useRafs);
-      if(!isChanged) {
-        SetTransition(previousAvatar, 'is-visible', !visible, SEND_AS_ANIMATION_DURATION, undefined, useRafs);
-      }
-    };
-
-    ButtonMenuToggle({
-      noRipple: true, 
-      listenerSetter: this.listenerSetter, 
-      container: this.sendAsContainer
-    }, 'top-right', sendAsButtons, () => {
-      onSendAsMenuToggle(true);
-    }, () => {
-      onSendAsMenuToggle(false);
-    });
-
-    sendAsButtons[0].element.classList.add('btn-menu-item-header');
-    this.sendAsBtnMenu = this.sendAsContainer.firstElementChild as any;
-    this.sendAsBtnMenu.classList.add('scrollable', 'scrollable-y');
-    this.sendAsContainer.append(this.sendAsCloseBtn);
-
-    this.btnToggleEmoticons = ButtonIcon('none toggle-emoticons', {noRipple: true});
-
-    this.inputMessageContainer = document.createElement('div');
-    this.inputMessageContainer.classList.add('input-message-container');
-
-    if(this.chat.type === 'chat') {
-      this.goDownUnreadBadge = document.createElement('span');
-      this.goDownUnreadBadge.classList.add('badge', 'badge-24', 'badge-primary');
-      this.goDownBtn.append(this.goDownUnreadBadge);
-
-      this.goMentionBtn = ButtonCorner({icon: 'mention', className: 'bubbles-corner-button bubbles-go-mention'});
-      this.goMentionUnreadBadge = document.createElement('span');
-      this.goMentionUnreadBadge.classList.add('badge', 'badge-24', 'badge-primary');
-      this.goMentionBtn.append(this.goMentionUnreadBadge);
-      this.inputContainer.append(this.goMentionBtn);
-
-      attachClickEvent(this.goMentionBtn, (e) => {
-        cancelEvent(e);
-        this.appMessagesManager.goToNextMention(this.chat.peerId);
-      }, {listenerSetter: this.listenerSetter});
-
-      this.btnScheduled = ButtonIcon('scheduled btn-scheduled float hide', {noRipple: true});
-
-      attachClickEvent(this.btnScheduled, (e) => {
-        this.appImManager.openScheduled(this.chat.peerId);
-      }, {listenerSetter: this.listenerSetter});
-
-      this.listenerSetter.add(rootScope)('scheduled_new', ({peerId}) => {
-        if(this.chat.peerId !== peerId) {
-          return;
-        }
-
-        this.btnScheduled.classList.remove('hide');
-      });
-
-      this.listenerSetter.add(rootScope)('scheduled_delete', ({peerId}) => {
-        if(this.chat.peerId !== peerId) {
-          return;
-        }
-
-        this.appMessagesManager.getScheduledMessages(this.chat.peerId).then(value => {
-          this.btnScheduled.classList.toggle('hide', !value.length);
-        });
-      });
-
-      this.btnToggleReplyMarkup = ButtonIcon('botcom toggle-reply-markup float hide', {noRipple: true});
-      this.replyKeyboard = new ReplyKeyboard({
-        appendTo: this.rowsWrapper,
-        listenerSetter: this.listenerSetter,
-        appMessagesManager: this.appMessagesManager,
-        btnHover: this.btnToggleReplyMarkup,
-        chatInput: this
-      });
-      this.listenerSetter.add(this.replyKeyboard)('open', () => this.btnToggleReplyMarkup.classList.add('active'));
-      this.listenerSetter.add(this.replyKeyboard)('close', () => this.btnToggleReplyMarkup.classList.remove('active'));
-
-      this.botCommands = new ChatBotCommands(this.rowsWrapper, this, this.appProfileManager);
-      this.botCommandsToggle = document.createElement('div');
-      this.botCommandsToggle.classList.add('new-message-bot-commands');
-
-      const scaler = document.createElement('div');
-      scaler.classList.add('new-message-bot-commands-icon-scale');
-
-      const icon = this.botCommandsIcon = document.createElement('div');
-      icon.classList.add('animated-menu-icon', 'animated-menu-close-icon');
-      scaler.append(icon);
-      this.botCommandsToggle.append(scaler);
-
-      attachClickEvent(this.botCommandsToggle, (e) => {
-        cancelEvent(e);
-        const isShown = icon.classList.contains('state-back');
-        if(isShown) {
-          this.botCommands.toggle(true);
-          icon.classList.remove('state-back');
-        } else {
-          this.botCommands.setUserId(this.chat.peerId.toUserId(), this.chat.bubbles.getMiddleware());
-          icon.classList.add('state-back');
-        }
-      }, {listenerSetter: this.listenerSetter});
-
-      this.botCommands.addEventListener('visible', () => {
-        icon.classList.add('state-back');
-      });
-
-      this.botCommands.addEventListener('hiding', () => {
-        icon.classList.remove('state-back');
-      });
-    }
-
-    this.attachMenuButtons = [{
-      icon: 'image',
-      text: 'Chat.Input.Attach.PhotoOrVideo',
-      onClick: () => {
-        this.fileInput.value = '';
-        const accept = [...MEDIA_MIME_TYPES_SUPPORTED].join(', ');
-        this.fileInput.setAttribute('accept', accept);
-        this.willAttachType = 'media';
-        this.fileInput.click();
-      },
-      verify: () => this.chat.canSend('send_media')
-    }, {
-      icon: 'document',
-      text: 'Chat.Input.Attach.Document',
-      onClick: () => {
-        this.fileInput.value = '';
-        this.fileInput.removeAttribute('accept');
-        this.willAttachType = 'document';
-        this.fileInput.click();
-      },
-      verify: () => this.chat.canSend('send_media')
-    }, {
-      icon: 'poll',
-      text: 'Poll',
-      onClick: () => {
-        new PopupCreatePoll(this.chat).show();
-      },
-      verify: (peerId) => peerId.isAnyChat() && this.chat.canSend('send_polls')
-    }];
-
-    this.attachMenu = ButtonMenuToggle({noRipple: true, listenerSetter: this.listenerSetter}, 'top-left', this.attachMenuButtons);
-    this.attachMenu.classList.add('attach-file', 'tgico-attach');
-    this.attachMenu.classList.remove('tgico-more');
-
-    //this.inputContainer.append(this.sendMenu);
-
-    this.recordTimeEl = document.createElement('div');
-    this.recordTimeEl.classList.add('record-time');
-
-    this.fileInput = document.createElement('input');
-    this.fileInput.type = 'file';
-    this.fileInput.multiple = true;
-    this.fileInput.style.display = 'none';
-
-    this.newMessageWrapper.append(...[this.sendAsContainer, this.botCommandsToggle, this.btnToggleEmoticons, this.inputMessageContainer, this.btnScheduled, this.btnToggleReplyMarkup, this.attachMenu, this.recordTimeEl, this.fileInput].filter(Boolean));
-
-    this.rowsWrapper.append(this.replyElements.container);
-    this.autocompleteHelperController = new AutocompleteHelperController();
-    this.stickersHelper = new StickersHelper(this.rowsWrapper, this.autocompleteHelperController);
-    this.emojiHelper = new EmojiHelper(this.rowsWrapper, this.autocompleteHelperController, this, this.appEmojiManager);
-    this.commandsHelper = new CommandsHelper(this.rowsWrapper, this.autocompleteHelperController, this, this.chat.appProfileManager, this.chat.appUsersManager);
-    this.mentionsHelper = new MentionsHelper(this.rowsWrapper, this.autocompleteHelperController, this, this.chat.appProfileManager, this.chat.appUsersManager);
-    this.inlineHelper = new InlineHelper(this.rowsWrapper, this.autocompleteHelperController, this.chat, this.appUsersManager, this.appInlineBotsManager);
-    this.rowsWrapper.append(this.newMessageWrapper);
-
-    this.btnCancelRecord = ButtonIcon('delete danger btn-circle z-depth-1 btn-record-cancel');
-
-    this.btnSendContainer = document.createElement('div');
-    this.btnSendContainer.classList.add('btn-send-container');
-
-    this.recordRippleEl = document.createElement('div');
-    this.recordRippleEl.classList.add('record-ripple');
-
-    this.btnSend = ButtonIcon('none btn-circle z-depth-1 btn-send animated-button-icon');
-    this.btnSend.insertAdjacentHTML('afterbegin', `
-    <span class="tgico tgico-send"></span>
-    <span class="tgico tgico-schedule"></span>
-    <span class="tgico tgico-check"></span>
-    <span class="tgico tgico-microphone"></span>
-    `);
-
-    this.btnSendContainer.append(this.recordRippleEl, this.btnSend);
-
-    if(this.chat.type !== 'scheduled') {
-      this.sendMenu = new SendMenu({
-        onSilentClick: () => {
-          this.sendSilent = true;
-          this.sendMessage();
-        },
-        onScheduleClick: () => {
-          this.scheduleSending(undefined);
-        },
-        listenerSetter: this.listenerSetter,
-        openSide: 'top-left',
-        onContextElement: this.btnSend,
-        onOpen: () => {
-          return !this.isInputEmpty() || !!Object.keys(this.forwarding).length;
-        }
-      });
-      
-      this.btnSendContainer.append(this.sendMenu.sendMenu);
-    }
-
-    this.inputContainer.append(this.btnCancelRecord, this.btnSendContainer);
-
-    emoticonsDropdown.attachButtonListener(this.btnToggleEmoticons, this.listenerSetter);
-    this.listenerSetter.add(emoticonsDropdown)('open', this.onEmoticonsOpen);
-    this.listenerSetter.add(emoticonsDropdown)('close', this.onEmoticonsClose);
-
-    this.attachMessageInputField();
-
-    /* this.attachMenu.addEventListener('mousedown', (e) => {
-      const hidden = this.attachMenu.querySelectorAll('.hide');
-      if(hidden.length === this.attachMenuButtons.length) {
-        toast(POSTING_MEDIA_NOT_ALLOWED);
-        cancelEvent(e);
-        return false;
-      }
-    }, {passive: false, capture: true}); */
-
-    this.listenerSetter.add(rootScope)('settings_updated', () => {
-      if(this.stickersHelper || this.emojiHelper) {
-        // this.previousQuery = undefined;
-        this.previousQuery = '';
-        this.checkAutocomplete();
-        /* if(!rootScope.settings.stickers.suggest) {
-          this.stickersHelper.checkEmoticon('');
-        } else {
-          this.onMessageInput();
-        } */
-      }
-
-      if(this.messageInputField) {
-        this.messageInputField.onFakeInput();
-      }
-    });
-
-    this.listenerSetter.add(rootScope)('draft_updated', ({peerId, threadId, draft, force}) => {
-      if(this.chat.threadId !== threadId || this.chat.peerId !== peerId) return;
-      this.setDraft(draft, true, force);
-    });
-
-    this.listenerSetter.add(rootScope)('peer_changing', (chat) => {
-      if(this.chat === chat) {
-        this.saveDraft();
-      }
-    });
-
-    this.listenerSetter.add(rootScope)('chat_changing', ({from, to}) => {
-      if(this.chat === from) {
-        this.autocompleteHelperController.toggleListNavigation(false);
-      } else if(this.chat === to) {
-        this.autocompleteHelperController.toggleListNavigation(true);
-      }
-    });
-
-    if(this.sendAsContainer) {
-      this.listenerSetter.add(rootScope)('peer_full_update', (peerId) => {
-        if(peerId.isChannel() && this.chat.peerId === peerId) {
-          this.updateSendAs();
-        }
-      });
-    }
-
-    if(this.chat.type === 'scheduled') {
-      this.listenerSetter.add(rootScope)('scheduled_delete', ({peerId, mids}) => {
-        if(this.chat.peerId === peerId && mids.includes(this.editMsgId)) {
-          this.onMessageSent();
-        }
-      });
-    } else {
-      this.listenerSetter.add(rootScope)('history_delete', ({peerId, msgs}) => {
-        if(this.chat.peerId === peerId) {
-          if(msgs.has(this.editMsgId)) {
-            this.onMessageSent();
-          }
-
-          if(this.replyToMsgId && msgs.has(this.replyToMsgId)) {
-            this.clearHelper('reply');
-          }
-
-          /* if(this.chat.isStartButtonNeeded()) {
-            this.setStartParam(BOT_START_PARAM);
-          } */
-        }
-      });
-
-      this.listenerSetter.add(rootScope)('dialogs_multiupdate', (dialogs) => {
-        if(dialogs[this.chat.peerId]) {
-          if(this.startParam === BOT_START_PARAM) {
-            this.setStartParam();
-          } else { // updateNewMessage comes earlier than dialog appers
-            this.center(true);
-          }
-        }
-      });
-    }
-
-    try {
-      this.recorder = new Recorder({
-        //encoderBitRate: 32,
-        //encoderPath: "../dist/encoderWorker.min.js",
-        encoderSampleRate: 48000,
-        monitorGain: 0,
-        numberOfChannels: 1,
-        recordingGain: 1,
-        reuseWorker: true
-      });
-    } catch(err) {
-      console.error('Recorder constructor error:', err);
-    }
-
-    this.updateSendBtn();
-
-    this.listenerSetter.add(this.fileInput)('change', (e) => {
-      let files = (e.target as HTMLInputElement & EventTarget).files;
-      if(!files.length) {
-        return;
-      }
-      
-      new PopupNewMedia(this.chat, Array.from(files).slice(), this.willAttachType);
-      this.fileInput.value = '';
-    }, false);
-
-    /* let time = Date.now();
-    this.btnSend.addEventListener('touchstart', (e) => {
-      time = Date.now();
-    });
-
-    let eventName1 = 'touchend';
-    this.btnSend.addEventListener(eventName1, (e: Event) => {
-      //cancelEvent(e);
-      console.log(eventName1 + ', time: ' + (Date.now() - time));
-    });
-
-    let eventName = 'mousedown';
-    this.btnSend.addEventListener(eventName, (e: Event) => {
-      cancelEvent(e);
-      console.log(eventName + ', time: ' + (Date.now() - time));
-    }); */
-    attachClickEvent(this.btnSend, this.onBtnSendClick, {listenerSetter: this.listenerSetter, touchMouseDown: true});
-
-    if(this.recorder) {
-      attachClickEvent(this.btnCancelRecord, this.onCancelRecordClick, {listenerSetter: this.listenerSetter});
-
-      this.recorder.onstop = () => {
-        this.setRecording(false);
-        this.chatInput.classList.remove('is-locked');
-        this.recordRippleEl.style.transform = '';
-      };
-  
-      this.recorder.ondataavailable = (typedArray: Uint8Array) => {
-        if(this.releaseMediaPlayback) {
-          this.releaseMediaPlayback();
-          this.releaseMediaPlayback = undefined;
-        }
-
-        if(this.recordingOverlayListener) {
-          this.listenerSetter.remove(this.recordingOverlayListener);
-          this.recordingOverlayListener = undefined;
-        }
-
-        if(this.recordingNavigationItem) {
-          appNavigationController.removeItem(this.recordingNavigationItem);
-          this.recordingNavigationItem = undefined;
-        }
-
-        if(this.recordCanceled) {
-          return;
-        }
-
-        const {peerId, threadId} = this.chat;
-        const replyToMsgId = this.replyToMsgId;
-  
-        const duration = (Date.now() - this.recordStartTime) / 1000 | 0;
-        const dataBlob = new Blob([typedArray], {type: 'audio/ogg'});
-        /* const fileName = new Date().toISOString() + ".opus";
-        console.log('Recorder data received', typedArray, dataBlob); */
-
-        //let perf = performance.now();
-        opusDecodeController.decode(typedArray, true).then(result => {
-          //console.log('WAVEFORM!:', /* waveform,  */performance.now() - perf);
-  
-          opusDecodeController.setKeepAlive(false);
-  
-          // тут objectURL ставится уже с audio/wav
-          this.appMessagesManager.sendFile(peerId, dataBlob, {
-            isVoiceMessage: true,
-            isMedia: true,
-            duration,
-            waveform: result.waveform,
-            objectURL: result.url,
-            replyToMsgId,
-            threadId,
-            clearDraft: true
-          });
-
-          this.onMessageSent(false, true);
-        });
-      };
-    }
-
-    attachClickEvent(this.replyElements.cancelBtn, this.onHelperCancel, {listenerSetter: this.listenerSetter});
-    attachClickEvent(this.replyElements.container, this.onHelperClick, {listenerSetter: this.listenerSetter});
-
-    this.saveDraftDebounced = debounce(() => this.saveDraft(), 2500, false, true);
-
-    this.botStartBtn = Button('btn-primary btn-transparent text-bold chat-input-control-button');
-    this.botStartBtn.append(i18n('BotStart'));
-
-    attachClickEvent(this.botStartBtn, () => {
-      const {startParam} = this;
-      if(startParam === undefined) {
-        return;
-      }
-
-      const toggle = this.toggleBotStartBtnDisability = toggleDisability([this.botStartBtn], true);
-      const peerId = this.chat.peerId;
-      const middleware = this.chat.bubbles.getMiddleware(() => {
-        return this.chat.peerId === peerId && this.startParam === startParam && this.toggleBotStartBtnDisability === toggle;
-      });
-
-      this.appMessagesManager.startBot(peerId.toUserId(), undefined, startParam).then(() => {
-        if(middleware()) {
-          toggle();
-          this.toggleBotStartBtnDisability = undefined;
-          this.setStartParam();
-        }
-      });
-    }, {listenerSetter: this.listenerSetter});
-
-    this.controlContainer.append(this.botStartBtn);
-  }
-
-  public constructPinnedHelpers() {
-    this.pinnedControlBtn = Button('btn-primary btn-transparent text-bold chat-input-control-button', {icon: 'unpin'});
-    this.controlContainer.append(this.pinnedControlBtn);
-
-    this.listenerSetter.add(this.pinnedControlBtn)('click', () => {
-      const peerId = this.chat.peerId;
-
-      new PopupPinMessage(peerId, 0, true, () => {
-        this.chat.appImManager.setPeer(); // * close tab
-
-        // ! костыль, это скроет закреплённые сообщения сразу, вместо того, чтобы ждать пока анимация перехода закончится
-        const originalChat = this.chat.appImManager.chat;
-        if(originalChat.topbar.pinnedMessage) {
-          originalChat.topbar.pinnedMessage.pinnedMessageContainer.toggle(true);
-        }
-      });
-    });
-
-    this.chatInput.classList.add('type-pinned');
-  }
-
-  public center(animate = false) {
-    const neededFakeContainer = this.getNeededFakeContainer();
-    if(!neededFakeContainer && !this.inputContainer.classList.contains('is-centering')) {
-      return;
-    }
-
-    if(neededFakeContainer === this.fakeWrapperTo) {
-      return;
-    }
-
-    /* if(neededFakeContainer === this.botStartContainer && this.fakeWrapperTo === this.fakeSelectionWrapper) {
-      this.inputContainer.classList.remove('is-centering');
-      void this.rowsWrapper.offsetLeft; // reflow
-      // this.inputContainer.classList.add('is-centering');
-      // void this.rowsWrapper.offsetLeft; // reflow
-    } */
-
-    const fakeSelectionWrapper = neededFakeContainer || this.fakeWrapperTo;
-    const forwards = !!neededFakeContainer;
-    const oldFakeWrapperTo = this.fakeWrapperTo;
-    let transform = '', borderRadius = '', needTranslateX: number;
-    // if(forwards) {]
-      const fakeSelectionRect = fakeSelectionWrapper.getBoundingClientRect();
-      const fakeRowsRect = this.fakeRowsWrapper.getBoundingClientRect();
-      const widthFrom = fakeRowsRect.width;
-      const widthTo = fakeSelectionRect.width;
-
-      if(widthFrom !== widthTo) {
-        const scale = (widthTo/*  - 8 */) / widthFrom;
-        const initTranslateX = (widthFrom - widthTo) / 2;
-        needTranslateX = fakeSelectionRect.left - fakeRowsRect.left - initTranslateX;
-
-        if(forwards) {
-          transform = `translateX(${needTranslateX}px) scaleX(${scale})`;
-          // transform = `translateX(0px) scaleX(${scale})`;
-  
-          if(scale < 1) {
-            const br = 12;
-            borderRadius = '' + (br + br * (1 - scale)) + 'px';
-          }
-        }
-        //scale = widthTo / widthFrom;
-      }
-    // }
-
-    this.fakeWrapperTo = neededFakeContainer;
-
-    const duration = animate ? 200 : 0;
-    SetTransition(this.inputContainer, 'is-centering', forwards, duration);
-    SetTransition(this.rowsWrapperWrapper, 'is-centering-to-control', !!(forwards && neededFakeContainer && neededFakeContainer.classList.contains('chat-input-control')), duration);
-    this.rowsWrapper.style.transform = transform;
-    this.rowsWrapper.style.borderRadius = borderRadius;
-
-    return {
-      transform, 
-      borderRadius, 
-      needTranslateX: oldFakeWrapperTo && (
-          (
-            neededFakeContainer && 
-            neededFakeContainer.classList.contains('chat-input-control') && 
-            oldFakeWrapperTo === this.fakeSelectionWrapper
-          ) || oldFakeWrapperTo.classList.contains('chat-input-control')
-        ) ? needTranslateX * -.5 : needTranslateX,
-      widthFrom, 
-      widthTo
-    };
-  }
-
-  public setStartParam(startParam?: string) {
-    if(this.startParam === startParam) {
-      return;
-    }
-
-    this.startParam = startParam;
-    this.center(true);
-  }
-
-  public getNeededFakeContainer() {
-    if(this.chat.selection.isSelecting) {
-      return this.fakeSelectionWrapper;
-    } else if(this.startParam !== undefined || 
-      !this.chat.canSend() || 
-      this.chat.type === 'pinned' || 
-      this.chat.isStartButtonNeeded()
-    ) {
-      return this.controlContainer;
-    }
-  }
-
-  // public getActiveContainer() {
-  //   if(this.chat.selection.isSelecting) {
-  //     return this.chat
-  //   }
-  //   return this.startParam !== undefined ? this.botStartContainer : this.rowsWrapper;
-  // }
-
-  // public setActiveContainer() {
-  //   const container = this.activeContainer;
-  //   const newContainer = this.getActiveContainer();
-  //   if(newContainer === container) {
-  //     return;
-  //   }
-
-
-  // }
-
-  private onCancelRecordClick = (e?: Event) => {
-    if(e) {
-      cancelEvent(e);
-    }
-    
-    this.recordCanceled = true;
-    this.recorder.stop();
-    opusDecodeController.setKeepAlive(false);
-  };
-
-  private onEmoticonsOpen = () => {
-    const toggleClass = IS_TOUCH_SUPPORTED ? 'flip-icon' : 'active';
-    this.btnToggleEmoticons.classList.toggle(toggleClass, true);
-  };
-
-  private onEmoticonsClose = () => {
-    const toggleClass = IS_TOUCH_SUPPORTED ? 'flip-icon' : 'active';
-    this.btnToggleEmoticons.classList.toggle(toggleClass, false);
-  };
-
-  public getReadyToSend(callback: () => void) {
-    return this.chat.type === 'scheduled' ? (this.scheduleSending(callback), true) : (callback(), false);
-  }
-
-  public scheduleSending = (callback: () => void = this.sendMessage.bind(this, true), initDate = new Date()) => {
-    const {peerId} = this.chat;
-    const middleware = this.chat.bubbles.getMiddleware();
-    const canSendWhenOnline = rootScope.myId !== peerId && peerId.isUser() && this.appUsersManager.isUserOnlineVisible(peerId);
-
-    new PopupSchedule(initDate, (timestamp) => {
-      if(!middleware()) {
-        return;
-      }
-
-      const minTimestamp = (Date.now() / 1000 | 0) + 10;
-      if(timestamp <= minTimestamp) {
-        timestamp = undefined;
-      }
-
-      this.scheduleDate = timestamp;
-      callback();
-
-      if(this.chat.type !== 'scheduled' && timestamp) {
-        setTimeout(() => { // ! need timeout here because .forwardMessages will be called after timeout
-          if(!middleware()) {
-            return;
-          }
-
-          this.appImManager.openScheduled(peerId);
-        }, 0);
-      }
-    }, canSendWhenOnline).show();
-  };
-
-  public setUnreadCount() {
-    if(!this.goDownUnreadBadge) {
-      return;
-    }
-    
-    const dialog = this.appMessagesManager.getDialogOnly(this.chat.peerId);
-    const count = dialog?.unread_count;
-    this.goDownUnreadBadge.innerText = '' + (count || '');
-    this.goDownUnreadBadge.classList.toggle('badge-gray', this.appNotificationsManager.isPeerLocalMuted(this.chat.peerId, true));
-
-    if(this.goMentionUnreadBadge && this.chat.type === 'chat') {
-      const hasMentions = !!(dialog?.unread_mentions_count && dialog.unread_count);
-      this.goMentionUnreadBadge.innerText = hasMentions ? '' + (dialog.unread_mentions_count) : '';
-      this.goMentionBtn.classList.toggle('is-visible', hasMentions);
-    }
-  }
-
-  public saveDraft() {
-    if(!this.chat.peerId || this.editMsgId || this.chat.type === 'scheduled') return;
-    
-    const {value, entities} = getRichValue(this.messageInputField.input);
-
-    let draft: DraftMessage.draftMessage;
-    if(value.length || this.replyToMsgId) {
-      draft = {
-        _: 'draftMessage',
-        date: tsNow(true) + this.serverTimeManager.serverTimeOffset,
-        message: value,
-        entities: entities.length ? entities : undefined,
-        pFlags: {
-          no_webpage: this.noWebPage
-        },
-        reply_to_msg_id: this.replyToMsgId
-      };
-    }
-
-    this.appDraftsManager.syncDraft(this.chat.peerId, this.chat.threadId, draft);
-  }
-
-  public destroy() {
-    //this.chat.log.error('Input destroying');
-
-    this.listenerSetter.removeAll();
-  }
-
-  public cleanup(helperToo = true) {
-    if(!this.chat.peerId) {
-      this.chatInput.style.display = 'none';
-      this.goDownBtn.classList.add('hide');
-    }
-
-    cancelSelection();
-
-    this.lastTimeType = 0;
-    this.startParam = undefined;
-
-    if(this.toggleBotStartBtnDisability) {
-      this.toggleBotStartBtnDisability();
-      this.toggleBotStartBtnDisability = undefined;
-    }
-
-    if(this.messageInput) {
-      this.clearInput();
-      helperToo && this.clearHelper();
-    }
-  }
-
-  public setDraft(draft?: MyDraftMessage, fromUpdate = true, force = false) {
-    if((!force && !isInputEmpty(this.messageInput)) || this.chat.type === 'scheduled') return false;
-    
-    if(!draft) {
-      draft = this.appDraftsManager.getDraft(this.chat.peerId, this.chat.threadId);
-
-      if(!draft) {
-        if(force) { // this situation can only happen when sending message with clearDraft
-          /* const height = this.chatInput.getBoundingClientRect().height;
-          const willChangeHeight = 78 - height;
-          this.willChangeHeight = willChangeHeight; */
-          if(this.chat.container.classList.contains('is-helper-active')) {
-            this.t();
-          }
-
-          this.messageInputField.inputFake.textContent = '';
-          this.messageInputField.onFakeInput(false);
-
-          ((this.chat.bubbles.messagesQueuePromise || Promise.resolve()) as Promise<any>).then(() => {
-            fastRaf(() => {
-              this.onMessageSent();
-            });
-          });
-        }
-        
-        return false;
-      }
-    }
-
-    if(this.messageInputField.value === draft.rMessage && this.replyToMsgId === draft.reply_to_msg_id) return false;
-
-    if(fromUpdate) {
-      this.clearHelper();
-    }
-
-    this.noWebPage = draft.pFlags.no_webpage;
-    if(draft.reply_to_msg_id) {
-      this.initMessageReply(draft.reply_to_msg_id);
-    }
-
-    this.setInputValue(draft.rMessage, fromUpdate, fromUpdate);
-    return true;
-  }
-
-  public finishPeerChange(startParam?: string) {
-    const peerId = this.chat.peerId;
-
-    const {forwardElements, btnScheduled, replyKeyboard, sendMenu, goDownBtn, chatInput, sendAsContainer, botCommandsToggle} = this;
-    chatInput.style.display = '';
-    
-    const isBroadcast = this.appPeersManager.isBroadcast(peerId);
-    goDownBtn.classList.toggle('is-broadcast', isBroadcast);
-    goDownBtn.classList.remove('hide');
-
-    if(this.goDownUnreadBadge) {
-      this.setUnreadCount();
-    }
-
-    if(this.chat.type === 'pinned') {
-      chatInput.classList.toggle('can-pin', this.appPeersManager.canPinMessage(peerId));
-    }/*  else if(this.chat.type === 'chat') {
-    } */
-
-    if(forwardElements) {
-      this.forwardWasDroppingAuthor = false;
-      forwardElements.showCaption.checkboxField.setValueSilently(true);
-      forwardElements.showSender.checkboxField.setValueSilently(true);
-    }
-
-    if(btnScheduled) {
-      btnScheduled.classList.add('hide');
-      const middleware = this.chat.bubbles.getMiddleware();
-      this.appMessagesManager.getScheduledMessages(peerId).then(mids => {
-        if(!middleware()) return;
-        btnScheduled.classList.toggle('hide', !mids.length);
-      });
-    }
-
-    if(this.newMessageWrapper) {
-      this.updateOffset(null, false, true);
-    }
-
-    if(botCommandsToggle) {
-      this.hasBotCommands = undefined;
-      this.botCommands.toggle(true, undefined, true);
-      this.updateBotCommandsToggle(true);
-      botCommandsToggle.remove();
-      if(this.appPeersManager.isBot(peerId)) {
-        const userId = peerId.toUserId();
-        const middleware = this.chat.bubbles.getMiddleware();
-        const getUserFullResult = this.appProfileManager.getProfile(userId);
-        callbackify(getUserFullResult, (userFull) => {
-          if(!middleware()) return;
-          this.updateBotCommands(userFull, !(getUserFullResult instanceof Promise));
-        });
-      }
-    }
-
-    if(sendAsContainer) {
-      if(this.sendAsAvatar) {
-        this.sendAsAvatar.remove();
-        this.sendAsAvatar = undefined;
-      }
-      
-      sendAsContainer.remove();
-      this.sendAsPeerId = undefined;
-      this.updatingSendAsPromise = undefined;
-
-      this.updateSendAs(true);
-    }
-
-    if(replyKeyboard) {
-      replyKeyboard.setPeer(peerId);
-    }
-
-    if(sendMenu) {
-      sendMenu.setPeerId(peerId);
-    }
-    
-    if(this.messageInput) {
-      this.updateMessageInput();
-    } else if(this.pinnedControlBtn) {
-      this.pinnedControlBtn.append(i18n(this.appPeersManager.canPinMessage(this.chat.peerId) ? 'Chat.Input.UnpinAll' : 'Chat.Pinned.DontShow'));
-    }
-
-    // * testing
-    // this.startParam = this.appPeersManager.isBot(peerId) ? '123' : undefined;
-    
-    this.startParam = startParam;
-
-    this.center(false);
-  }
-
-  private updateOffset(type: 'commands' | 'as', forwards: boolean, skipAnimation?: boolean, useRafs?: number) {
-    if(type) {
-      this.newMessageWrapper.dataset.offset = type;
-    } else {
-      delete this.newMessageWrapper.dataset.offset;
-    }
-
-    SetTransition(this.newMessageWrapper, 'has-offset', forwards, skipAnimation ? 0 : 300, undefined, useRafs);
-  }
-
-  private updateBotCommands(userFull: UserFull.userFull, skipAnimation?: boolean) {
-    this.hasBotCommands = userFull.bot_info && userFull.bot_info.commands.length;
-    this.updateBotCommandsToggle(skipAnimation);
-  }
-
-  private updateBotCommandsToggle(skipAnimation?: boolean) {
-    const {botCommandsToggle, hasBotCommands} = this;
-
-    const show = hasBotCommands && this.isInputEmpty();
-    if(!hasBotCommands) {
-      botCommandsToggle.remove();
-    }
-    
-    const forwards = show;
-    const useRafs = botCommandsToggle.parentElement ? 0 : 2;
-
-    if(!botCommandsToggle.parentElement) {
-      this.newMessageWrapper.prepend(botCommandsToggle);
-    }
-
-    this.updateOffset('commands', forwards, skipAnimation, useRafs);
-  }
-
-  private updateSendAsButtons(peerIds: PeerId[]) {
-    const buttons: ButtonMenuItemOptions[] = peerIds.map((sendAsPeerId, idx) => {
-      const textElement = document.createElement('div');
-
-      const subtitle = document.createElement('div');
-      subtitle.classList.add('btn-menu-item-subtitle');
-      if(sendAsPeerId.isUser()) {
-        subtitle.append(i18n('Chat.SendAs.PersonalAccount'));
-      } else if(sendAsPeerId === this.chat.peerId) {
-        subtitle.append(i18n('VoiceChat.DiscussionGroup'));
-      } else {
-        subtitle.append(this.appProfileManager.getChatMembersString(sendAsPeerId.toChatId()));
-      }
-
-      textElement.append(
-        new PeerTitle({peerId: sendAsPeerId}).element,
-        subtitle
-      );
-
-      return {
-        onClick: idx ? () => {
-          const currentPeerId = this.chat.peerId;
-          if(currentPeerId.isChannel()) {
-            const channelFull = this.appProfileManager.getCachedFullChat(currentPeerId.toChatId()) as ChatFull.channelFull;
-            if(channelFull) {
-              channelFull.default_send_as = this.appPeersManager.getOutputPeer(sendAsPeerId);
-              this.sendAsPeerId = sendAsPeerId;
-              this.updateSendAsAvatar(sendAsPeerId);
-              this.updateMessageInputPlaceholder();
-
-              const middleware = this.chat.bubbles.getMiddleware();
-              const executeButtonsUpdate = () => {
-                if(this.sendAsPeerId !== sendAsPeerId || !middleware()) return;
-                const peerIds = this.sendAsPeerIds.slice();
-                indexOfAndSplice(peerIds, sendAsPeerId);
-                peerIds.unshift(sendAsPeerId);
-                this.updateSendAsButtons(peerIds);
-              };
-              
-              if(rootScope.settings.animationsEnabled) {
-                setTimeout(executeButtonsUpdate, 250);
-              } else {
-                executeButtonsUpdate();
-              }
-            }
-          }
-
-          // return;
-          apiManager.invokeApi('messages.saveDefaultSendAs', {
-            peer: this.appPeersManager.getInputPeerById(currentPeerId),
-            send_as: this.appPeersManager.getInputPeerById(sendAsPeerId)
-          });
-        } : undefined,
-        textElement
-      };
-    });
-
-    const btnMenu = ButtonMenu(buttons/* , this.listenerSetter */);
-    buttons.forEach((button, idx) => {
-      const peerId = peerIds[idx];
-      const avatar = new AvatarElement();
-      avatar.classList.add('avatar-32', 'btn-menu-item-icon');
-      avatar.setAttribute('peer', '' + peerId);
-
-      if(!idx) {
-        avatar.classList.add('active');
-      }
-      
-      button.element.prepend(avatar);
-    });
-
-    Array.from(this.sendAsBtnMenu.children).slice(1).forEach(node => node.remove());
-    this.sendAsBtnMenu.append(...Array.from(btnMenu.children));
-  }
-
-  private updateSendAsAvatar(sendAsPeerId: PeerId, skipAnimation?: boolean) {
-    const previousAvatar = this.sendAsAvatar;
-    if(previousAvatar) {
-      if(+previousAvatar.getAttribute('peer') === sendAsPeerId) {
-        return;
-      }
-    }
-    
-    if(!previousAvatar) {
-      skipAnimation = true;
-    }
-    
-    let useRafs = skipAnimation ? 0 : 2;
-    const duration = skipAnimation ? 0 : SEND_AS_ANIMATION_DURATION;
-    const avatar = this.sendAsAvatar = new AvatarElement();
-    avatar.setAttribute('dialog', '0');
-    avatar.setAttribute('peer', '' + sendAsPeerId);
-    avatar.classList.add('new-message-send-as-avatar', 'avatar-30');
-
-    SetTransition(avatar, 'is-visible', true, duration, undefined, useRafs);    
-    if(previousAvatar) {
-      SetTransition(previousAvatar, 'is-visible', false, duration, () => {
-        previousAvatar.remove();
-      }, useRafs);
-    }
-    
-    this.sendAsContainer.append(avatar);
-  }
-
-  private getDefaultSendAs() {
-    // return rootScope.myId;
-    return callbackify(this.appProfileManager.getChannelFull(this.chat.peerId.toChatId()), (channelFull) => {
-      return channelFull.default_send_as ? this.appPeersManager.getPeerId(channelFull.default_send_as) : undefined;
-    });
-  }
-
-  private updateSendAs(skipAnimation?: boolean) {
-    const peerId = this.chat.peerId;
-    if(!peerId.isChannel() || this.updatingSendAsPromise) {
-      return;
-    }
-
-    const middleware = this.chat.bubbles.getMiddleware(() => {
-      return !this.updatingSendAsPromise || this.updatingSendAsPromise === updatingSendAsPromise;
-    });
-
-    const {sendAsContainer} = this;
-    const chatId = peerId.toChatId();
-    const result = this.getDefaultSendAs();
-    // const result = Promise.resolve(this.getDefaultSendAs());
-
-    if(result instanceof Promise) {
-      skipAnimation = undefined;
-    }
-
-    const updateSendAsResult = callbackify(result, (sendAsPeerId) => {
-      if(!middleware() || sendAsPeerId === undefined) return;
-      
-      this.sendAsPeerId = sendAsPeerId;
-      this.updateSendAsAvatar(sendAsPeerId, skipAnimation);
-      this.updateMessageInputPlaceholder();
-
-      this.appChatsManager.getSendAs(chatId).then(peers => {
-        if(!middleware()) return;
-
-        const peerIds = peers.map((peer) => this.appPeersManager.getPeerId(peer));
-        this.sendAsPeerIds = peerIds.slice();
-
-        indexOfAndSplice(peerIds, sendAsPeerId);
-        peerIds.unshift(sendAsPeerId);
-        this.updateSendAsButtons(peerIds);
-      });
-
-      let useRafs = 0;
-      if(!sendAsContainer.parentElement) {
-        this.newMessageWrapper.prepend(sendAsContainer);
-        useRafs = 2;
-      }
-
-      this.updateOffset('as', true, skipAnimation, useRafs);
-
-      this.updatingSendAsPromise = undefined;
-    });
-
-    const updatingSendAsPromise = this.updatingSendAsPromise = Promise.resolve(updateSendAsResult);
-    return updatingSendAsPromise;
-  }
-
-  private updateMessageInputPlaceholder() {
-    const i = I18n.weakMap.get(this.messageInput) as I18n.IntlElement;
-    if(i) {
-      const {peerId, threadId} = this.chat;
-      let key: LangPackKey;
-      if(threadId) {
-        key = 'Comment';
-      } else if(this.appPeersManager.isBroadcast(peerId)) {
-        key = 'ChannelBroadcast';
-      } else if((this.sendAsPeerId !== undefined && this.sendAsPeerId !== rootScope.myId) || 
-        this.appMessagesManager.isAnonymousSending(peerId)) {
-        key = 'SendAnonymously';
-      } else {
-        key = 'Message';
-      }
-
-      i.compareAndUpdate({key});
-    }
-  }
-
-  public updateMessageInput() {
-    const {chatInput, attachMenu, messageInput} = this;
-    const {peerId, threadId} = this.chat;
-    const canWrite = this.chat.canSend();
-    const isHidden = chatInput.classList.contains('is-hidden');
-    const willBeHidden = !canWrite;
-    if(isHidden !== willBeHidden) {
-      chatInput.classList.add('no-transition');
-      chatInput.classList.toggle('is-hidden', !canWrite);
-      void chatInput.offsetLeft; // reflow
-      chatInput.classList.remove('no-transition');
-    }
-
-    this.updateMessageInputPlaceholder();
-
-    const visible = this.attachMenuButtons.filter(button => {
-      const good = button.verify(peerId, threadId);
-      button.element.classList.toggle('hide', !good);
-      return good;
-    });
-
-    if(!canWrite) {
-      messageInput.removeAttribute('contenteditable');
-    } else {
-      messageInput.setAttribute('contenteditable', 'true');
-      this.setDraft(undefined, false);
-
-      if(!messageInput.innerHTML) {
-        this.messageInputField.onFakeInput();
-      }
-    }
-    
-    attachMenu.toggleAttribute('disabled', !visible.length);
-    attachMenu.classList.toggle('btn-disabled', !visible.length);
-    this.updateSendBtn();
-  }
-
-  private attachMessageInputField() {
-    const oldInputField = this.messageInputField;
-    this.messageInputField = new InputField({
-      placeholder: 'Message',
-      name: 'message',
-      animate: true
-    });
-
-    this.messageInputField.input.classList.replace('input-field-input', 'input-message-input');
-    this.messageInputField.inputFake.classList.replace('input-field-input', 'input-message-input');
-    this.messageInput = this.messageInputField.input;
-    this.messageInput.classList.add('no-scrollbar');
-    this.attachMessageInputListeners();
-    
-    if(IS_STICKY_INPUT_BUGGED) {
-      fixSafariStickyInputFocusing(this.messageInput);
-    }
-
-    if(oldInputField) {
-      oldInputField.input.replaceWith(this.messageInputField.input);
-      oldInputField.inputFake.replaceWith(this.messageInputField.inputFake);
-    } else {
-      this.inputMessageContainer.append(this.messageInputField.input, this.messageInputField.inputFake);
-    }
-  }
-
-  private attachMessageInputListeners() {
-    this.listenerSetter.add(this.messageInput)('keydown', (e: KeyboardEvent) => {
-      const key = e.key;
-      if(isSendShortcutPressed(e)) {
-        cancelEvent(e);
-        this.sendMessage();
-      } else if(e.ctrlKey || e.metaKey) {
-        this.handleMarkdownShortcut(e);
-      } else if((key === 'PageUp' || key === 'PageDown') && !e.shiftKey) { // * fix pushing page to left (Chrome Windows)
-        e.preventDefault();
-
-        if(key === 'PageUp') {
-          const range = document.createRange();
-          const sel = window.getSelection();
-          
-          range.setStart(this.messageInput.childNodes[0] || this.messageInput, 0);
-          range.collapse(true);
-          
-          sel.removeAllRanges();
-          sel.addRange(range);
-        } else {
-          placeCaretAtEnd(this.messageInput);
-        }
-      }
-    });
-
-    if(IS_TOUCH_SUPPORTED) {
-      attachClickEvent(this.messageInput, (e) => {
-        this.appImManager.selectTab(1); // * set chat tab for album orientation
-        //this.saveScroll();
-        emoticonsDropdown.toggle(false);
-      }, {listenerSetter: this.listenerSetter});
-
-      /* this.listenerSetter.add(window)('resize', () => {
-        this.restoreScroll();
-      }); */
-
-      /* if(isSafari) {  
-        this.listenerSetter.add(this.messageInput)('mousedown', () => {
-          window.requestAnimationFrame(() => {
-            window.requestAnimationFrame(() => {
-              emoticonsDropdown.toggle(false);
-            });
-          });
-        });
-      } */
-    }
-
-    /* this.listenerSetter.add(this.messageInput)('beforeinput', (e: Event) => {
-      // * validate due to manual formatting through browser's context menu
-      const inputType = (e as InputEvent).inputType;
-      //console.log('message beforeinput event', e);
-
-      if(inputType.indexOf('format') === 0) {
-        //console.log('message beforeinput format', e, inputType, this.messageInput.innerHTML);
-        const markdownType = inputType.split('format')[1].toLowerCase() as MarkdownType;
-        if(this.applyMarkdown(markdownType)) {
-          cancelEvent(e); // * cancel legacy markdown event
-        }
-      }
-    }); */
-    this.listenerSetter.add(this.messageInput)('input', this.onMessageInput);
-    this.listenerSetter.add(this.messageInput)('keyup', () => {
-      this.checkAutocomplete();
-    });
-
-    if(this.chat.type === 'chat' || this.chat.type === 'discussion') {
-      this.listenerSetter.add(this.messageInput)('focusin', () => {
-        if(this.chat.bubbles.scrollable.loadedAll.bottom) {
-          this.appMessagesManager.readAllHistory(this.chat.peerId, this.chat.threadId);
-        }
-      }); 
-    }
-  }
-
-  private prepareDocumentExecute = () => {
-    this.executedHistory.push(this.messageInput.innerHTML);
-    return () => this.canUndoFromHTML = this.messageInput.innerHTML;
-  };
-
-  private undoRedo = (e: Event, type: 'undo' | 'redo', needHTML: string) => {
-    cancelEvent(e); // cancel legacy event
-
-    let html = this.messageInput.innerHTML;
-    if(html && html !== needHTML) {
-      this.lockRedo = true;
-
-      let sameHTMLTimes = 0;
-      do {
-        document.execCommand(type, false, null);
-        const currentHTML = this.messageInput.innerHTML;
-        if(html === currentHTML) {
-          if(++sameHTMLTimes > 2) { // * unlink, removeFormat (а может и нет, случай: заболдить подчёркнутый текст (выделить ровно его), попробовать отменить)
-            break;
-          }
-        } else {
-          sameHTMLTimes = 0;
-        }
-
-        html = currentHTML;
-      } while(html !== needHTML);
-
-      this.lockRedo = false;
-    }
-  };
-
-  public applyMarkdown(type: MarkdownType, href?: string) {
-    const commandsMap: Partial<{[key in typeof type]: string | (() => void)}> = {
-      bold: 'Bold',
-      italic: 'Italic',
-      underline: 'Underline',
-      strikethrough: 'Strikethrough',
-      monospace: () => document.execCommand('fontName', false, 'monospace'),
-      link: href ? () => document.execCommand('createLink', false, href) : () => document.execCommand('unlink', false, null),
-      spoiler: () => document.execCommand('fontName', false, 'spoiler')
-    };
-
-    if(!commandsMap[type]) {
-      return false;
-    }
-
-    const command = commandsMap[type];
-
-    //type = 'monospace';
-
-    const saveExecuted = this.prepareDocumentExecute();
-    const executed: any[] = [];
-    /**
-     * * clear previous formatting, due to Telegram's inability to handle several entities
-     */
-    /* const checkForSingle = () => {
-      const nodes = getSelectedNodes();
-      //console.log('Using formatting:', commandsMap[type], nodes, this.executedHistory);
-
-      const parents = [...new Set(nodes.map(node => node.parentNode))];
-      //const differentParents = !!nodes.find(node => node.parentNode !== firstParent);
-      const differentParents = parents.length > 1;
-
-      let notSingle = false;
-      if(differentParents) {
-        notSingle = true;
-      } else {
-        const node = nodes[0];
-        if(node && (node.parentNode as HTMLElement) !== this.messageInput && (node.parentNode.parentNode as HTMLElement) !== this.messageInput) {
-          notSingle = true;
-        }
-      }
-
-      if(notSingle) {
-        //if(type === 'monospace') {
-          executed.push(document.execCommand('styleWithCSS', false, 'true'));
-        //}
-
-        executed.push(document.execCommand('unlink', false, null));
-        executed.push(document.execCommand('removeFormat', false, null));
-        executed.push(typeof(command) === 'function' ? command() : document.execCommand(command, false, null));
-
-        //if(type === 'monospace') {
-          executed.push(document.execCommand('styleWithCSS', false, 'false'));
-        //}
-      }
-    }; */
-
-    executed.push(document.execCommand('styleWithCSS', false, 'true'));
-    
-    if(type === 'monospace' || type === 'spoiler') {
-      let haveThisType = false;
-      //executed.push(document.execCommand('styleWithCSS', false, 'true'));
-
-      const selection = window.getSelection();
-      if(!selection.isCollapsed) {
-        const range = selection.getRangeAt(0);
-        const tag = markdownTags[type];
-
-        const node = range.commonAncestorContainer;
-        if((node.parentNode as HTMLElement).matches(tag.match) || (node instanceof HTMLElement && node.matches(tag.match))) {
-          haveThisType = true;
-        }
-      }
-
-      //executed.push(document.execCommand('removeFormat', false, null));
-
-      if(haveThisType) {
-        executed.push(document.execCommand('fontName', false, 'Roboto'));
-      } else {
-        executed.push(typeof(command) === 'function' ? command() : document.execCommand(command, false, null));
-      }
-    } else {
-      executed.push(typeof(command) === 'function' ? command() : document.execCommand(command, false, null));
-    }
-
-    executed.push(document.execCommand('styleWithCSS', false, 'false'));
-
-    //checkForSingle();
-    saveExecuted();
-    if(this.appImManager.markupTooltip) {
-      this.appImManager.markupTooltip.setActiveMarkupButton();
-    }
-
-    return true;
-  }
-
-  private handleMarkdownShortcut = (e: KeyboardEvent) => {
-    // console.log('handleMarkdownShortcut', e);
-    const formatKeys: {[key: string]: MarkdownType} = {
-      'KeyB': 'bold',
-      'KeyI': 'italic',
-      'KeyU': 'underline',
-      'KeyS': 'strikethrough',
-      'KeyM': 'monospace',
-      'KeyP': 'spoiler'
-    };
-
-    if(this.appImManager.markupTooltip) {
-      formatKeys['KeyK'] = 'link';
-    }
-
-    const code = e.code;
-    const applyMarkdown = formatKeys[code];
-
-    const selection = document.getSelection();
-    if(selection.toString().trim().length && applyMarkdown) {
-      // * костыльчик
-      if(code === 'KeyK') {
-        this.appImManager.markupTooltip.showLinkEditor();
-      } else {
-        this.applyMarkdown(applyMarkdown);
-      }
-  
-      cancelEvent(e); // cancel legacy event
-    }
-
-    //return;
-    if(code === 'KeyZ') {
-      let html = this.messageInput.innerHTML;
-
-      if(e.shiftKey) {
-        if(this.undoHistory.length) {
-          this.executedHistory.push(html);
-          html = this.undoHistory.pop();
-          this.undoRedo(e, 'redo', html);
-          html = this.messageInput.innerHTML;
-          this.canRedoFromHTML = this.undoHistory.length ? html : '';
-          this.canUndoFromHTML = html;
-        }
-      } else {
-        // * подождём, когда пользователь сам восстановит поле до нужного состояния, которое стало сразу после saveExecuted
-        if(this.executedHistory.length && (!this.canUndoFromHTML || html === this.canUndoFromHTML)) {
-          this.undoHistory.push(html);
-          html = this.executedHistory.pop();
-          this.undoRedo(e, 'undo', html);
-
-          // * поставим новое состояние чтобы снова подождать, если пользователь изменит что-то, и потом попробует откатить до предыдущего состояния
-          this.canUndoFromHTML = this.canRedoFromHTML = this.messageInput.innerHTML;
-        }
-      }
-    }
-  };
-
-  private onMessageInput = (e?: Event) => {
-    // * validate due to manual formatting through browser's context menu
-    /* const inputType = (e as InputEvent).inputType;
-    console.log('message input event', e);
-    if(inputType === 'formatBold') {
-      console.log('message input format', this.messageInput.innerHTML);
-      cancelEvent(e);
-    }
-
-    if(!isSelectionSingle()) {
-      alert('not single');
-    } */
-
-    //console.log('messageInput input', this.messageInput.innerText);
-    //const value = this.messageInput.innerText;
-    const {value: richValue, entities: markdownEntities, caretPos} = getRichValueWithCaret(this.messageInputField.input);
-      
-    //const entities = RichTextProcessor.parseEntities(value);
-    const value = RichTextProcessor.parseMarkdown(richValue, markdownEntities, true);
-    const entities = RichTextProcessor.mergeEntities(markdownEntities, RichTextProcessor.parseEntities(value));
-
-    //this.chat.log('messageInput entities', richValue, value, markdownEntities, caretPos);
-
-    if(this.canRedoFromHTML && !this.lockRedo && this.messageInput.innerHTML !== this.canRedoFromHTML) {
-      this.canRedoFromHTML = '';
-      this.undoHistory.length = 0;
-    }
-
-    const urlEntities: Array<MessageEntity.messageEntityUrl | MessageEntity.messageEntityTextUrl> = (!this.editMessage?.media || this.editMessage.media._ === 'messageMediaWebPage') && entities.filter(e => e._ === 'messageEntityUrl' || e._ === 'messageEntityTextUrl') as any;
-    if(urlEntities.length) {
-      for(const entity of urlEntities) {
-        let url: string;
-        if(entity._ === 'messageEntityTextUrl') {
-          url = entity.url;
-        } else {
-          url = richValue.slice(entity.offset, entity.offset + entity.length);
-
-          if(!(url.includes('http://') || url.includes('https://'))) {
-            continue;
-          }
-        }
-
-        //console.log('messageInput url:', url);
-
-        if(this.lastUrl !== url) {
-          this.lastUrl = url;
-          // this.willSendWebPage = null;
-          const promise = this.getWebPagePromise = apiManager.invokeApiHashable({
-            method: 'messages.getWebPage',
-            processResult: (webPage) => {
-              return this.appWebPagesManager.saveWebPage(webPage);
-            },
-            params: {
-              url
-            },
-          }).then((webpage) => {
-            if(this.getWebPagePromise === promise) this.getWebPagePromise = undefined;
-            if(this.lastUrl !== url) return;
-            if(webpage._  === 'webPage') {
-              //console.log('got webpage: ', webpage);
-
-              this.setTopInfo('webpage', () => {}, webpage.site_name || webpage.title || 'Webpage', webpage.description || webpage.url || '');
-              delete this.noWebPage;
-              this.willSendWebPage = webpage;
-            } else if(this.willSendWebPage) {
-              this.onHelperCancel();
-            }
-          });
-        }
-
-        break;
-      }
-    } else if(this.lastUrl) {
-      this.lastUrl = '';
-      delete this.noWebPage;
-      this.willSendWebPage = null;
-      
-      if(this.helperType) {
-        this.helperFunc();
-      } else {
-        this.clearHelper();
-      }
-    }
-
-    const isEmpty = !richValue.trim();
-    if(isEmpty) {
-      if(this.lastTimeType) {
-        this.appMessagesManager.setTyping(this.chat.peerId, {_: 'sendMessageCancelAction'});
-      }
-
-      if(this.appImManager.markupTooltip) {
-        this.appImManager.markupTooltip.hide();
-      }
-    } else {
-      const time = Date.now();
-      if(time - this.lastTimeType >= 6000) {
-        this.lastTimeType = time;
-        this.appMessagesManager.setTyping(this.chat.peerId, {_: 'sendMessageTypingAction'});
-      }
-
-      if(this.botCommands) {
-        this.botCommands.toggle(true);
-      }
-    }
-
-    if(this.botCommands) {
-      this.updateBotCommandsToggle();
-    }
-
-    if(!this.editMsgId) {
-      this.saveDraftDebounced();
-    }
-
-    this.checkAutocomplete(richValue, caretPos, entities);
-
-    this.updateSendBtn();
-  };
-
-  public insertAtCaret(insertText: string, insertEntity?: MessageEntity, isHelper = true) {
-    const {value: fullValue, caretPos, entities} = getRichValueWithCaret(this.messageInput);
-    const pos = caretPos >= 0 ? caretPos : fullValue.length;
-    const prefix = fullValue.substr(0, pos);
-    const suffix = fullValue.substr(pos);
-
-    const matches = isHelper ? prefix.match(ChatInput.AUTO_COMPLETE_REG_EXP) : null;
-
-    const matchIndex = matches ? matches.index + (matches[0].length - matches[2].length) : prefix.length;
-    const newPrefix = prefix.slice(0, matchIndex);
-    const newValue = newPrefix + insertText + suffix;
-
-    // merge emojis
-    const hadEntities = RichTextProcessor.parseEntities(fullValue);
-    RichTextProcessor.mergeEntities(entities, hadEntities);
-
-    // max for additional whitespace
-    const insertLength = insertEntity ? Math.max(insertEntity.length, insertText.length) : insertText.length;
-    const addEntities: MessageEntity[] = [];
-    if(insertEntity) {
-      addEntities.push(insertEntity);
-      insertEntity.offset = matchIndex;
-    }
-
-    // add offset to entities next to emoji
-    const diff = matches ? insertLength - matches[2].length : insertLength;
-    entities.forEach(entity => {
-      if(entity.offset >= matchIndex) {
-        entity.offset += diff;
-      }
-    });
-
-    RichTextProcessor.mergeEntities(entities, addEntities);
-
-    if(/* caretPos !== -1 && caretPos !== fullValue.length */true) {
-      const caretEntity: MessageEntity.messageEntityCaret = {
-        _: 'messageEntityCaret',
-        offset: matchIndex + insertLength,
-        length: 0
-      };
-
-      let insertCaretAtIndex = 0;
-      for(let length = entities.length; insertCaretAtIndex < length; ++insertCaretAtIndex) {
-        const entity = entities[insertCaretAtIndex];
-        if(entity.offset > caretEntity.offset) {
-          break;
-        }
-      }
-
-      entities.splice(insertCaretAtIndex, 0, caretEntity);
-    }
-
-    //const saveExecuted = this.prepareDocumentExecute();
-    // can't exec .value here because it will instantly check for autocomplete
-    const value = RichTextProcessor.wrapDraftText(newValue, {entities});
-    this.messageInputField.setValueSilently(value, true);
-
-    const caret = this.messageInput.querySelector('.composer-sel');
-    if(caret) {
-      setCaretAt(caret);
-      caret.remove();
-    }
-
-    // but it's needed to be checked only here
-    this.onMessageInput();
-
-    //saveExecuted();
-
-    //document.execCommand('insertHTML', true, RichTextProcessor.wrapEmojiText(emoji));
-  }
-
-  public onEmojiSelected = (emoji: string, autocomplete: boolean) => {
-    this.insertAtCaret(emoji, RichTextProcessor.getEmojiEntityFromEmoji(emoji), autocomplete);
-  };
-
-  private checkAutocomplete(value?: string, caretPos?: number, entities?: MessageEntity[]) {
-    //return;
-
-    if(value === undefined) {
-      const r = getRichValueWithCaret(this.messageInputField.input, true);
-      value = r.value;
-      caretPos = r.caretPos;
-      entities = r.entities;
-    }
-
-    if(caretPos === -1) {
-      caretPos = value.length;
-    }
-
-    if(entities === undefined) {
-      const _value = RichTextProcessor.parseMarkdown(value, entities, true);
-      entities = RichTextProcessor.mergeEntities(entities, RichTextProcessor.parseEntities(_value));
-    }
-
-    value = value.slice(0, caretPos);
-
-    if(this.previousQuery === value) {
-      return;
-    }
-
-    this.previousQuery = value;
-    
-    const matches = value.match(ChatInput.AUTO_COMPLETE_REG_EXP);
-    let foundHelper: AutocompleteHelper;
-    if(matches) {
-      const entity = entities[0];
-
-      let query = matches[2];
-      const firstChar = query[0];
-
-      if(this.stickersHelper && 
-        rootScope.settings.stickers.suggest && 
-        this.chat.canSend('send_stickers') &&
-        entity?._ === 'messageEntityEmoji' && entity.length === value.length && !entity.offset) {
-        foundHelper = this.stickersHelper;
-        this.stickersHelper.checkEmoticon(value);
-      } else if(firstChar === '@') { // mentions
-        const topMsgId = this.chat.threadId ? this.appMessagesIdsManager.getServerMessageId(this.chat.threadId) : undefined;
-        if(this.mentionsHelper.checkQuery(query, this.chat.peerId.isUser() ? NULL_PEER_ID : this.chat.peerId, topMsgId)) {
-          foundHelper = this.mentionsHelper;
-        }
-      } else if(!matches[1] && firstChar === '/') { // commands
-        if(this.commandsHelper.checkQuery(query, this.chat.peerId)) {
-          foundHelper = this.commandsHelper;
-        }
-      } else if(rootScope.settings.emoji.suggest) { // emoji
-        query = query.replace(/^\s*/, '');
-        if(!value.match(/^\s*:(.+):\s*$/) && !value.match(/:[;!@#$%^&*()-=|]/) && query) {
-          foundHelper = this.emojiHelper;
-          this.emojiHelper.checkQuery(query, firstChar);
-        }
-      }
-    }
-    
-    foundHelper = this.checkInlineAutocomplete(value, foundHelper);
-
-    this.autocompleteHelperController.hideOtherHelpers(foundHelper);
-  }
-
-  private checkInlineAutocomplete(value: string, foundHelper?: AutocompleteHelper): AutocompleteHelper {
-    let needPlaceholder = false;
-
-    if(!foundHelper) {
-      const inlineMatch = value.match(/^@([a-zA-Z\\d_]{3,32})\s/);
-      if(inlineMatch) {
-        const username = inlineMatch[1];
-        const query = value.slice(inlineMatch[0].length);
-        needPlaceholder = inlineMatch[0].length === value.length;
-  
-        foundHelper = this.inlineHelper;
-
-        if(!this.btnPreloader) {
-          this.btnPreloader = ButtonIcon('none btn-preloader float show disable-hover', {noRipple: true});
-          putPreloader(this.btnPreloader, true);
-          this.inputMessageContainer.parentElement.insertBefore(this.btnPreloader, this.inputMessageContainer.nextSibling);
-        } else {
-          SetTransition(this.btnPreloader, 'show', true, 400);
-        }
-        
-        this.inlineHelper.checkQuery(this.chat.peerId, username, query).then(({user, renderPromise}) => {
-          if(needPlaceholder && user.bot_inline_placeholder) {
-            this.messageInput.dataset.inlinePlaceholder = user.bot_inline_placeholder;
-          }
-
-          renderPromise.then(() => {
-            SetTransition(this.btnPreloader, 'show', false, 400);
-          });
-        }).catch(noop);
-      }
-    }
-    
-    if(!needPlaceholder) {
-      delete this.messageInput.dataset.inlinePlaceholder;
-    }
-
-    if(foundHelper !== this.inlineHelper) {
-      if(this.btnPreloader) {
-        SetTransition(this.btnPreloader, 'show', false, 400);
-      }
-    }
-
-    return foundHelper;
-  }
-
-  private setRecording(value: boolean) {
-    if(this.recording === value) {
-      return;
-    }
-
-    SetTransition(this.chatInput, 'is-recording', value, 200);
-    this.recording = value;
-    this.updateSendBtn();
-  }
-
-  private onBtnSendClick = (e: Event) => {
-    cancelEvent(e);
-
-    if(!this.recorder || this.recording || !this.isInputEmpty() || this.forwarding || this.editMsgId) {
-      if(this.recording) {
-        if((Date.now() - this.recordStartTime) < RECORD_MIN_TIME) {
-          this.onCancelRecordClick();
-        } else {
-          this.recorder.stop();
-        }
-      } else {
-        this.sendMessage();
-      }
-    } else {
-      if(this.chat.peerId.isAnyChat() && !this.chat.canSend('send_media')) {
-        toast(POSTING_MEDIA_NOT_ALLOWED);
-        return;
-      }
-
-      this.chatInput.classList.add('is-locked');
-      blurActiveElement();
-
-      this.recorder.start().then(() => {
-        this.releaseMediaPlayback = appMediaPlaybackController.setSingleMedia();
-        this.recordCanceled = false;
-        
-        this.setRecording(true);
-        opusDecodeController.setKeepAlive(true);
-        
-        const showDiscardPopup = () => {
-          new PopupPeer('popup-cancel-record', {
-            titleLangKey: 'DiscardVoiceMessageTitle',
-            descriptionLangKey: 'DiscardVoiceMessageDescription',
-            buttons: [{
-              langKey: 'DiscardVoiceMessageAction',
-              callback: () => {
-                simulateClickEvent(this.btnCancelRecord);
-              }
-            }, {
-              langKey: 'Continue',
-              isCancel: true
-            }]
-          }).show();
-        };
-
-        this.recordingOverlayListener = this.listenerSetter.add(document.body)('mousedown', (e) => {
-          if(!findUpClassName(e.target, 'chat-input') && !findUpClassName(e.target, 'popup-cancel-record')) {
-            cancelEvent(e);
-            showDiscardPopup();
-          }
-        }, {capture: true, passive: false}) as any;
-
-        appNavigationController.pushItem(this.recordingNavigationItem = {
-          type: 'voice',
-          onPop: () => {
-            setTimeout(() => {
-              showDiscardPopup();
-            }, 0);
-
-            return false;
-          }
-        });
-
-        this.recordStartTime = Date.now();
-
-        const sourceNode: MediaStreamAudioSourceNode = this.recorder.sourceNode;
-        const context = sourceNode.context;
-
-        const analyser = context.createAnalyser();
-        sourceNode.connect(analyser);
-        //analyser.connect(context.destination);
-        analyser.fftSize = 32;
-
-        const frequencyData = new Uint8Array(analyser.frequencyBinCount);
-        const max = frequencyData.length * 255;
-        const min = 54 / 150;
-        let r = () => {
-          if(!this.recording) return;
-
-          analyser.getByteFrequencyData(frequencyData);
-
-          let sum = 0;
-          frequencyData.forEach(value => {
-            sum += value;
-          });
-          
-          let percents = Math.min(1, (sum / max) + min);
-          //console.log('frequencyData', frequencyData, percents);
-
-          this.recordRippleEl.style.transform = `scale(${percents})`;
-
-          let diff = Date.now() - this.recordStartTime;
-          let ms = diff % 1000;
-
-          let formatted = ('' + (diff / 1000)).toHHMMSS() + ',' + ('00' + Math.round(ms / 10)).slice(-2);
-
-          this.recordTimeEl.innerText = formatted;
-
-          fastRaf(r);
-        };
-
-        r();
-      }).catch((e: Error) => {
-        switch(e.name as string) {
-          case 'NotAllowedError': {
-            toast('Please allow access to your microphone');
-            break;
-          }
-
-          case 'NotReadableError': {
-            toast(e.message);
-            break;
-          }
-
-          default:
-            console.error('Recorder start error:', e, e.name, e.message);
-            toast(e.message);
-            break;
-        }
-
-        this.setRecording(false);
-        this.chatInput.classList.remove('is-locked');
-      });
-    }
-  };
-
-  private onHelperCancel = (e?: Event, force?: boolean) => {
-    if(e) {
-      cancelEvent(e);
-    }
-
-    if(this.willSendWebPage) {
-      const lastUrl = this.lastUrl;
-      let needReturn = false;
-      if(this.helperType) {
-        //if(this.helperFunc) {
-          this.helperFunc();
-        //}
-
-        needReturn = true;
-      }
-
-      // * restore values
-      this.lastUrl = lastUrl;
-      this.noWebPage = true;
-      this.willSendWebPage = null;
-
-      if(needReturn) return;
-    }
-
-    if(this.helperType === 'edit' && !force) {
-      const message = this.editMessage
-      const value = RichTextProcessor.parseMarkdown(this.messageInputField.value, []);
-      if(message.message !== value) {
-        new PopupPeer('discard-editing', {
-          buttons: [{
-            langKey: 'Alert.Confirm.Discard',
-            callback: () => {
-              this.onHelperCancel(undefined, true);
-            }
-          }],
-          descriptionLangKey: 'Chat.Edit.Cancel.Text'
-        }).show();
-
-        return;
-      }
-    }
-
-    this.clearHelper();
-    this.updateSendBtn();
-  };
-
-  private onHelperClick = (e: Event) => {
-    cancelEvent(e);
-      
-    if(!findUpClassName(e.target, 'reply')) return;
-    if(this.helperType === 'forward') {
-      const {forwardElements} = this;
-      if(forwardElements && IS_TOUCH_SUPPORTED && !forwardElements.container.classList.contains('active')) {
-        openBtnMenu(forwardElements.container);
-      }
-    } else if(this.helperType === 'reply') {
-      this.chat.setMessageId(this.replyToMsgId);
-    } else if(this.helperType === 'edit') {
-      this.chat.setMessageId(this.editMsgId);
-    }
-  };
-
-  private changeForwardRecipient() {
-    if(this.helperWaitingForward) return;
-    this.helperWaitingForward = true;
-
-    const helperFunc = this.helperFunc;
-    this.clearHelper();
-    this.updateSendBtn();
-    let selected = false;
-    const popup = new PopupForward(copy(this.forwarding), () => {
-      selected = true;
-    });
-
-    popup.addEventListener('close', () => {
-      this.helperWaitingForward = false;
-
-      if(!selected) {
-        helperFunc();
-      }
-    });
-  }
-
-  public clearInput(canSetDraft = true, fireEvent = true, clearValue = '') {
-    if(document.activeElement === this.messageInput && IS_MOBILE_SAFARI) { // fix first char uppercase
-      const i = document.createElement('input');
-      document.body.append(i);
-      fixSafariStickyInput(i);
-      this.messageInputField.setValueSilently(clearValue);
-      fixSafariStickyInput(this.messageInput);
-      i.remove();
-    } else {
-      this.messageInputField.setValueSilently(clearValue);
-    }
-
-    if(IS_TOUCH_SUPPORTED) {
-      //this.messageInput.innerText = '';
-    } else {
-      //this.attachMessageInputField();
-      //this.messageInput.innerText = '';
-
-      // clear executions
-      this.canRedoFromHTML = '';
-      this.undoHistory.length = 0;
-      this.executedHistory.length = 0;
-      this.canUndoFromHTML = '';
-    }
-
-    let set = false;
-    if(canSetDraft) {
-      set = this.setDraft(undefined, false);
-    }
-
-    if(!set && fireEvent) {
-      this.onMessageInput();
-    }
-  }
-
-  public isInputEmpty() {
-    return isInputEmpty(this.messageInput);
-  }
-
-  public updateSendBtn() {
-    let icon: 'send' | 'record' | 'edit' | 'schedule';
-
-    const isInputEmpty = this.isInputEmpty();
-
-    if(this.editMsgId) icon = 'edit';
-    else if(!this.recorder || this.recording || !isInputEmpty || this.forwarding) icon = this.chat.type === 'scheduled' ? 'schedule' : 'send';
-    else icon = 'record';
-
-    ['send', 'record', 'edit', 'schedule'].forEach(i => {
-      this.btnSend.classList.toggle(i, icon === i);
-    });
-
-    if(this.btnScheduled) {
-      this.btnScheduled.classList.toggle('show', isInputEmpty);
-    }
-
-    if(this.btnToggleReplyMarkup) {
-      this.btnToggleReplyMarkup.classList.toggle('show', isInputEmpty);
-    }
-  }
-
-  public onMessageSent(clearInput = true, clearReply?: boolean) {
-    if(this.chat.type !== 'scheduled') {
-      this.appMessagesManager.readAllHistory(this.chat.peerId, this.chat.threadId, true);
-    }
-
-    this.scheduleDate = undefined;
-    this.sendSilent = undefined;
-
-    const value = this.messageInputField.value;
-    const entities = RichTextProcessor.parseEntities(value);
-    const emojiEntities: MessageEntity.messageEntityEmoji[] = entities.filter(entity => entity._ === 'messageEntityEmoji') as any;
-    emojiEntities.forEach(entity => {
-      const emoji = emojiFromCodePoints(entity.unicode);
-      this.appEmojiManager.pushRecentEmoji(emoji);
-    });
-
-    if(clearInput) {
-      this.lastUrl = '';
-      delete this.noWebPage;
-      this.willSendWebPage = null;
-      this.clearInput();
-    }
-
-    if(clearReply || clearInput) {
-      this.clearHelper();
-    }
-
-    this.updateSendBtn();
-  }
-
-  public sendMessage(force = false) {
-    const {editMsgId, chat} = this;
-    if(chat.type === 'scheduled' && !force && !editMsgId) {
-      this.scheduleSending();
-      return;
-    }
-
-    const {peerId} = chat;
-    const {noWebPage} = this;
-    const sendingParams = this.chat.getMessageSendingParams();
-
-    const {value, entities} = getRichValue(this.messageInputField.input);
-
-    //return;
-    if(editMsgId) {
-      const message = this.editMessage;
-      if(value.trim() || message.media) {
-        this.appMessagesManager.editMessage(message, value, {
-          entities,
-          noWebPage: noWebPage
-        });
-
-        this.onMessageSent();
-      } else {
-        new PopupDeleteMessages(peerId, [editMsgId], chat.type);
-
-        return;
-      }
-    } else if(value.trim()) {
-      this.appMessagesManager.sendText(peerId, value, {
-        entities,
-        ...sendingParams,
-        noWebPage: noWebPage,
-        webPage: this.getWebPagePromise ? undefined : this.willSendWebPage,
-        clearDraft: true
-      });
-
-      this.onMessageSent(false, false);
-      // this.onMessageSent();
-    }
-
-    // * wait for sendText set messageId for invokeAfterMsg
-    if(this.forwarding) {
-      const forwarding = copy(this.forwarding);
-      setTimeout(() => {
-        for(const fromPeerId in forwarding) {
-          this.appMessagesManager.forwardMessages(peerId, fromPeerId.toPeerId(), forwarding[fromPeerId], {
-            ...sendingParams,
-            dropAuthor: this.forwardElements && this.forwardElements.hideSender.checkboxField.checked,
-            dropCaptions: this.isDroppingCaptions()
-          });
-        }
-
-        if(!value) {
-          this.onMessageSent();
-        }
-      }, 0);
-    }
-
-    // this.onMessageSent();
-  }
-
-  public sendMessageWithDocument(document: MyDocument | string, force = false, clearDraft = false) {
-    document = this.appDocsManager.getDoc(document);
-
-    const flag = document.type === 'sticker' ? 'send_stickers' : (document.type === 'gif' ? 'send_gifs' : 'send_media');
-    if(this.chat.peerId.isAnyChat() && !this.chat.canSend(flag)) {
-      toast(POSTING_MEDIA_NOT_ALLOWED);
-      return false;
-    }
-
-    if(this.chat.type === 'scheduled' && !force) {
-      this.scheduleSending(() => this.sendMessageWithDocument(document, true, clearDraft));
-      return false;
-    }
-
-    if(document) {
-      this.appMessagesManager.sendFile(this.chat.peerId, document, {
-        ...this.chat.getMessageSendingParams(),
-        isMedia: true, 
-        clearDraft: clearDraft || undefined
-      });
-      this.onMessageSent(clearDraft, true);
-
-      if(document.type === 'sticker') {
-        emoticonsDropdown.stickersTab?.pushRecentSticker(document);
-      }
-
-      return true;
-    }
-    
-    return false;
-  }
-
-  private canToggleHideAuthor() {
-    const {forwardElements} = this;
-    if(!forwardElements) return false;
-    const hideCaptionCheckboxField = forwardElements.hideCaption.checkboxField;
-    return !hideCaptionCheckboxField.checked ||
-      findUpTag(hideCaptionCheckboxField.label, 'FORM').classList.contains('hide');
-  }
-
-  private isDroppingCaptions() {
-    return !this.canToggleHideAuthor();
-  }
-
-  /* public sendSomething(callback: () => void, force = false) {
-    if(this.chat.type === 'scheduled' && !force) {
-      this.scheduleSending(() => this.sendSomething(callback, true));
-      return false;
-    }
-
-    callback();
-    this.onMessageSent(false, true);
-
-    return true;
-  } */
-
-  public initMessageEditing(mid: number) {
-    const message: Message.message = this.chat.getMessage(mid);
-
-    let input = RichTextProcessor.wrapDraftText(message.message, {entities: message.totalEntities});
-    const f = () => {
-      const replyFragment = this.appMessagesManager.wrapMessageForReply(message, undefined, [message.mid]);
-      this.setTopInfo('edit', f, i18n('AccDescrEditing'), replyFragment, input, message);
-
-      this.editMsgId = mid;
-      this.editMessage = message;
-      input = undefined;
-    };
-    f();
-  }
-
-  public initMessagesForward(fromPeerIdsMids: {[fromPeerId: PeerId]: number[]}) {
-    const f = () => {
-      //const peerTitles: string[]
-      const fromPeerIds = Object.keys(fromPeerIdsMids).map(fromPeerId => fromPeerId.toPeerId());
-      const smth: Set<string> = new Set();
-      let length = 0, messagesWithCaptionsLength = 0;
-
-      fromPeerIds.forEach(fromPeerId => {
-        const mids = fromPeerIdsMids[fromPeerId];
-        mids.forEach(mid => {
-          const message: Message.message = this.appMessagesManager.getMessageByPeer(fromPeerId, mid);
-          if(message.fwd_from?.from_name && !message.fromId && !message.fwdFromId) {
-            smth.add('N' + message.fwd_from.from_name);
-          } else {
-            smth.add('P' + message.fromId);
-          }
-
-          if(message.media && message.message) {
-            ++messagesWithCaptionsLength;
-          }
-        });
-
-        length += mids.length;
-      });
-
-      const onlyFirstName = smth.size > 2;
-      const peerTitles = [...smth].map(smth => {
-        const type = smth[0];
-        smth = smth.slice(1);
-        if(type === 'P') {
-          const peerId = smth.toPeerId();
-          return peerId === rootScope.myId ? i18n('Chat.Accessory.Forward.You') : new PeerTitle({peerId, dialog: false, onlyFirstName}).element;
-        } else {
-          return onlyFirstName ? smth.split(' ')[0] : smth;
-        }
-      });
-
-      const {forwardElements} = this;
-      const form = findUpTag(forwardElements.showCaption.checkboxField.label, 'FORM');
-      form.classList.toggle('hide', !messagesWithCaptionsLength);
-      const hideCaption = forwardElements.hideCaption.checkboxField.checked;
-      if(messagesWithCaptionsLength && hideCaption) {
-        forwardElements.hideSender.checkboxField.setValueSilently(true);
-      } else if(this.forwardWasDroppingAuthor !== undefined) {
-        (this.forwardWasDroppingAuthor ? forwardElements.hideSender : forwardElements.showSender).checkboxField.setValueSilently(true);
-      }
-
-      const titleKey: LangPackKey = forwardElements.showSender.checkboxField.checked ? 'Chat.Accessory.Forward' : 'Chat.Accessory.Hidden';
-      const title = i18n(titleKey, [length]);
-
-      const senderTitles = document.createDocumentFragment();
-      if(peerTitles.length < 3) {
-        senderTitles.append(...join(peerTitles, false));
-      } else {
-        senderTitles.append(peerTitles[0], i18n('AndOther', [peerTitles.length - 1]));
-      }
-
-      let firstMessage: Message.message, usingFullAlbum: boolean;
-      if(fromPeerIds.length === 1) {
-        const fromPeerId = fromPeerIds[0];
-        const mids = fromPeerIdsMids[fromPeerId];
-        firstMessage = this.appMessagesManager.getMessageByPeer(fromPeerId, mids[0]);
-  
-        usingFullAlbum = !!firstMessage.grouped_id;
-        if(usingFullAlbum) {
-          const albumMids = this.appMessagesManager.getMidsByMessage(firstMessage);
-          if(albumMids.length !== length || albumMids.find(mid => !mids.includes(mid))) {
-            usingFullAlbum = false;
-          }
-        }
-      }
-
-      const subtitleFragment = document.createDocumentFragment();
-      const delimiter = ': ';
-      if(usingFullAlbum || length === 1) {
-        const mids = fromPeerIdsMids[fromPeerIds[0]];
-        const replyFragment = this.appMessagesManager.wrapMessageForReply(firstMessage, undefined, mids);
-        subtitleFragment.append(
-          senderTitles, 
-          delimiter, 
-          replyFragment
-        );
-      } else {
-        subtitleFragment.append(
-          i18n('Chat.Accessory.Forward.From'), 
-          delimiter, 
-          senderTitles
-        );
-      }
-  
-      let newReply = this.setTopInfo('forward', f, title, subtitleFragment);
-
-      forwardElements.modifyArgs.forEach((b, idx) => {
-        const text = b.textElement;
-        const intl: I18n.IntlElement = I18n.weakMap.get(text) as any;
-        intl.args = [idx < 2 ? fromPeerIds.length : messagesWithCaptionsLength];
-        intl.update();
-      });
-
-      if(this.forwardHover) {
-        this.forwardHover.attachButtonListener(newReply, this.listenerSetter);
-      }
-
-      this.forwarding = fromPeerIdsMids;
-    };
-    
-    f();
-  }
-
-  public initMessageReply(mid: number) {
-    if(this.replyToMsgId === mid) {
-      return;
-    }
-    
-    let message: Message = this.chat.getMessage(mid);
-    const f = () => {
-      let peerTitleEl: HTMLElement;
-      if(message._ === 'messageEmpty') { // load missing replying message
-        peerTitleEl = i18n('Loading');
-
-        this.chat.appMessagesManager.wrapSingleMessage(this.chat.peerId, mid).then((_message) => {
-          if(this.replyToMsgId !== mid) {
-            return;
-          }
-
-          message = _message;
-          if(message._ === 'messageEmpty') {
-            this.clearHelper('reply');
-          } else {
-            f();
-          }
-        });
-      } else {
-        peerTitleEl = new PeerTitle({
-          peerId: message.fromId,
-          dialog: false
-        }).element;
-      }
-
-      this.setTopInfo('reply', f, peerTitleEl, message && (message as Message.message).message, undefined, message);
-      this.replyToMsgId = mid;
-    };
-    f();
-  }
-
-  public clearHelper(type?: ChatInputHelperType) {
-    if(this.helperType === 'edit' && type !== 'edit') {
-      this.clearInput();
-    }
-
-    if(type) {
-      this.lastUrl = '';
-      delete this.noWebPage;
-      this.willSendWebPage = null;
-    }
-    
-    if(type !== 'reply') {
-      this.replyToMsgId = undefined;
-      this.forwarding = undefined;
-    }
-
-    this.editMsgId = this.editMessage = undefined;
-    this.helperType = this.helperFunc = undefined;
-
-    if(this.chat.container.classList.contains('is-helper-active')) {
-      appNavigationController.removeByType('input-helper');
-      this.chat.container.classList.remove('is-helper-active');
-      this.t();
-    }
-  }
-
-  private t() {
-    const className = 'is-toggling-helper';
-    SetTransition(this.chat.container, className, true, 150, () => {
-      this.chat.container.classList.remove(className);
-    });
-  }
-
-  public setInputValue(value: string, clear = true, focus = true) {
-    if(!value) value = '';
-
-    if(clear) this.clearInput(false, false, value);
-    else this.messageInputField.setValueSilently(value);
-
-    fastRaf(() => {
-      focus && placeCaretAtEnd(this.messageInput);
-      this.onMessageInput();
-      this.messageInput.scrollTop = this.messageInput.scrollHeight;
-    });
-  }
-
-  public setTopInfo(
-    type: ChatInputHelperType, 
-    callerFunc: () => void, 
-    title: Parameters<typeof wrapReply>[0] = '', 
-    subtitle: Parameters<typeof wrapReply>[1] = '', 
-    input?: string, 
-    message?: any
-  ) {
-    if(this.willSendWebPage && type === 'reply') {
-      return;
-    }
-
-    if(type !== 'webpage') {
-      this.clearHelper(type);
-      this.helperType = type;
-      this.helperFunc = callerFunc;
-    }
-    
-    const replyParent = this.replyElements.container;
-    const oldReply = replyParent.lastElementChild.previousElementSibling;
-    const haveReply = oldReply.classList.contains('reply');
-
-    this.replyElements.iconBtn.replaceWith(this.replyElements.iconBtn = ButtonIcon((type === 'webpage' ? 'link' : type) + ' active reply-icon', {noRipple: true}));
-    const newReply = wrapReply(title, subtitle, message);
-    if(haveReply) {
-      oldReply.replaceWith(newReply);
-    } else {
-      replyParent.insertBefore(newReply, replyParent.lastElementChild);
-    }
-
-    if(type === 'webpage') {
-      newReply.style.cursor = 'default';
-    }
-
-    if(!this.chat.container.classList.contains('is-helper-active')) {
-      this.chat.container.classList.add('is-helper-active');
-      this.t();
-    }
-
-    /* const scroll = appImManager.scrollable;
-    if(scroll.isScrolledDown && !scroll.scrollLocked && !appImManager.messagesQueuePromise && !appImManager.setPeerPromise) {
-      scroll.scrollTo(scroll.scrollHeight, 'top', true, true, 200);
-    } */
-
-    if(!IS_MOBILE) {
-      appNavigationController.pushItem({
-        type: 'input-helper',
-        onPop: () => {
-          this.onHelperCancel();
-        }
-      });
-    }
-
-    if(input !== undefined) {
-      this.setInputValue(input);
-    }
-
-    setTimeout(() => {
-      this.updateSendBtn();
-    }, 0);
-
-    return newReply;
-  }
-
-  // public saveScroll() {
-  //   this.scrollTop = this.chat.bubbles.scrollable.container.scrollTop;
-  //   this.scrollOffsetTop = this.chatInput.offsetTop;
-  // }
-
-  // public restoreScroll() {
-  //   if(this.chatInput.style.display) return;
-  //   //console.log('input resize', offsetTop, this.chatInput.offsetTop);
-  //   let newOffsetTop = this.chatInput.offsetTop;
-  //   let container = this.chat.bubbles.scrollable.container;
-  //   let scrollTop = container.scrollTop;
-  //   let clientHeight = container.clientHeight;
-  //   let maxScrollTop = container.scrollHeight;
-
-  //   if(newOffsetTop < this.scrollOffsetTop) {
-  //     this.scrollDiff = this.scrollOffsetTop - newOffsetTop;
-  //     container.scrollTop += this.scrollDiff;
-  //   } else if(scrollTop !== this.scrollTop) {
-  //     let endDiff = maxScrollTop - (scrollTop + clientHeight);
-  //     if(endDiff < this.scrollDiff/*  && false */) {
-  //       //container.scrollTop -= endDiff;
-  //     } else {
-  //       container.scrollTop -= this.scrollDiff;
-  //     }
-  //   }
-  // }
-}
+/*
+ * https://github.com/morethanwords/tweb
+ * Copyright (C) 2019-2021 Eduard Kuzmenko
+ * https://github.com/morethanwords/tweb/blob/master/LICENSE
+ */
+
+import type { AppNotificationsManager } from '../../lib/appManagers/appNotificationsManager';
+import type { AppChatsManager } from '../../lib/appManagers/appChatsManager';
+import type { AppDocsManager, MyDocument } from "../../lib/appManagers/appDocsManager";
+import type { AppMessagesManager } from "../../lib/appManagers/appMessagesManager";
+import type { AppPeersManager } from '../../lib/appManagers/appPeersManager';
+import type { AppWebPagesManager } from "../../lib/appManagers/appWebPagesManager";
+import type { AppImManager } from '../../lib/appManagers/appImManager';
+import type { AppDraftsManager, MyDraftMessage } from '../../lib/appManagers/appDraftsManager';
+import type { AppEmojiManager } from '../../lib/appManagers/appEmojiManager';
+import type { ServerTimeManager } from '../../lib/mtproto/serverTimeManager';
+import type { AppUsersManager } from '../../lib/appManagers/appUsersManager';
+import type { AppInlineBotsManager } from '../../lib/appManagers/appInlineBotsManager';
+import type { AppMessagesIdsManager } from '../../lib/appManagers/appMessagesIdsManager';
+import type Chat from './chat';
+import Recorder from '../../../public/recorder.min';
+import { IS_TOUCH_SUPPORTED } from "../../environment/touchSupport";
+import apiManager from "../../lib/mtproto/mtprotoworker";
+//import Recorder from '../opus-recorder/dist/recorder.min';
+import opusDecodeController from "../../lib/opusDecodeController";
+import RichTextProcessor from "../../lib/richtextprocessor";
+import ButtonMenu, { ButtonMenuItemOptions } from '../buttonMenu';
+import emoticonsDropdown from "../emoticonsDropdown";
+import PopupCreatePoll from "../popups/createPoll";
+import PopupForward from '../popups/forward';
+import PopupNewMedia from '../popups/newMedia';
+import { toast } from "../toast";
+import { wrapReply } from "../wrappers";
+import InputField from '../inputField';
+import { MessageEntity, DraftMessage, WebPage, Message, ChatFull, UserFull } from '../../layer';
+import StickersHelper from './stickersHelper';
+import ButtonIcon from '../buttonIcon';
+import ButtonMenuToggle from '../buttonMenuToggle';
+import ListenerSetter, { Listener } from '../../helpers/listenerSetter';
+import Button from '../button';
+import PopupSchedule from '../popups/schedule';
+import SendMenu from './sendContextMenu';
+import rootScope from '../../lib/rootScope';
+import PopupPinMessage from '../popups/unpinMessage';
+import { tsNow } from '../../helpers/date';
+import appNavigationController, { NavigationItem } from '../appNavigationController';
+import { IS_MOBILE, IS_MOBILE_SAFARI } from '../../environment/userAgent';
+import I18n, { i18n, join, LangPackKey } from '../../lib/langPack';
+import { generateTail } from './bubbles';
+import findUpClassName from '../../helpers/dom/findUpClassName';
+import ButtonCorner from '../buttonCorner';
+import blurActiveElement from '../../helpers/dom/blurActiveElement';
+import { cancelEvent } from '../../helpers/dom/cancelEvent';
+import cancelSelection from '../../helpers/dom/cancelSelection';
+import { attachClickEvent, simulateClickEvent } from '../../helpers/dom/clickEvent';
+import getRichValue from '../../helpers/dom/getRichValue';
+import isInputEmpty from '../../helpers/dom/isInputEmpty';
+import isSendShortcutPressed from '../../helpers/dom/isSendShortcutPressed';
+import placeCaretAtEnd from '../../helpers/dom/placeCaretAtEnd';
+import { MarkdownType, markdownTags } from '../../helpers/dom/getRichElementValue';
+import getRichValueWithCaret from '../../helpers/dom/getRichValueWithCaret';
+import EmojiHelper from './emojiHelper';
+import CommandsHelper from './commandsHelper';
+import AutocompleteHelperController from './autocompleteHelperController';
+import AutocompleteHelper from './autocompleteHelper';
+import MentionsHelper from './mentionsHelper';
+import fixSafariStickyInput from '../../helpers/dom/fixSafariStickyInput';
+import { emojiFromCodePoints } from '../../vendor/emoji';
+import ReplyKeyboard from './replyKeyboard';
+import InlineHelper from './inlineHelper';
+import debounce from '../../helpers/schedulers/debounce';
+import noop from '../../helpers/noop';
+import { openBtnMenu, putPreloader } from '../misc';
+import SetTransition from '../singleTransition';
+import PeerTitle from '../peerTitle';
+import { fastRaf } from '../../helpers/schedulers';
+import PopupDeleteMessages from '../popups/deleteMessages';
+import fixSafariStickyInputFocusing, { IS_STICKY_INPUT_BUGGED } from '../../helpers/dom/fixSafariStickyInputFocusing';
+import PopupPeer from '../popups/peer';
+import MEDIA_MIME_TYPES_SUPPORTED from '../../environment/mediaMimeTypesSupport';
+import appMediaPlaybackController from '../appMediaPlaybackController';
+import { BOT_START_PARAM, NULL_PEER_ID } from '../../lib/mtproto/mtproto_config';
+import setCaretAt from '../../helpers/dom/setCaretAt';
+import CheckboxField from '../checkboxField';
+import DropdownHover from '../../helpers/dropdownHover';
+import RadioForm from '../radioForm';
+import findUpTag from '../../helpers/dom/findUpTag';
+import toggleDisability from '../../helpers/dom/toggleDisability';
+import AvatarElement from '../avatar';
+import type { AppProfileManager } from '../../lib/appManagers/appProfileManager';
+import callbackify from '../../helpers/callbackify';
+import ChatBotCommands from './botCommands';
+import copy from '../../helpers/object/copy';
+import indexOfAndSplice from '../../helpers/array/indexOfAndSplice';
+
+const RECORD_MIN_TIME = 500;
+const POSTING_MEDIA_NOT_ALLOWED = 'Posting media content isn\'t allowed in this group.';
+
+const SEND_AS_ANIMATION_DURATION = 300;
+
+type ChatInputHelperType = 'edit' | 'webpage' | 'forward' | 'reply';
+
+export default class ChatInput {
+  // private static AUTO_COMPLETE_REG_EXP = /(\s|^)((?::|.)(?!.*[:@]).*|(?:[@\/]\S*))$/;
+  private static AUTO_COMPLETE_REG_EXP = /(\s|^)((?:(?:@|^\/)\S*)|(?::|^[^:@\/])(?!.*[:@\/]).*)$/;
+  public messageInput: HTMLElement;
+  public messageInputField: InputField;
+  private fileInput: HTMLInputElement;
+  private inputMessageContainer: HTMLDivElement;
+  private btnSend: HTMLButtonElement;
+  private btnCancelRecord: HTMLButtonElement;
+  private lastUrl = '';
+  private lastTimeType = 0;
+
+  public chatInput: HTMLElement;
+  public inputContainer: HTMLElement;
+  public rowsWrapper: HTMLDivElement;
+  private newMessageWrapper: HTMLDivElement;
+  private btnToggleEmoticons: HTMLButtonElement;
+  private btnToggleReplyMarkup: HTMLButtonElement;
+  private btnSendContainer: HTMLDivElement;
+
+  private replyKeyboard: ReplyKeyboard;
+
+  private attachMenu: HTMLElement;
+  private attachMenuButtons: (ButtonMenuItemOptions & {verify: (peerId: PeerId, threadId: number) => boolean})[];
+
+  private sendMenu: SendMenu;
+
+  private replyElements: {
+    container: HTMLElement,
+    cancelBtn: HTMLButtonElement,
+    iconBtn: HTMLButtonElement
+  } = {} as any;
+
+  private forwardElements: {
+    changePeer: ButtonMenuItemOptions,
+    showSender: ButtonMenuItemOptions,
+    hideSender: ButtonMenuItemOptions,
+    showCaption: ButtonMenuItemOptions,
+    hideCaption: ButtonMenuItemOptions,
+    container: HTMLElement,
+    modifyArgs?: ButtonMenuItemOptions[]
+  };  
+  private forwardHover: DropdownHover;
+  private forwardWasDroppingAuthor: boolean;
+
+  private getWebPagePromise: Promise<void>;
+  private willSendWebPage: WebPage = null;
+  private forwarding: {[fromPeerId: PeerId]: number[]};
+  public replyToMsgId: number;
+  public editMsgId: number;
+  public editMessage: Message.message;
+  private noWebPage: true;
+  public scheduleDate: number;
+  public sendSilent: true;
+  public startParam: string;
+
+  private recorder: any;
+  public recording = false;
+  private recordCanceled = false;
+  private recordTimeEl: HTMLElement;
+  private recordRippleEl: HTMLElement;
+  private recordStartTime = 0;
+  private recordingOverlayListener: Listener;
+  private recordingNavigationItem: NavigationItem;
+
+  // private scrollTop = 0;
+  // private scrollOffsetTop = 0;
+  // private scrollDiff = 0;
+
+  public helperType: Exclude<ChatInputHelperType, 'webpage'>;
+  private helperFunc: () => void;
+  private helperWaitingForward: boolean;
+
+  public willAttachType: 'document' | 'media';
+
+  private lockRedo = false;
+  private canRedoFromHTML = '';
+  private readonly undoHistory: string[] = [];
+  private readonly executedHistory: string[] = [];
+  private canUndoFromHTML = '';
+
+  private autocompleteHelperController: AutocompleteHelperController;
+  private stickersHelper: StickersHelper;
+  private emojiHelper: EmojiHelper;
+  private commandsHelper: CommandsHelper;
+  private mentionsHelper: MentionsHelper;
+  private inlineHelper: InlineHelper;
+  private listenerSetter: ListenerSetter;
+
+  private pinnedControlBtn: HTMLButtonElement;
+
+  private goDownBtn: HTMLButtonElement;
+  private goDownUnreadBadge: HTMLElement;
+  private goMentionBtn: HTMLButtonElement;
+  private goMentionUnreadBadge: HTMLSpanElement;
+  private btnScheduled: HTMLButtonElement;
+
+  private btnPreloader: HTMLButtonElement;
+
+  private saveDraftDebounced: () => void;
+
+  private fakeRowsWrapper: HTMLDivElement;
+
+  private previousQuery: string;
+  
+  private releaseMediaPlayback: () => void;
+
+  private botStartBtn: HTMLButtonElement;
+  private rowsWrapperWrapper: HTMLDivElement;
+  private controlContainer: HTMLElement;
+  private fakeSelectionWrapper: HTMLDivElement;
+
+  private fakeWrapperTo: HTMLElement;
+  private toggleBotStartBtnDisability: () => void;
+
+  private sendAsAvatar: AvatarElement;
+  private sendAsContainer: HTMLElement;
+  private sendAsCloseBtn: HTMLElement;
+  private sendAsBtnMenu: HTMLElement;
+  private sendAsPeerIds: PeerId[];
+  public sendAsPeerId: PeerId;
+  private updatingSendAsPromise: Promise<void>;
+
+  private botCommandsToggle: HTMLElement;
+  private botCommands: ChatBotCommands;
+  private botCommandsIcon: HTMLDivElement;
+  private hasBotCommands: number;
+
+  // private activeContainer: HTMLElement;
+
+  constructor(
+    private chat: Chat, 
+    private appMessagesManager: AppMessagesManager, 
+    private appMessagesIdsManager: AppMessagesIdsManager, 
+    private appDocsManager: AppDocsManager, 
+    private appChatsManager: AppChatsManager, 
+    private appPeersManager: AppPeersManager, 
+    private appWebPagesManager: AppWebPagesManager, 
+    private appImManager: AppImManager, 
+    private appDraftsManager: AppDraftsManager, 
+    private serverTimeManager: ServerTimeManager, 
+    private appNotificationsManager: AppNotificationsManager,
+    private appEmojiManager: AppEmojiManager,
+    private appUsersManager: AppUsersManager,
+    private appInlineBotsManager: AppInlineBotsManager,
+    private appProfileManager: AppProfileManager
+  ) {
+    this.listenerSetter = new ListenerSetter();
+  }
+
+  public construct() {
+    this.chatInput = document.createElement('div');
+    this.chatInput.classList.add('chat-input');
+    this.chatInput.style.display = 'none';
+
+    this.inputContainer = document.createElement('div');
+    this.inputContainer.classList.add('chat-input-container');
+
+    this.rowsWrapperWrapper = document.createElement('div');
+    this.rowsWrapperWrapper.classList.add('rows-wrapper-wrapper');
+
+    this.rowsWrapper = document.createElement('div');
+    this.rowsWrapper.classList.add('rows-wrapper', 'chat-input-wrapper');
+
+    this.rowsWrapperWrapper.append(this.rowsWrapper);
+
+    const tail = generateTail();
+    this.rowsWrapper.append(tail);
+
+    const fakeRowsWrapper = this.fakeRowsWrapper = document.createElement('div');
+    fakeRowsWrapper.classList.add('fake-wrapper', 'fake-rows-wrapper');
+
+    const fakeSelectionWrapper = this.fakeSelectionWrapper = document.createElement('div');
+    fakeSelectionWrapper.classList.add('fake-wrapper', 'fake-selection-wrapper');
+
+    this.inputContainer.append(this.rowsWrapperWrapper, fakeRowsWrapper, fakeSelectionWrapper);
+    this.chatInput.append(this.inputContainer);
+
+    this.goDownBtn = ButtonCorner({icon: 'arrow_down', className: 'bubbles-corner-button bubbles-go-down hide'});
+    this.inputContainer.append(this.goDownBtn);
+
+    attachClickEvent(this.goDownBtn, (e) => {
+      cancelEvent(e);
+      this.chat.bubbles.onGoDownClick();
+    }, {listenerSetter: this.listenerSetter});
+
+    // * constructor end
+
+    /* let setScrollTopTimeout: number;
+    // @ts-ignore
+    let height = window.visualViewport.height; */
+    // @ts-ignore
+    // this.listenerSetter.add(window.visualViewport)('resize', () => {
+    //   const scrollable = this.chat.bubbles.scrollable;
+    //   const wasScrolledDown = scrollable.isScrolledDown;
+      
+    //   /* if(wasScrolledDown) {
+    //     this.saveScroll();
+    //   } */
+      
+    //   // @ts-ignore
+    //   let newHeight = window.visualViewport.height;
+    //   const diff = height - newHeight;
+    //   const scrollTop = scrollable.scrollTop;
+    //   const needScrollTop = wasScrolledDown ? scrollable.scrollHeight : scrollTop + diff; // * wasScrolledDown это проверка для десктоп хрома, когда пропадает панель загрузок снизу
+
+    //   console.log('resize before', scrollable.scrollTop, scrollable.container.clientHeight, scrollable.scrollHeight, wasScrolledDown, scrollable.lastScrollTop, diff, needScrollTop);
+
+    //   scrollable.scrollTop = needScrollTop;
+
+    //   if(setScrollTopTimeout) clearTimeout(setScrollTopTimeout);
+    //   setScrollTopTimeout = window.setTimeout(() => {
+    //     const diff = height - newHeight;
+    //     const isScrolledDown = scrollable.scrollHeight - Math.round(scrollable.scrollTop + scrollable.container.offsetHeight + diff) <= 1;
+    //     height = newHeight;
+
+    //     scrollable.scrollTop = needScrollTop;
+        
+    //     console.log('resize after', scrollable.scrollTop, scrollable.container.clientHeight, scrollable.scrollHeight, scrollable.isScrolledDown, scrollable.lastScrollTop, isScrolledDown);
+
+    //     /* if(isScrolledDown) {
+    //       scrollable.scrollTop = scrollable.scrollHeight;
+    //     } */
+
+    //     //scrollable.scrollTop += diff;
+    //     setScrollTopTimeout = 0;
+    //   }, 0);
+    // });
+
+    // ! Can't use it with resizeObserver
+    /* this.listenerSetter.add(window.visualViewport)('resize', () => {
+      const scrollable = this.chat.bubbles.scrollable;
+      const wasScrolledDown = scrollable.isScrolledDown;
+
+      // @ts-ignore
+      let newHeight = window.visualViewport.height;
+      const diff = height - newHeight;
+      const needScrollTop = wasScrolledDown ? scrollable.scrollHeight : scrollable.scrollTop + diff; // * wasScrolledDown это проверка для десктоп хрома, когда пропадает панель загрузок снизу
+
+      //console.log('resize before', scrollable.scrollTop, scrollable.container.clientHeight, scrollable.scrollHeight, wasScrolledDown, scrollable.lastScrollTop, diff, needScrollTop);
+
+      scrollable.scrollTop = needScrollTop;
+      height = newHeight;
+
+      if(setScrollTopTimeout) clearTimeout(setScrollTopTimeout);
+      setScrollTopTimeout = window.setTimeout(() => { // * try again for scrolled down Android Chrome
+        scrollable.scrollTop = needScrollTop;
+        
+        //console.log('resize after', scrollable.scrollTop, scrollable.container.clientHeight, scrollable.scrollHeight, scrollable.isScrolledDown, scrollable.lastScrollTop, isScrolledDown);
+        setScrollTopTimeout = 0;
+      }, 0);
+    }); */
+
+    const c = this.controlContainer = document.createElement('div');
+    c.classList.add('chat-input-control', 'chat-input-wrapper');
+    this.inputContainer.append(c);
+  }
+
+  public constructPeerHelpers() {
+    this.replyElements.container = document.createElement('div');
+    this.replyElements.container.classList.add('reply-wrapper');
+
+    this.replyElements.iconBtn = ButtonIcon('');
+    this.replyElements.cancelBtn = ButtonIcon('close reply-cancel', {noRipple: true});
+
+    this.replyElements.container.append(this.replyElements.iconBtn, this.replyElements.cancelBtn);
+
+    //
+
+    const onHideAuthorClick = () => {
+      isChangingAuthor = true;
+      return this.canToggleHideAuthor();
+    };
+
+    const onHideCaptionClick = () => {
+      isChangingAuthor = false;
+    };
+
+    const forwardElements: ChatInput['forwardElements'] = this.forwardElements = {} as any;
+    let isChangingAuthor = false;
+    const forwardButtons: ButtonMenuItemOptions[] = [
+      forwardElements.showSender = {
+        text: 'Chat.Alert.Forward.Action.Show1',
+        onClick: onHideAuthorClick,
+        checkboxField: new CheckboxField({checked: true})
+      },
+      forwardElements.hideSender = {
+        text: 'Chat.Alert.Forward.Action.Hide1',
+        onClick: onHideAuthorClick,
+        checkboxField: new CheckboxField({checked: false})
+      },
+      forwardElements.showCaption = {
+        text: 'Chat.Alert.Forward.Action.ShowCaption',
+        onClick: onHideCaptionClick,
+        checkboxField: new CheckboxField({checked: true})
+      },
+      forwardElements.hideCaption = {
+        text: 'Chat.Alert.Forward.Action.HideCaption',
+        onClick: onHideCaptionClick,
+        checkboxField: new CheckboxField({checked: false})
+      },
+      forwardElements.changePeer = {
+        text: 'Chat.Alert.Forward.Action.Another',
+        onClick: () => {
+          this.changeForwardRecipient();
+        },
+        icon: 'replace'
+      }
+    ];
+    const forwardBtnMenu = forwardElements.container = ButtonMenu(forwardButtons, this.listenerSetter);
+    // forwardBtnMenu.classList.add('top-center');
+
+    const children = Array.from(forwardBtnMenu.children) as HTMLElement[];
+    const groups: {
+      elements: HTMLElement[],
+      onChange: (value: string, event: Event) => void
+    }[] = [{
+      elements: children.slice(0, 2),
+      onChange: (value, e) => {
+        const checked = !!+value;
+        if(isChangingAuthor) {
+          this.forwardWasDroppingAuthor = !checked;
+        }
+
+        const replyTitle = this.replyElements.container.querySelector('.reply-title');
+        if(replyTitle) {
+          const el = replyTitle.firstElementChild as HTMLElement;
+          const i = I18n.weakMap.get(el) as I18n.IntlElement;
+          const langPackKey: LangPackKey = forwardElements.showSender.checkboxField.checked ? 'Chat.Accessory.Forward' : 'Chat.Accessory.Hidden';
+          i.key = langPackKey;
+          i.update();
+        }
+      }
+    }, {
+      elements: children.slice(2, 4),
+      onChange: (value) => {
+        const checked = !!+value;
+        let b: ButtonMenuItemOptions;
+        if(checked && this.forwardWasDroppingAuthor !== undefined) {
+          b = this.forwardWasDroppingAuthor ? forwardElements.hideSender : forwardElements.showSender;
+        } else {
+          b = checked ? forwardElements.showSender : forwardElements.hideSender;
+        }
+
+        b.checkboxField.checked = true;
+      }
+    }];
+    groups.forEach(group => {
+      const container = RadioForm(group.elements.map(e => {
+        return {
+          container: e, 
+          input: e.querySelector('input')
+        };
+      }), group.onChange);
+
+      const hr = document.createElement('hr');
+      container.append(hr);
+      forwardBtnMenu.append(container);
+    });
+
+    forwardBtnMenu.append(forwardElements.changePeer.element);
+
+    if(!IS_TOUCH_SUPPORTED) {
+      const forwardHover = this.forwardHover = new DropdownHover({
+        element: forwardBtnMenu
+      });
+    }
+
+    forwardElements.modifyArgs = forwardButtons.slice(0, -1);
+    this.replyElements.container.append(forwardBtnMenu);
+
+    forwardElements.modifyArgs.forEach((b, idx) => {
+      const {input} = b.checkboxField;
+      input.type = 'radio';
+      input.name = idx < 2 ? 'author' : 'caption';
+      input.value = '' + +!(idx % 2);
+    });
+
+    //
+
+    this.newMessageWrapper = document.createElement('div');
+    this.newMessageWrapper.classList.add('new-message-wrapper');
+
+    this.sendAsContainer = document.createElement('div');
+    this.sendAsContainer.classList.add('new-message-send-as-container');
+
+    this.sendAsCloseBtn = document.createElement('div');
+    this.sendAsCloseBtn.classList.add('new-message-send-as-close', 'new-message-send-as-avatar', 'tgico-close');
+
+    const sendAsButtons: ButtonMenuItemOptions[] = [{
+      text: 'SendMessageAsTitle',
+      onClick: undefined
+    }];
+
+    let previousAvatar: HTMLElement;
+    const onSendAsMenuToggle = (visible: boolean) => {
+      if(visible) {
+        previousAvatar = this.sendAsAvatar;
+      }
+
+      const isChanged = this.sendAsAvatar !== previousAvatar;
+      const useRafs = !visible && isChanged ? 2 : 0;
+
+      SetTransition(this.sendAsCloseBtn, 'is-visible', visible, SEND_AS_ANIMATION_DURATION, undefined, useRafs);
+      if(!isChanged) {
+        SetTransition(previousAvatar, 'is-visible', !visible, SEND_AS_ANIMATION_DURATION, undefined, useRafs);
+      }
+    };
+
+    ButtonMenuToggle({
+      noRipple: true, 
+      listenerSetter: this.listenerSetter, 
+      container: this.sendAsContainer
+    }, 'top-right', sendAsButtons, () => {
+      onSendAsMenuToggle(true);
+    }, () => {
+      onSendAsMenuToggle(false);
+    });
+
+    sendAsButtons[0].element.classList.add('btn-menu-item-header');
+    this.sendAsBtnMenu = this.sendAsContainer.firstElementChild as any;
+    this.sendAsBtnMenu.classList.add('scrollable', 'scrollable-y');
+    this.sendAsContainer.append(this.sendAsCloseBtn);
+
+    this.btnToggleEmoticons = ButtonIcon('none toggle-emoticons', {noRipple: true});
+
+    this.inputMessageContainer = document.createElement('div');
+    this.inputMessageContainer.classList.add('input-message-container');
+
+    if(this.chat.type === 'chat') {
+      this.goDownUnreadBadge = document.createElement('span');
+      this.goDownUnreadBadge.classList.add('badge', 'badge-24', 'badge-primary');
+      this.goDownBtn.append(this.goDownUnreadBadge);
+
+      this.goMentionBtn = ButtonCorner({icon: 'mention', className: 'bubbles-corner-button bubbles-go-mention'});
+      this.goMentionUnreadBadge = document.createElement('span');
+      this.goMentionUnreadBadge.classList.add('badge', 'badge-24', 'badge-primary');
+      this.goMentionBtn.append(this.goMentionUnreadBadge);
+      this.inputContainer.append(this.goMentionBtn);
+
+      attachClickEvent(this.goMentionBtn, (e) => {
+        cancelEvent(e);
+        this.appMessagesManager.goToNextMention(this.chat.peerId);
+      }, {listenerSetter: this.listenerSetter});
+
+      this.btnScheduled = ButtonIcon('scheduled btn-scheduled float hide', {noRipple: true});
+
+      attachClickEvent(this.btnScheduled, (e) => {
+        this.appImManager.openScheduled(this.chat.peerId);
+      }, {listenerSetter: this.listenerSetter});
+
+      this.listenerSetter.add(rootScope)('scheduled_new', ({peerId}) => {
+        if(this.chat.peerId !== peerId) {
+          return;
+        }
+
+        this.btnScheduled.classList.remove('hide');
+      });
+
+      this.listenerSetter.add(rootScope)('scheduled_delete', ({peerId}) => {
+        if(this.chat.peerId !== peerId) {
+          return;
+        }
+
+        this.appMessagesManager.getScheduledMessages(this.chat.peerId).then(value => {
+          this.btnScheduled.classList.toggle('hide', !value.length);
+        });
+      });
+
+      this.btnToggleReplyMarkup = ButtonIcon('botcom toggle-reply-markup float hide', {noRipple: true});
+      this.replyKeyboard = new ReplyKeyboard({
+        appendTo: this.rowsWrapper,
+        listenerSetter: this.listenerSetter,
+        appMessagesManager: this.appMessagesManager,
+        btnHover: this.btnToggleReplyMarkup,
+        chatInput: this
+      });
+      this.listenerSetter.add(this.replyKeyboard)('open', () => this.btnToggleReplyMarkup.classList.add('active'));
+      this.listenerSetter.add(this.replyKeyboard)('close', () => this.btnToggleReplyMarkup.classList.remove('active'));
+
+      this.botCommands = new ChatBotCommands(this.rowsWrapper, this, this.appProfileManager);
+      this.botCommandsToggle = document.createElement('div');
+      this.botCommandsToggle.classList.add('new-message-bot-commands');
+
+      const scaler = document.createElement('div');
+      scaler.classList.add('new-message-bot-commands-icon-scale');
+
+      const icon = this.botCommandsIcon = document.createElement('div');
+      icon.classList.add('animated-menu-icon', 'animated-menu-close-icon');
+      scaler.append(icon);
+      this.botCommandsToggle.append(scaler);
+
+      attachClickEvent(this.botCommandsToggle, (e) => {
+        cancelEvent(e);
+        const isShown = icon.classList.contains('state-back');
+        if(isShown) {
+          this.botCommands.toggle(true);
+          icon.classList.remove('state-back');
+        } else {
+          this.botCommands.setUserId(this.chat.peerId.toUserId(), this.chat.bubbles.getMiddleware());
+          icon.classList.add('state-back');
+        }
+      }, {listenerSetter: this.listenerSetter});
+
+      this.botCommands.addEventListener('visible', () => {
+        icon.classList.add('state-back');
+      });
+
+      this.botCommands.addEventListener('hiding', () => {
+        icon.classList.remove('state-back');
+      });
+    }
+
+    this.attachMenuButtons = [{
+      icon: 'image',
+      text: 'Chat.Input.Attach.PhotoOrVideo',
+      onClick: () => {
+        this.fileInput.value = '';
+        const accept = [...MEDIA_MIME_TYPES_SUPPORTED].join(', ');
+        this.fileInput.setAttribute('accept', accept);
+        this.willAttachType = 'media';
+        this.fileInput.click();
+      },
+      verify: () => this.chat.canSend('send_media')
+    }, {
+      icon: 'document',
+      text: 'Chat.Input.Attach.Document',
+      onClick: () => {
+        this.fileInput.value = '';
+        this.fileInput.removeAttribute('accept');
+        this.willAttachType = 'document';
+        this.fileInput.click();
+      },
+      verify: () => this.chat.canSend('send_media')
+    }, {
+      icon: 'poll',
+      text: 'Poll',
+      onClick: () => {
+        new PopupCreatePoll(this.chat).show();
+      },
+      verify: (peerId) => peerId.isAnyChat() && this.chat.canSend('send_polls')
+    }];
+
+    this.attachMenu = ButtonMenuToggle({noRipple: true, listenerSetter: this.listenerSetter}, 'top-left', this.attachMenuButtons);
+    this.attachMenu.classList.add('attach-file', 'tgico-attach');
+    this.attachMenu.classList.remove('tgico-more');
+
+    //this.inputContainer.append(this.sendMenu);
+
+    this.recordTimeEl = document.createElement('div');
+    this.recordTimeEl.classList.add('record-time');
+
+    this.fileInput = document.createElement('input');
+    this.fileInput.type = 'file';
+    this.fileInput.multiple = true;
+    this.fileInput.style.display = 'none';
+
+    this.newMessageWrapper.append(...[this.sendAsContainer, this.botCommandsToggle, this.btnToggleEmoticons, this.inputMessageContainer, this.btnScheduled, this.btnToggleReplyMarkup, this.attachMenu, this.recordTimeEl, this.fileInput].filter(Boolean));
+
+    this.rowsWrapper.append(this.replyElements.container);
+    this.autocompleteHelperController = new AutocompleteHelperController();
+    this.stickersHelper = new StickersHelper(this.rowsWrapper, this.autocompleteHelperController);
+    this.emojiHelper = new EmojiHelper(this.rowsWrapper, this.autocompleteHelperController, this, this.appEmojiManager);
+    this.commandsHelper = new CommandsHelper(this.rowsWrapper, this.autocompleteHelperController, this, this.chat.appProfileManager, this.chat.appUsersManager);
+    this.mentionsHelper = new MentionsHelper(this.rowsWrapper, this.autocompleteHelperController, this, this.chat.appProfileManager, this.chat.appUsersManager);
+    this.inlineHelper = new InlineHelper(this.rowsWrapper, this.autocompleteHelperController, this.chat, this.appUsersManager, this.appInlineBotsManager);
+    this.rowsWrapper.append(this.newMessageWrapper);
+
+    this.btnCancelRecord = ButtonIcon('delete danger btn-circle z-depth-1 btn-record-cancel');
+
+    this.btnSendContainer = document.createElement('div');
+    this.btnSendContainer.classList.add('btn-send-container');
+
+    this.recordRippleEl = document.createElement('div');
+    this.recordRippleEl.classList.add('record-ripple');
+
+    this.btnSend = ButtonIcon('none btn-circle z-depth-1 btn-send animated-button-icon');
+    this.btnSend.insertAdjacentHTML('afterbegin', `
+    <span class="tgico tgico-send"></span>
+    <span class="tgico tgico-schedule"></span>
+    <span class="tgico tgico-check"></span>
+    <span class="tgico tgico-microphone"></span>
+    `);
+
+    this.btnSendContainer.append(this.recordRippleEl, this.btnSend);
+
+    if(this.chat.type !== 'scheduled') {
+      this.sendMenu = new SendMenu({
+        onSilentClick: () => {
+          this.sendSilent = true;
+          this.sendMessage();
+        },
+        onScheduleClick: () => {
+          this.scheduleSending(undefined);
+        },
+        listenerSetter: this.listenerSetter,
+        openSide: 'top-left',
+        onContextElement: this.btnSend,
+        onOpen: () => {
+          return !this.isInputEmpty() || !!Object.keys(this.forwarding).length;
+        }
+      });
+      
+      this.btnSendContainer.append(this.sendMenu.sendMenu);
+    }
+
+    this.inputContainer.append(this.btnCancelRecord, this.btnSendContainer);
+
+    emoticonsDropdown.attachButtonListener(this.btnToggleEmoticons, this.listenerSetter);
+    this.listenerSetter.add(emoticonsDropdown)('open', this.onEmoticonsOpen);
+    this.listenerSetter.add(emoticonsDropdown)('close', this.onEmoticonsClose);
+
+    this.attachMessageInputField();
+
+    /* this.attachMenu.addEventListener('mousedown', (e) => {
+      const hidden = this.attachMenu.querySelectorAll('.hide');
+      if(hidden.length === this.attachMenuButtons.length) {
+        toast(POSTING_MEDIA_NOT_ALLOWED);
+        cancelEvent(e);
+        return false;
+      }
+    }, {passive: false, capture: true}); */
+
+    this.listenerSetter.add(rootScope)('settings_updated', () => {
+      if(this.stickersHelper || this.emojiHelper) {
+        // this.previousQuery = undefined;
+        this.previousQuery = '';
+        this.checkAutocomplete();
+        /* if(!rootScope.settings.stickers.suggest) {
+          this.stickersHelper.checkEmoticon('');
+        } else {
+          this.onMessageInput();
+        } */
+      }
+
+      if(this.messageInputField) {
+        this.messageInputField.onFakeInput();
+      }
+    });
+
+    this.listenerSetter.add(rootScope)('draft_updated', ({peerId, threadId, draft, force}) => {
+      if(this.chat.threadId !== threadId || this.chat.peerId !== peerId) return;
+      this.setDraft(draft, true, force);
+    });
+
+    this.listenerSetter.add(rootScope)('peer_changing', (chat) => {
+      if(this.chat === chat) {
+        this.saveDraft();
+      }
+    });
+
+    this.listenerSetter.add(rootScope)('chat_changing', ({from, to}) => {
+      if(this.chat === from) {
+        this.autocompleteHelperController.toggleListNavigation(false);
+      } else if(this.chat === to) {
+        this.autocompleteHelperController.toggleListNavigation(true);
+      }
+    });
+
+    if(this.sendAsContainer) {
+      this.listenerSetter.add(rootScope)('peer_full_update', (peerId) => {
+        if(peerId.isChannel() && this.chat.peerId === peerId) {
+          this.updateSendAs();
+        }
+      });
+    }
+
+    if(this.chat.type === 'scheduled') {
+      this.listenerSetter.add(rootScope)('scheduled_delete', ({peerId, mids}) => {
+        if(this.chat.peerId === peerId && mids.includes(this.editMsgId)) {
+          this.onMessageSent();
+        }
+      });
+    } else {
+      this.listenerSetter.add(rootScope)('history_delete', ({peerId, msgs}) => {
+        if(this.chat.peerId === peerId) {
+          if(msgs.has(this.editMsgId)) {
+            this.onMessageSent();
+          }
+
+          if(this.replyToMsgId && msgs.has(this.replyToMsgId)) {
+            this.clearHelper('reply');
+          }
+
+          /* if(this.chat.isStartButtonNeeded()) {
+            this.setStartParam(BOT_START_PARAM);
+          } */
+        }
+      });
+
+      this.listenerSetter.add(rootScope)('dialogs_multiupdate', (dialogs) => {
+        if(dialogs[this.chat.peerId]) {
+          if(this.startParam === BOT_START_PARAM) {
+            this.setStartParam();
+          } else { // updateNewMessage comes earlier than dialog appers
+            this.center(true);
+          }
+        }
+      });
+    }
+
+    try {
+      this.recorder = new Recorder({
+        //encoderBitRate: 32,
+        //encoderPath: "../dist/encoderWorker.min.js",
+        encoderSampleRate: 48000,
+        monitorGain: 0,
+        numberOfChannels: 1,
+        recordingGain: 1,
+        reuseWorker: true
+      });
+    } catch(err) {
+      console.error('Recorder constructor error:', err);
+    }
+
+    this.updateSendBtn();
+
+    this.listenerSetter.add(this.fileInput)('change', (e) => {
+      let files = (e.target as HTMLInputElement & EventTarget).files;
+      if(!files.length) {
+        return;
+      }
+      
+      new PopupNewMedia(this.chat, Array.from(files).slice(), this.willAttachType);
+      this.fileInput.value = '';
+    }, false);
+
+    /* let time = Date.now();
+    this.btnSend.addEventListener('touchstart', (e) => {
+      time = Date.now();
+    });
+
+    let eventName1 = 'touchend';
+    this.btnSend.addEventListener(eventName1, (e: Event) => {
+      //cancelEvent(e);
+      console.log(eventName1 + ', time: ' + (Date.now() - time));
+    });
+
+    let eventName = 'mousedown';
+    this.btnSend.addEventListener(eventName, (e: Event) => {
+      cancelEvent(e);
+      console.log(eventName + ', time: ' + (Date.now() - time));
+    }); */
+    attachClickEvent(this.btnSend, this.onBtnSendClick, {listenerSetter: this.listenerSetter, touchMouseDown: true});
+
+    if(this.recorder) {
+      attachClickEvent(this.btnCancelRecord, this.onCancelRecordClick, {listenerSetter: this.listenerSetter});
+
+      this.recorder.onstop = () => {
+        this.setRecording(false);
+        this.chatInput.classList.remove('is-locked');
+        this.recordRippleEl.style.transform = '';
+      };
+  
+      this.recorder.ondataavailable = (typedArray: Uint8Array) => {
+        if(this.releaseMediaPlayback) {
+          this.releaseMediaPlayback();
+          this.releaseMediaPlayback = undefined;
+        }
+
+        if(this.recordingOverlayListener) {
+          this.listenerSetter.remove(this.recordingOverlayListener);
+          this.recordingOverlayListener = undefined;
+        }
+
+        if(this.recordingNavigationItem) {
+          appNavigationController.removeItem(this.recordingNavigationItem);
+          this.recordingNavigationItem = undefined;
+        }
+
+        if(this.recordCanceled) {
+          return;
+        }
+
+        const {peerId, threadId} = this.chat;
+        const replyToMsgId = this.replyToMsgId;
+  
+        const duration = (Date.now() - this.recordStartTime) / 1000 | 0;
+        const dataBlob = new Blob([typedArray], {type: 'audio/ogg'});
+        /* const fileName = new Date().toISOString() + ".opus";
+        console.log('Recorder data received', typedArray, dataBlob); */
+
+        //let perf = performance.now();
+        opusDecodeController.decode(typedArray, true).then(result => {
+          //console.log('WAVEFORM!:', /* waveform,  */performance.now() - perf);
+  
+          opusDecodeController.setKeepAlive(false);
+  
+          // тут objectURL ставится уже с audio/wav
+          this.appMessagesManager.sendFile(peerId, dataBlob, {
+            isVoiceMessage: true,
+            isMedia: true,
+            duration,
+            waveform: result.waveform,
+            objectURL: result.url,
+            replyToMsgId,
+            threadId,
+            clearDraft: true
+          });
+
+          this.onMessageSent(false, true);
+        });
+      };
+    }
+
+    attachClickEvent(this.replyElements.cancelBtn, this.onHelperCancel, {listenerSetter: this.listenerSetter});
+    attachClickEvent(this.replyElements.container, this.onHelperClick, {listenerSetter: this.listenerSetter});
+
+    this.saveDraftDebounced = debounce(() => this.saveDraft(), 2500, false, true);
+
+    this.botStartBtn = Button('btn-primary btn-transparent text-bold chat-input-control-button');
+    this.botStartBtn.append(i18n('BotStart'));
+
+    attachClickEvent(this.botStartBtn, () => {
+      const {startParam} = this;
+      if(startParam === undefined) {
+        return;
+      }
+
+      const toggle = this.toggleBotStartBtnDisability = toggleDisability([this.botStartBtn], true);
+      const peerId = this.chat.peerId;
+      const middleware = this.chat.bubbles.getMiddleware(() => {
+        return this.chat.peerId === peerId && this.startParam === startParam && this.toggleBotStartBtnDisability === toggle;
+      });
+
+      this.appMessagesManager.startBot(peerId.toUserId(), undefined, startParam).then(() => {
+        if(middleware()) {
+          toggle();
+          this.toggleBotStartBtnDisability = undefined;
+          this.setStartParam();
+        }
+      });
+    }, {listenerSetter: this.listenerSetter});
+
+    this.controlContainer.append(this.botStartBtn);
+  }
+
+  public constructPinnedHelpers() {
+    this.pinnedControlBtn = Button('btn-primary btn-transparent text-bold chat-input-control-button', {icon: 'unpin'});
+    this.controlContainer.append(this.pinnedControlBtn);
+
+    this.listenerSetter.add(this.pinnedControlBtn)('click', () => {
+      const peerId = this.chat.peerId;
+
+      new PopupPinMessage(peerId, 0, true, () => {
+        this.chat.appImManager.setPeer(); // * close tab
+
+        // ! костыль, это скроет закреплённые сообщения сразу, вместо того, чтобы ждать пока анимация перехода закончится
+        const originalChat = this.chat.appImManager.chat;
+        if(originalChat.topbar.pinnedMessage) {
+          originalChat.topbar.pinnedMessage.pinnedMessageContainer.toggle(true);
+        }
+      });
+    });
+
+    this.chatInput.classList.add('type-pinned');
+  }
+
+  public center(animate = false) {
+    const neededFakeContainer = this.getNeededFakeContainer();
+    if(!neededFakeContainer && !this.inputContainer.classList.contains('is-centering')) {
+      return;
+    }
+
+    if(neededFakeContainer === this.fakeWrapperTo) {
+      return;
+    }
+
+    /* if(neededFakeContainer === this.botStartContainer && this.fakeWrapperTo === this.fakeSelectionWrapper) {
+      this.inputContainer.classList.remove('is-centering');
+      void this.rowsWrapper.offsetLeft; // reflow
+      // this.inputContainer.classList.add('is-centering');
+      // void this.rowsWrapper.offsetLeft; // reflow
+    } */
+
+    const fakeSelectionWrapper = neededFakeContainer || this.fakeWrapperTo;
+    const forwards = !!neededFakeContainer;
+    const oldFakeWrapperTo = this.fakeWrapperTo;
+    let transform = '', borderRadius = '', needTranslateX: number;
+    // if(forwards) {]
+      const fakeSelectionRect = fakeSelectionWrapper.getBoundingClientRect();
+      const fakeRowsRect = this.fakeRowsWrapper.getBoundingClientRect();
+      const widthFrom = fakeRowsRect.width;
+      const widthTo = fakeSelectionRect.width;
+
+      if(widthFrom !== widthTo) {
+        const scale = (widthTo/*  - 8 */) / widthFrom;
+        const initTranslateX = (widthFrom - widthTo) / 2;
+        needTranslateX = fakeSelectionRect.left - fakeRowsRect.left - initTranslateX;
+
+        if(forwards) {
+          transform = `translateX(${needTranslateX}px) scaleX(${scale})`;
+          // transform = `translateX(0px) scaleX(${scale})`;
+  
+          if(scale < 1) {
+            const br = 12;
+            borderRadius = '' + (br + br * (1 - scale)) + 'px';
+          }
+        }
+        //scale = widthTo / widthFrom;
+      }
+    // }
+
+    this.fakeWrapperTo = neededFakeContainer;
+
+    const duration = animate ? 200 : 0;
+    SetTransition(this.inputContainer, 'is-centering', forwards, duration);
+    SetTransition(this.rowsWrapperWrapper, 'is-centering-to-control', !!(forwards && neededFakeContainer && neededFakeContainer.classList.contains('chat-input-control')), duration);
+    this.rowsWrapper.style.transform = transform;
+    this.rowsWrapper.style.borderRadius = borderRadius;
+
+    return {
+      transform, 
+      borderRadius, 
+      needTranslateX: oldFakeWrapperTo && (
+          (
+            neededFakeContainer && 
+            neededFakeContainer.classList.contains('chat-input-control') && 
+            oldFakeWrapperTo === this.fakeSelectionWrapper
+          ) || oldFakeWrapperTo.classList.contains('chat-input-control')
+        ) ? needTranslateX * -.5 : needTranslateX,
+      widthFrom, 
+      widthTo
+    };
+  }
+
+  public setStartParam(startParam?: string) {
+    if(this.startParam === startParam) {
+      return;
+    }
+
+    this.startParam = startParam;
+    this.center(true);
+  }
+
+  public getNeededFakeContainer() {
+    if(this.chat.selection.isSelecting) {
+      return this.fakeSelectionWrapper;
+    } else if(this.startParam !== undefined || 
+      !this.chat.canSend() || 
+      this.chat.type === 'pinned' || 
+      this.chat.isStartButtonNeeded()
+    ) {
+      return this.controlContainer;
+    }
+  }
+
+  // public getActiveContainer() {
+  //   if(this.chat.selection.isSelecting) {
+  //     return this.chat
+  //   }
+  //   return this.startParam !== undefined ? this.botStartContainer : this.rowsWrapper;
+  // }
+
+  // public setActiveContainer() {
+  //   const container = this.activeContainer;
+  //   const newContainer = this.getActiveContainer();
+  //   if(newContainer === container) {
+  //     return;
+  //   }
+
+
+  // }
+
+  private onCancelRecordClick = (e?: Event) => {
+    if(e) {
+      cancelEvent(e);
+    }
+    
+    this.recordCanceled = true;
+    this.recorder.stop();
+    opusDecodeController.setKeepAlive(false);
+  };
+
+  private onEmoticonsOpen = () => {
+    const toggleClass = IS_TOUCH_SUPPORTED ? 'flip-icon' : 'active';
+    this.btnToggleEmoticons.classList.toggle(toggleClass, true);
+  };
+
+  private onEmoticonsClose = () => {
+    const toggleClass = IS_TOUCH_SUPPORTED ? 'flip-icon' : 'active';
+    this.btnToggleEmoticons.classList.toggle(toggleClass, false);
+  };
+
+  public getReadyToSend(callback: () => void) {
+    return this.chat.type === 'scheduled' ? (this.scheduleSending(callback), true) : (callback(), false);
+  }
+
+  public scheduleSending = (callback: () => void = this.sendMessage.bind(this, true), initDate = new Date()) => {
+    const {peerId} = this.chat;
+    const middleware = this.chat.bubbles.getMiddleware();
+    const canSendWhenOnline = rootScope.myId !== peerId && peerId.isUser() && this.appUsersManager.isUserOnlineVisible(peerId);
+
+    new PopupSchedule(initDate, (timestamp) => {
+      if(!middleware()) {
+        return;
+      }
+
+      const minTimestamp = (Date.now() / 1000 | 0) + 10;
+      if(timestamp <= minTimestamp) {
+        timestamp = undefined;
+      }
+
+      this.scheduleDate = timestamp;
+      callback();
+
+      if(this.chat.type !== 'scheduled' && timestamp) {
+        setTimeout(() => { // ! need timeout here because .forwardMessages will be called after timeout
+          if(!middleware()) {
+            return;
+          }
+
+          this.appImManager.openScheduled(peerId);
+        }, 0);
+      }
+    }, canSendWhenOnline).show();
+  };
+
+  public setUnreadCount() {
+    if(!this.goDownUnreadBadge) {
+      return;
+    }
+    
+    const dialog = this.appMessagesManager.getDialogOnly(this.chat.peerId);
+    const count = dialog?.unread_count;
+    this.goDownUnreadBadge.innerText = '' + (count || '');
+    this.goDownUnreadBadge.classList.toggle('badge-gray', this.appNotificationsManager.isPeerLocalMuted(this.chat.peerId, true));
+
+    if(this.goMentionUnreadBadge && this.chat.type === 'chat') {
+      const hasMentions = !!(dialog?.unread_mentions_count && dialog.unread_count);
+      this.goMentionUnreadBadge.innerText = hasMentions ? '' + (dialog.unread_mentions_count) : '';
+      this.goMentionBtn.classList.toggle('is-visible', hasMentions);
+    }
+  }
+
+  public saveDraft() {
+    if(!this.chat.peerId || this.editMsgId || this.chat.type === 'scheduled') return;
+    
+    const {value, entities} = getRichValue(this.messageInputField.input);
+
+    let draft: DraftMessage.draftMessage;
+    if(value.length || this.replyToMsgId) {
+      draft = {
+        _: 'draftMessage',
+        date: tsNow(true) + this.serverTimeManager.serverTimeOffset,
+        message: value,
+        entities: entities.length ? entities : undefined,
+        pFlags: {
+          no_webpage: this.noWebPage
+        },
+        reply_to_msg_id: this.replyToMsgId
+      };
+    }
+
+    this.appDraftsManager.syncDraft(this.chat.peerId, this.chat.threadId, draft);
+  }
+
+  public destroy() {
+    //this.chat.log.error('Input destroying');
+
+    this.listenerSetter.removeAll();
+  }
+
+  public cleanup(helperToo = true) {
+    if(!this.chat.peerId) {
+      this.chatInput.style.display = 'none';
+      this.goDownBtn.classList.add('hide');
+    }
+
+    cancelSelection();
+
+    this.lastTimeType = 0;
+    this.startParam = undefined;
+
+    if(this.toggleBotStartBtnDisability) {
+      this.toggleBotStartBtnDisability();
+      this.toggleBotStartBtnDisability = undefined;
+    }
+
+    if(this.messageInput) {
+      this.clearInput();
+      helperToo && this.clearHelper();
+    }
+  }
+
+  public setDraft(draft?: MyDraftMessage, fromUpdate = true, force = false) {
+    if((!force && !isInputEmpty(this.messageInput)) || this.chat.type === 'scheduled') return false;
+    
+    if(!draft) {
+      draft = this.appDraftsManager.getDraft(this.chat.peerId, this.chat.threadId);
+
+      if(!draft) {
+        if(force) { // this situation can only happen when sending message with clearDraft
+          /* const height = this.chatInput.getBoundingClientRect().height;
+          const willChangeHeight = 78 - height;
+          this.willChangeHeight = willChangeHeight; */
+          if(this.chat.container.classList.contains('is-helper-active')) {
+            this.t();
+          }
+
+          this.messageInputField.inputFake.textContent = '';
+          this.messageInputField.onFakeInput(false);
+
+          ((this.chat.bubbles.messagesQueuePromise || Promise.resolve()) as Promise<any>).then(() => {
+            fastRaf(() => {
+              this.onMessageSent();
+            });
+          });
+        }
+        
+        return false;
+      }
+    }
+
+    if(this.messageInputField.value === draft.rMessage && this.replyToMsgId === draft.reply_to_msg_id) return false;
+
+    if(fromUpdate) {
+      this.clearHelper();
+    }
+
+    this.noWebPage = draft.pFlags.no_webpage;
+    if(draft.reply_to_msg_id) {
+      this.initMessageReply(draft.reply_to_msg_id);
+    }
+
+    this.setInputValue(draft.rMessage, fromUpdate, fromUpdate);
+    return true;
+  }
+
+  public finishPeerChange(startParam?: string) {
+    const peerId = this.chat.peerId;
+
+    const {forwardElements, btnScheduled, replyKeyboard, sendMenu, goDownBtn, chatInput, sendAsContainer, botCommandsToggle} = this;
+    chatInput.style.display = '';
+    
+    const isBroadcast = this.appPeersManager.isBroadcast(peerId);
+    goDownBtn.classList.toggle('is-broadcast', isBroadcast);
+    goDownBtn.classList.remove('hide');
+
+    if(this.goDownUnreadBadge) {
+      this.setUnreadCount();
+    }
+
+    if(this.chat.type === 'pinned') {
+      chatInput.classList.toggle('can-pin', this.appPeersManager.canPinMessage(peerId));
+    }/*  else if(this.chat.type === 'chat') {
+    } */
+
+    if(forwardElements) {
+      this.forwardWasDroppingAuthor = false;
+      forwardElements.showCaption.checkboxField.setValueSilently(true);
+      forwardElements.showSender.checkboxField.setValueSilently(true);
+    }
+
+    if(btnScheduled) {
+      btnScheduled.classList.add('hide');
+      const middleware = this.chat.bubbles.getMiddleware();
+      this.appMessagesManager.getScheduledMessages(peerId).then(mids => {
+        if(!middleware()) return;
+        btnScheduled.classList.toggle('hide', !mids.length);
+      });
+    }
+
+    if(this.newMessageWrapper) {
+      this.updateOffset(null, false, true);
+    }
+
+    if(botCommandsToggle) {
+      this.hasBotCommands = undefined;
+      this.botCommands.toggle(true, undefined, true);
+      this.updateBotCommandsToggle(true);
+      botCommandsToggle.remove();
+      if(this.appPeersManager.isBot(peerId)) {
+        const userId = peerId.toUserId();
+        const middleware = this.chat.bubbles.getMiddleware();
+        const getUserFullResult = this.appProfileManager.getProfile(userId);
+        callbackify(getUserFullResult, (userFull) => {
+          if(!middleware()) return;
+          this.updateBotCommands(userFull, !(getUserFullResult instanceof Promise));
+        });
+      }
+    }
+
+    if(sendAsContainer) {
+      if(this.sendAsAvatar) {
+        this.sendAsAvatar.remove();
+        this.sendAsAvatar = undefined;
+      }
+      
+      sendAsContainer.remove();
+      this.sendAsPeerId = undefined;
+      this.updatingSendAsPromise = undefined;
+
+      this.updateSendAs(true);
+    }
+
+    if(replyKeyboard) {
+      replyKeyboard.setPeer(peerId);
+    }
+
+    if(sendMenu) {
+      sendMenu.setPeerId(peerId);
+    }
+    
+    if(this.messageInput) {
+      this.updateMessageInput();
+    } else if(this.pinnedControlBtn) {
+      this.pinnedControlBtn.append(i18n(this.appPeersManager.canPinMessage(this.chat.peerId) ? 'Chat.Input.UnpinAll' : 'Chat.Pinned.DontShow'));
+    }
+
+    // * testing
+    // this.startParam = this.appPeersManager.isBot(peerId) ? '123' : undefined;
+    
+    this.startParam = startParam;
+
+    this.center(false);
+  }
+
+  private updateOffset(type: 'commands' | 'as', forwards: boolean, skipAnimation?: boolean, useRafs?: number) {
+    if(type) {
+      this.newMessageWrapper.dataset.offset = type;
+    } else {
+      delete this.newMessageWrapper.dataset.offset;
+    }
+
+    SetTransition(this.newMessageWrapper, 'has-offset', forwards, skipAnimation ? 0 : 300, undefined, useRafs);
+  }
+
+  private updateBotCommands(userFull: UserFull.userFull, skipAnimation?: boolean) {
+    this.hasBotCommands = userFull.bot_info && userFull.bot_info.commands.length;
+    this.updateBotCommandsToggle(skipAnimation);
+  }
+
+  private updateBotCommandsToggle(skipAnimation?: boolean) {
+    const {botCommandsToggle, hasBotCommands} = this;
+
+    const show = hasBotCommands && this.isInputEmpty();
+    if(!hasBotCommands) {
+      botCommandsToggle.remove();
+    }
+    
+    const forwards = show;
+    const useRafs = botCommandsToggle.parentElement ? 0 : 2;
+
+    if(!botCommandsToggle.parentElement) {
+      this.newMessageWrapper.prepend(botCommandsToggle);
+    }
+
+    this.updateOffset('commands', forwards, skipAnimation, useRafs);
+  }
+
+  private updateSendAsButtons(peerIds: PeerId[]) {
+    const buttons: ButtonMenuItemOptions[] = peerIds.map((sendAsPeerId, idx) => {
+      const textElement = document.createElement('div');
+
+      const subtitle = document.createElement('div');
+      subtitle.classList.add('btn-menu-item-subtitle');
+      if(sendAsPeerId.isUser()) {
+        subtitle.append(i18n('Chat.SendAs.PersonalAccount'));
+      } else if(sendAsPeerId === this.chat.peerId) {
+        subtitle.append(i18n('VoiceChat.DiscussionGroup'));
+      } else {
+        subtitle.append(this.appProfileManager.getChatMembersString(sendAsPeerId.toChatId()));
+      }
+
+      textElement.append(
+        new PeerTitle({peerId: sendAsPeerId}).element,
+        subtitle
+      );
+
+      return {
+        onClick: idx ? () => {
+          const currentPeerId = this.chat.peerId;
+          if(currentPeerId.isChannel()) {
+            const channelFull = this.appProfileManager.getCachedFullChat(currentPeerId.toChatId()) as ChatFull.channelFull;
+            if(channelFull) {
+              channelFull.default_send_as = this.appPeersManager.getOutputPeer(sendAsPeerId);
+              this.sendAsPeerId = sendAsPeerId;
+              this.updateSendAsAvatar(sendAsPeerId);
+              this.updateMessageInputPlaceholder();
+
+              const middleware = this.chat.bubbles.getMiddleware();
+              const executeButtonsUpdate = () => {
+                if(this.sendAsPeerId !== sendAsPeerId || !middleware()) return;
+                const peerIds = this.sendAsPeerIds.slice();
+                indexOfAndSplice(peerIds, sendAsPeerId);
+                peerIds.unshift(sendAsPeerId);
+                this.updateSendAsButtons(peerIds);
+              };
+              
+              if(rootScope.settings.animationsEnabled) {
+                setTimeout(executeButtonsUpdate, 250);
+              } else {
+                executeButtonsUpdate();
+              }
+            }
+          }
+
+          // return;
+          apiManager.invokeApi('messages.saveDefaultSendAs', {
+            peer: this.appPeersManager.getInputPeerById(currentPeerId),
+            send_as: this.appPeersManager.getInputPeerById(sendAsPeerId)
+          });
+        } : undefined,
+        textElement
+      };
+    });
+
+    const btnMenu = ButtonMenu(buttons/* , this.listenerSetter */);
+    buttons.forEach((button, idx) => {
+      const peerId = peerIds[idx];
+      const avatar = new AvatarElement();
+      avatar.classList.add('avatar-32', 'btn-menu-item-icon');
+      avatar.setAttribute('peer', '' + peerId);
+
+      if(!idx) {
+        avatar.classList.add('active');
+      }
+      
+      button.element.prepend(avatar);
+    });
+
+    Array.from(this.sendAsBtnMenu.children).slice(1).forEach(node => node.remove());
+    this.sendAsBtnMenu.append(...Array.from(btnMenu.children));
+  }
+
+  private updateSendAsAvatar(sendAsPeerId: PeerId, skipAnimation?: boolean) {
+    const previousAvatar = this.sendAsAvatar;
+    if(previousAvatar) {
+      if(+previousAvatar.getAttribute('peer') === sendAsPeerId) {
+        return;
+      }
+    }
+    
+    if(!previousAvatar) {
+      skipAnimation = true;
+    }
+    
+    let useRafs = skipAnimation ? 0 : 2;
+    const duration = skipAnimation ? 0 : SEND_AS_ANIMATION_DURATION;
+    const avatar = this.sendAsAvatar = new AvatarElement();
+    avatar.setAttribute('dialog', '0');
+    avatar.setAttribute('peer', '' + sendAsPeerId);
+    avatar.classList.add('new-message-send-as-avatar', 'avatar-30');
+
+    SetTransition(avatar, 'is-visible', true, duration, undefined, useRafs);    
+    if(previousAvatar) {
+      SetTransition(previousAvatar, 'is-visible', false, duration, () => {
+        previousAvatar.remove();
+      }, useRafs);
+    }
+    
+    this.sendAsContainer.append(avatar);
+  }
+
+  private getDefaultSendAs() {
+    // return rootScope.myId;
+    return callbackify(this.appProfileManager.getChannelFull(this.chat.peerId.toChatId()), (channelFull) => {
+      return channelFull.default_send_as ? this.appPeersManager.getPeerId(channelFull.default_send_as) : undefined;
+    });
+  }
+
+  private updateSendAs(skipAnimation?: boolean) {
+    const peerId = this.chat.peerId;
+    if(!peerId.isChannel() || this.updatingSendAsPromise) {
+      return;
+    }
+
+    const middleware = this.chat.bubbles.getMiddleware(() => {
+      return !this.updatingSendAsPromise || this.updatingSendAsPromise === updatingSendAsPromise;
+    });
+
+    const {sendAsContainer} = this;
+    const chatId = peerId.toChatId();
+    const result = this.getDefaultSendAs();
+    // const result = Promise.resolve(this.getDefaultSendAs());
+
+    if(result instanceof Promise) {
+      skipAnimation = undefined;
+    }
+
+    const updateSendAsResult = callbackify(result, (sendAsPeerId) => {
+      if(!middleware() || sendAsPeerId === undefined) return;
+      
+      this.sendAsPeerId = sendAsPeerId;
+      this.updateSendAsAvatar(sendAsPeerId, skipAnimation);
+      this.updateMessageInputPlaceholder();
+
+      this.appChatsManager.getSendAs(chatId).then(peers => {
+        if(!middleware()) return;
+
+        const peerIds = peers.map((peer) => this.appPeersManager.getPeerId(peer));
+        this.sendAsPeerIds = peerIds.slice();
+
+        indexOfAndSplice(peerIds, sendAsPeerId);
+        peerIds.unshift(sendAsPeerId);
+        this.updateSendAsButtons(peerIds);
+      });
+
+      let useRafs = 0;
+      if(!sendAsContainer.parentElement) {
+        this.newMessageWrapper.prepend(sendAsContainer);
+        useRafs = 2;
+      }
+
+      this.updateOffset('as', true, skipAnimation, useRafs);
+
+      this.updatingSendAsPromise = undefined;
+    });
+
+    const updatingSendAsPromise = this.updatingSendAsPromise = Promise.resolve(updateSendAsResult);
+    return updatingSendAsPromise;
+  }
+
+  private updateMessageInputPlaceholder() {
+    const i = I18n.weakMap.get(this.messageInput) as I18n.IntlElement;
+    if(i) {
+      const {peerId, threadId} = this.chat;
+      let key: LangPackKey;
+      if(threadId) {
+        key = 'Comment';
+      } else if(this.appPeersManager.isBroadcast(peerId)) {
+        key = 'ChannelBroadcast';
+      } else if((this.sendAsPeerId !== undefined && this.sendAsPeerId !== rootScope.myId) || 
+        this.appMessagesManager.isAnonymousSending(peerId)) {
+        key = 'SendAnonymously';
+      } else {
+        key = 'Message';
+      }
+
+      i.compareAndUpdate({key});
+    }
+  }
+
+  public updateMessageInput() {
+    const {chatInput, attachMenu, messageInput} = this;
+    const {peerId, threadId} = this.chat;
+    const canWrite = this.chat.canSend();
+    const isHidden = chatInput.classList.contains('is-hidden');
+    const willBeHidden = !canWrite;
+    if(isHidden !== willBeHidden) {
+      chatInput.classList.add('no-transition');
+      chatInput.classList.toggle('is-hidden', !canWrite);
+      void chatInput.offsetLeft; // reflow
+      chatInput.classList.remove('no-transition');
+    }
+
+    this.updateMessageInputPlaceholder();
+
+    const visible = this.attachMenuButtons.filter(button => {
+      const good = button.verify(peerId, threadId);
+      button.element.classList.toggle('hide', !good);
+      return good;
+    });
+
+    if(!canWrite) {
+      messageInput.removeAttribute('contenteditable');
+    } else {
+      messageInput.setAttribute('contenteditable', 'true');
+      this.setDraft(undefined, false);
+
+      if(!messageInput.innerHTML) {
+        this.messageInputField.onFakeInput();
+      }
+    }
+    
+    attachMenu.toggleAttribute('disabled', !visible.length);
+    attachMenu.classList.toggle('btn-disabled', !visible.length);
+    this.updateSendBtn();
+  }
+
+  private attachMessageInputField() {
+    const oldInputField = this.messageInputField;
+    this.messageInputField = new InputField({
+      placeholder: 'Message',
+      name: 'message',
+      animate: true
+    });
+
+    this.messageInputField.input.classList.replace('input-field-input', 'input-message-input');
+    this.messageInputField.inputFake.classList.replace('input-field-input', 'input-message-input');
+    this.messageInput = this.messageInputField.input;
+    this.messageInput.classList.add('no-scrollbar');
+    this.attachMessageInputListeners();
+    
+    if(IS_STICKY_INPUT_BUGGED) {
+      fixSafariStickyInputFocusing(this.messageInput);
+    }
+
+    if(oldInputField) {
+      oldInputField.input.replaceWith(this.messageInputField.input);
+      oldInputField.inputFake.replaceWith(this.messageInputField.inputFake);
+    } else {
+      this.inputMessageContainer.append(this.messageInputField.input, this.messageInputField.inputFake);
+    }
+  }
+
+  private attachMessageInputListeners() {
+    this.listenerSetter.add(this.messageInput)('keydown', (e: KeyboardEvent) => {
+      const key = e.key;
+      if(isSendShortcutPressed(e)) {
+        cancelEvent(e);
+        this.sendMessage();
+      } else if(e.ctrlKey || e.metaKey) {
+        this.handleMarkdownShortcut(e);
+      } else if((key === 'PageUp' || key === 'PageDown') && !e.shiftKey) { // * fix pushing page to left (Chrome Windows)
+        e.preventDefault();
+
+        if(key === 'PageUp') {
+          const range = document.createRange();
+          const sel = window.getSelection();
+          
+          range.setStart(this.messageInput.childNodes[0] || this.messageInput, 0);
+          range.collapse(true);
+          
+          sel.removeAllRanges();
+          sel.addRange(range);
+        } else {
+          placeCaretAtEnd(this.messageInput);
+        }
+      }
+    });
+
+    if(IS_TOUCH_SUPPORTED) {
+      attachClickEvent(this.messageInput, (e) => {
+        this.appImManager.selectTab(1); // * set chat tab for album orientation
+        //this.saveScroll();
+        emoticonsDropdown.toggle(false);
+      }, {listenerSetter: this.listenerSetter});
+
+      /* this.listenerSetter.add(window)('resize', () => {
+        this.restoreScroll();
+      }); */
+
+      /* if(isSafari) {  
+        this.listenerSetter.add(this.messageInput)('mousedown', () => {
+          window.requestAnimationFrame(() => {
+            window.requestAnimationFrame(() => {
+              emoticonsDropdown.toggle(false);
+            });
+          });
+        });
+      } */
+    }
+
+    /* this.listenerSetter.add(this.messageInput)('beforeinput', (e: Event) => {
+      // * validate due to manual formatting through browser's context menu
+      const inputType = (e as InputEvent).inputType;
+      //console.log('message beforeinput event', e);
+
+      if(inputType.indexOf('format') === 0) {
+        //console.log('message beforeinput format', e, inputType, this.messageInput.innerHTML);
+        const markdownType = inputType.split('format')[1].toLowerCase() as MarkdownType;
+        if(this.applyMarkdown(markdownType)) {
+          cancelEvent(e); // * cancel legacy markdown event
+        }
+      }
+    }); */
+    this.listenerSetter.add(this.messageInput)('input', this.onMessageInput);
+    this.listenerSetter.add(this.messageInput)('keyup', () => {
+      this.checkAutocomplete();
+    });
+
+    if(this.chat.type === 'chat' || this.chat.type === 'discussion') {
+      this.listenerSetter.add(this.messageInput)('focusin', () => {
+        if(this.chat.bubbles.scrollable.loadedAll.bottom) {
+          this.appMessagesManager.readAllHistory(this.chat.peerId, this.chat.threadId);
+        }
+      }); 
+    }
+  }
+
+  private prepareDocumentExecute = () => {
+    this.executedHistory.push(this.messageInput.innerHTML);
+    return () => this.canUndoFromHTML = this.messageInput.innerHTML;
+  };
+
+  private undoRedo = (e: Event, type: 'undo' | 'redo', needHTML: string) => {
+    cancelEvent(e); // cancel legacy event
+
+    let html = this.messageInput.innerHTML;
+    if(html && html !== needHTML) {
+      this.lockRedo = true;
+
+      let sameHTMLTimes = 0;
+      do {
+        document.execCommand(type, false, null);
+        const currentHTML = this.messageInput.innerHTML;
+        if(html === currentHTML) {
+          if(++sameHTMLTimes > 2) { // * unlink, removeFormat (а может и нет, случай: заболдить подчёркнутый текст (выделить ровно его), попробовать отменить)
+            break;
+          }
+        } else {
+          sameHTMLTimes = 0;
+        }
+
+        html = currentHTML;
+      } while(html !== needHTML);
+
+      this.lockRedo = false;
+    }
+  };
+
+  public applyMarkdown(type: MarkdownType, href?: string) {
+    const commandsMap: Partial<{[key in typeof type]: string | (() => void)}> = {
+      bold: 'Bold',
+      italic: 'Italic',
+      underline: 'Underline',
+      strikethrough: 'Strikethrough',
+      monospace: () => document.execCommand('fontName', false, 'monospace'),
+      link: href ? () => document.execCommand('createLink', false, href) : () => document.execCommand('unlink', false, null),
+      spoiler: () => document.execCommand('fontName', false, 'spoiler')
+    };
+
+    if(!commandsMap[type]) {
+      return false;
+    }
+
+    const command = commandsMap[type];
+
+    //type = 'monospace';
+
+    const saveExecuted = this.prepareDocumentExecute();
+    const executed: any[] = [];
+    /**
+     * * clear previous formatting, due to Telegram's inability to handle several entities
+     */
+    /* const checkForSingle = () => {
+      const nodes = getSelectedNodes();
+      //console.log('Using formatting:', commandsMap[type], nodes, this.executedHistory);
+
+      const parents = [...new Set(nodes.map(node => node.parentNode))];
+      //const differentParents = !!nodes.find(node => node.parentNode !== firstParent);
+      const differentParents = parents.length > 1;
+
+      let notSingle = false;
+      if(differentParents) {
+        notSingle = true;
+      } else {
+        const node = nodes[0];
+        if(node && (node.parentNode as HTMLElement) !== this.messageInput && (node.parentNode.parentNode as HTMLElement) !== this.messageInput) {
+          notSingle = true;
+        }
+      }
+
+      if(notSingle) {
+        //if(type === 'monospace') {
+          executed.push(document.execCommand('styleWithCSS', false, 'true'));
+        //}
+
+        executed.push(document.execCommand('unlink', false, null));
+        executed.push(document.execCommand('removeFormat', false, null));
+        executed.push(typeof(command) === 'function' ? command() : document.execCommand(command, false, null));
+
+        //if(type === 'monospace') {
+          executed.push(document.execCommand('styleWithCSS', false, 'false'));
+        //}
+      }
+    }; */
+
+    executed.push(document.execCommand('styleWithCSS', false, 'true'));
+    
+    if(type === 'monospace' || type === 'spoiler') {
+      let haveThisType = false;
+      //executed.push(document.execCommand('styleWithCSS', false, 'true'));
+
+      const selection = window.getSelection();
+      if(!selection.isCollapsed) {
+        const range = selection.getRangeAt(0);
+        const tag = markdownTags[type];
+
+        const node = range.commonAncestorContainer;
+        if((node.parentNode as HTMLElement).matches(tag.match) || (node instanceof HTMLElement && node.matches(tag.match))) {
+          haveThisType = true;
+        }
+      }
+
+      //executed.push(document.execCommand('removeFormat', false, null));
+
+      if(haveThisType) {
+        executed.push(document.execCommand('fontName', false, 'Roboto'));
+      } else {
+        executed.push(typeof(command) === 'function' ? command() : document.execCommand(command, false, null));
+      }
+    } else {
+      executed.push(typeof(command) === 'function' ? command() : document.execCommand(command, false, null));
+    }
+
+    executed.push(document.execCommand('styleWithCSS', false, 'false'));
+
+    //checkForSingle();
+    saveExecuted();
+    if(this.appImManager.markupTooltip) {
+      this.appImManager.markupTooltip.setActiveMarkupButton();
+    }
+
+    return true;
+  }
+
+  private handleMarkdownShortcut = (e: KeyboardEvent) => {
+    // console.log('handleMarkdownShortcut', e);
+    const formatKeys: {[key: string]: MarkdownType} = {
+      'KeyB': 'bold',
+      'KeyI': 'italic',
+      'KeyU': 'underline',
+      'KeyS': 'strikethrough',
+      'KeyM': 'monospace',
+      'KeyP': 'spoiler'
+    };
+
+    if(this.appImManager.markupTooltip) {
+      formatKeys['KeyK'] = 'link';
+    }
+
+    const code = e.code;
+    const applyMarkdown = formatKeys[code];
+
+    const selection = document.getSelection();
+    if(selection.toString().trim().length && applyMarkdown) {
+      // * костыльчик
+      if(code === 'KeyK') {
+        this.appImManager.markupTooltip.showLinkEditor();
+      } else {
+        this.applyMarkdown(applyMarkdown);
+      }
+  
+      cancelEvent(e); // cancel legacy event
+    }
+
+    //return;
+    if(code === 'KeyZ') {
+      let html = this.messageInput.innerHTML;
+
+      if(e.shiftKey) {
+        if(this.undoHistory.length) {
+          this.executedHistory.push(html);
+          html = this.undoHistory.pop();
+          this.undoRedo(e, 'redo', html);
+          html = this.messageInput.innerHTML;
+          this.canRedoFromHTML = this.undoHistory.length ? html : '';
+          this.canUndoFromHTML = html;
+        }
+      } else {
+        // * подождём, когда пользователь сам восстановит поле до нужного состояния, которое стало сразу после saveExecuted
+        if(this.executedHistory.length && (!this.canUndoFromHTML || html === this.canUndoFromHTML)) {
+          this.undoHistory.push(html);
+          html = this.executedHistory.pop();
+          this.undoRedo(e, 'undo', html);
+
+          // * поставим новое состояние чтобы снова подождать, если пользователь изменит что-то, и потом попробует откатить до предыдущего состояния
+          this.canUndoFromHTML = this.canRedoFromHTML = this.messageInput.innerHTML;
+        }
+      }
+    }
+  };
+
+  private onMessageInput = (e?: Event) => {
+    // * validate due to manual formatting through browser's context menu
+    /* const inputType = (e as InputEvent).inputType;
+    console.log('message input event', e);
+    if(inputType === 'formatBold') {
+      console.log('message input format', this.messageInput.innerHTML);
+      cancelEvent(e);
+    }
+
+    if(!isSelectionSingle()) {
+      alert('not single');
+    } */
+
+    //console.log('messageInput input', this.messageInput.innerText);
+    //const value = this.messageInput.innerText;
+    const {value: richValue, entities: markdownEntities, caretPos} = getRichValueWithCaret(this.messageInputField.input);
+      
+    //const entities = RichTextProcessor.parseEntities(value);
+    const value = RichTextProcessor.parseMarkdown(richValue, markdownEntities, true);
+    const entities = RichTextProcessor.mergeEntities(markdownEntities, RichTextProcessor.parseEntities(value));
+
+    //this.chat.log('messageInput entities', richValue, value, markdownEntities, caretPos);
+
+    if(this.canRedoFromHTML && !this.lockRedo && this.messageInput.innerHTML !== this.canRedoFromHTML) {
+      this.canRedoFromHTML = '';
+      this.undoHistory.length = 0;
+    }
+
+    const urlEntities: Array<MessageEntity.messageEntityUrl | MessageEntity.messageEntityTextUrl> = (!this.editMessage?.media || this.editMessage.media._ === 'messageMediaWebPage') && entities.filter(e => e._ === 'messageEntityUrl' || e._ === 'messageEntityTextUrl') as any;
+    if(urlEntities.length) {
+      for(const entity of urlEntities) {
+        let url: string;
+        if(entity._ === 'messageEntityTextUrl') {
+          url = entity.url;
+        } else {
+          url = richValue.slice(entity.offset, entity.offset + entity.length);
+
+          if(!(url.includes('http://') || url.includes('https://'))) {
+            continue;
+          }
+        }
+
+        //console.log('messageInput url:', url);
+
+        if(this.lastUrl !== url) {
+          this.lastUrl = url;
+          // this.willSendWebPage = null;
+          const promise = this.getWebPagePromise = apiManager.invokeApiHashable({
+            method: 'messages.getWebPage',
+            processResult: (webPage) => {
+              return this.appWebPagesManager.saveWebPage(webPage);
+            },
+            params: {
+              url
+            },
+          }).then((webpage) => {
+            if(this.getWebPagePromise === promise) this.getWebPagePromise = undefined;
+            if(this.lastUrl !== url) return;
+            if(webpage._  === 'webPage') {
+              //console.log('got webpage: ', webpage);
+
+              this.setTopInfo('webpage', () => {}, webpage.site_name || webpage.title || 'Webpage', webpage.description || webpage.url || '');
+              delete this.noWebPage;
+              this.willSendWebPage = webpage;
+            } else if(this.willSendWebPage) {
+              this.onHelperCancel();
+            }
+          });
+        }
+
+        break;
+      }
+    } else if(this.lastUrl) {
+      this.lastUrl = '';
+      delete this.noWebPage;
+      this.willSendWebPage = null;
+      
+      if(this.helperType) {
+        this.helperFunc();
+      } else {
+        this.clearHelper();
+      }
+    }
+
+    const isEmpty = !richValue.trim();
+    if(isEmpty) {
+      if(this.lastTimeType) {
+        this.appMessagesManager.setTyping(this.chat.peerId, {_: 'sendMessageCancelAction'});
+      }
+
+      if(this.appImManager.markupTooltip) {
+        this.appImManager.markupTooltip.hide();
+      }
+    } else {
+      const time = Date.now();
+      if(time - this.lastTimeType >= 6000) {
+        this.lastTimeType = time;
+        this.appMessagesManager.setTyping(this.chat.peerId, {_: 'sendMessageTypingAction'});
+      }
+
+      if(this.botCommands) {
+        this.botCommands.toggle(true);
+      }
+    }
+
+    if(this.botCommands) {
+      this.updateBotCommandsToggle();
+    }
+
+    if(!this.editMsgId) {
+      this.saveDraftDebounced();
+    }
+
+    this.checkAutocomplete(richValue, caretPos, entities);
+
+    this.updateSendBtn();
+  };
+
+  public insertAtCaret(insertText: string, insertEntity?: MessageEntity, isHelper = true) {
+    const {value: fullValue, caretPos, entities} = getRichValueWithCaret(this.messageInput);
+    const pos = caretPos >= 0 ? caretPos : fullValue.length;
+    const prefix = fullValue.substr(0, pos);
+    const suffix = fullValue.substr(pos);
+
+    const matches = isHelper ? prefix.match(ChatInput.AUTO_COMPLETE_REG_EXP) : null;
+
+    const matchIndex = matches ? matches.index + (matches[0].length - matches[2].length) : prefix.length;
+    const newPrefix = prefix.slice(0, matchIndex);
+    const newValue = newPrefix + insertText + suffix;
+
+    // merge emojis
+    const hadEntities = RichTextProcessor.parseEntities(fullValue);
+    RichTextProcessor.mergeEntities(entities, hadEntities);
+
+    // max for additional whitespace
+    const insertLength = insertEntity ? Math.max(insertEntity.length, insertText.length) : insertText.length;
+    const addEntities: MessageEntity[] = [];
+    if(insertEntity) {
+      addEntities.push(insertEntity);
+      insertEntity.offset = matchIndex;
+    }
+
+    // add offset to entities next to emoji
+    const diff = matches ? insertLength - matches[2].length : insertLength;
+    entities.forEach(entity => {
+      if(entity.offset >= matchIndex) {
+        entity.offset += diff;
+      }
+    });
+
+    RichTextProcessor.mergeEntities(entities, addEntities);
+
+    if(/* caretPos !== -1 && caretPos !== fullValue.length */true) {
+      const caretEntity: MessageEntity.messageEntityCaret = {
+        _: 'messageEntityCaret',
+        offset: matchIndex + insertLength,
+        length: 0
+      };
+
+      let insertCaretAtIndex = 0;
+      for(let length = entities.length; insertCaretAtIndex < length; ++insertCaretAtIndex) {
+        const entity = entities[insertCaretAtIndex];
+        if(entity.offset > caretEntity.offset) {
+          break;
+        }
+      }
+
+      entities.splice(insertCaretAtIndex, 0, caretEntity);
+    }
+
+    //const saveExecuted = this.prepareDocumentExecute();
+    // can't exec .value here because it will instantly check for autocomplete
+    const value = RichTextProcessor.wrapDraftText(newValue, {entities});
+    this.messageInputField.setValueSilently(value, true);
+
+    const caret = this.messageInput.querySelector('.composer-sel');
+    if(caret) {
+      setCaretAt(caret);
+      caret.remove();
+    }
+
+    // but it's needed to be checked only here
+    this.onMessageInput();
+
+    //saveExecuted();
+
+    //document.execCommand('insertHTML', true, RichTextProcessor.wrapEmojiText(emoji));
+  }
+
+  public onEmojiSelected = (emoji: string, autocomplete: boolean) => {
+    this.insertAtCaret(emoji, RichTextProcessor.getEmojiEntityFromEmoji(emoji), autocomplete);
+  };
+
+  private checkAutocomplete(value?: string, caretPos?: number, entities?: MessageEntity[]) {
+    //return;
+
+    if(value === undefined) {
+      const r = getRichValueWithCaret(this.messageInputField.input, true);
+      value = r.value;
+      caretPos = r.caretPos;
+      entities = r.entities;
+    }
+
+    if(caretPos === -1) {
+      caretPos = value.length;
+    }
+
+    if(entities === undefined) {
+      const _value = RichTextProcessor.parseMarkdown(value, entities, true);
+      entities = RichTextProcessor.mergeEntities(entities, RichTextProcessor.parseEntities(_value));
+    }
+
+    value = value.slice(0, caretPos);
+
+    if(this.previousQuery === value) {
+      return;
+    }
+
+    this.previousQuery = value;
+    
+    const matches = value.match(ChatInput.AUTO_COMPLETE_REG_EXP);
+    let foundHelper: AutocompleteHelper;
+    if(matches) {
+      const entity = entities[0];
+
+      let query = matches[2];
+      const firstChar = query[0];
+
+      if(this.stickersHelper && 
+        rootScope.settings.stickers.suggest && 
+        this.chat.canSend('send_stickers') &&
+        entity?._ === 'messageEntityEmoji' && entity.length === value.length && !entity.offset) {
+        foundHelper = this.stickersHelper;
+        this.stickersHelper.checkEmoticon(value);
+      } else if(firstChar === '@') { // mentions
+        const topMsgId = this.chat.threadId ? this.appMessagesIdsManager.getServerMessageId(this.chat.threadId) : undefined;
+        if(this.mentionsHelper.checkQuery(query, this.chat.peerId.isUser() ? NULL_PEER_ID : this.chat.peerId, topMsgId)) {
+          foundHelper = this.mentionsHelper;
+        }
+      } else if(!matches[1] && firstChar === '/') { // commands
+        if(this.commandsHelper.checkQuery(query, this.chat.peerId)) {
+          foundHelper = this.commandsHelper;
+        }
+      } else if(rootScope.settings.emoji.suggest) { // emoji
+        query = query.replace(/^\s*/, '');
+        if(!value.match(/^\s*:(.+):\s*$/) && !value.match(/:[;!@#$%^&*()-=|]/) && query) {
+          foundHelper = this.emojiHelper;
+          this.emojiHelper.checkQuery(query, firstChar);
+        }
+      }
+    }
+    
+    foundHelper = this.checkInlineAutocomplete(value, foundHelper);
+
+    this.autocompleteHelperController.hideOtherHelpers(foundHelper);
+  }
+
+  private checkInlineAutocomplete(value: string, foundHelper?: AutocompleteHelper): AutocompleteHelper {
+    let needPlaceholder = false;
+
+    if(!foundHelper) {
+      const inlineMatch = value.match(/^@([a-zA-Z\\d_]{3,32})\s/);
+      if(inlineMatch) {
+        const username = inlineMatch[1];
+        const query = value.slice(inlineMatch[0].length);
+        needPlaceholder = inlineMatch[0].length === value.length;
+  
+        foundHelper = this.inlineHelper;
+
+        if(!this.btnPreloader) {
+          this.btnPreloader = ButtonIcon('none btn-preloader float show disable-hover', {noRipple: true});
+          putPreloader(this.btnPreloader, true);
+          this.inputMessageContainer.parentElement.insertBefore(this.btnPreloader, this.inputMessageContainer.nextSibling);
+        } else {
+          SetTransition(this.btnPreloader, 'show', true, 400);
+        }
+        
+        this.inlineHelper.checkQuery(this.chat.peerId, username, query).then(({user, renderPromise}) => {
+          if(needPlaceholder && user.bot_inline_placeholder) {
+            this.messageInput.dataset.inlinePlaceholder = user.bot_inline_placeholder;
+          }
+
+          renderPromise.then(() => {
+            SetTransition(this.btnPreloader, 'show', false, 400);
+          });
+        }).catch(noop);
+      }
+    }
+    
+    if(!needPlaceholder) {
+      delete this.messageInput.dataset.inlinePlaceholder;
+    }
+
+    if(foundHelper !== this.inlineHelper) {
+      if(this.btnPreloader) {
+        SetTransition(this.btnPreloader, 'show', false, 400);
+      }
+    }
+
+    return foundHelper;
+  }
+
+  private setRecording(value: boolean) {
+    if(this.recording === value) {
+      return;
+    }
+
+    SetTransition(this.chatInput, 'is-recording', value, 200);
+    this.recording = value;
+    this.updateSendBtn();
+  }
+
+  private onBtnSendClick = (e: Event) => {
+    cancelEvent(e);
+
+    if(!this.recorder || this.recording || !this.isInputEmpty() || this.forwarding || this.editMsgId) {
+      if(this.recording) {
+        if((Date.now() - this.recordStartTime) < RECORD_MIN_TIME) {
+          this.onCancelRecordClick();
+        } else {
+          this.recorder.stop();
+        }
+      } else {
+        this.sendMessage();
+      }
+    } else {
+      if(this.chat.peerId.isAnyChat() && !this.chat.canSend('send_media')) {
+        toast(POSTING_MEDIA_NOT_ALLOWED);
+        return;
+      }
+
+      this.chatInput.classList.add('is-locked');
+      blurActiveElement();
+
+      this.recorder.start().then(() => {
+        this.releaseMediaPlayback = appMediaPlaybackController.setSingleMedia();
+        this.recordCanceled = false;
+        
+        this.setRecording(true);
+        opusDecodeController.setKeepAlive(true);
+        
+        const showDiscardPopup = () => {
+          new PopupPeer('popup-cancel-record', {
+            titleLangKey: 'DiscardVoiceMessageTitle',
+            descriptionLangKey: 'DiscardVoiceMessageDescription',
+            buttons: [{
+              langKey: 'DiscardVoiceMessageAction',
+              callback: () => {
+                simulateClickEvent(this.btnCancelRecord);
+              }
+            }, {
+              langKey: 'Continue',
+              isCancel: true
+            }]
+          }).show();
+        };
+
+        this.recordingOverlayListener = this.listenerSetter.add(document.body)('mousedown', (e) => {
+          if(!findUpClassName(e.target, 'chat-input') && !findUpClassName(e.target, 'popup-cancel-record')) {
+            cancelEvent(e);
+            showDiscardPopup();
+          }
+        }, {capture: true, passive: false}) as any;
+
+        appNavigationController.pushItem(this.recordingNavigationItem = {
+          type: 'voice',
+          onPop: () => {
+            setTimeout(() => {
+              showDiscardPopup();
+            }, 0);
+
+            return false;
+          }
+        });
+
+        this.recordStartTime = Date.now();
+
+        const sourceNode: MediaStreamAudioSourceNode = this.recorder.sourceNode;
+        const context = sourceNode.context;
+
+        const analyser = context.createAnalyser();
+        sourceNode.connect(analyser);
+        //analyser.connect(context.destination);
+        analyser.fftSize = 32;
+
+        const frequencyData = new Uint8Array(analyser.frequencyBinCount);
+        const max = frequencyData.length * 255;
+        const min = 54 / 150;
+        let r = () => {
+          if(!this.recording) return;
+
+          analyser.getByteFrequencyData(frequencyData);
+
+          let sum = 0;
+          frequencyData.forEach(value => {
+            sum += value;
+          });
+          
+          let percents = Math.min(1, (sum / max) + min);
+          //console.log('frequencyData', frequencyData, percents);
+
+          this.recordRippleEl.style.transform = `scale(${percents})`;
+
+          let diff = Date.now() - this.recordStartTime;
+          let ms = diff % 1000;
+
+          let formatted = ('' + (diff / 1000)).toHHMMSS() + ',' + ('00' + Math.round(ms / 10)).slice(-2);
+
+          this.recordTimeEl.innerText = formatted;
+
+          fastRaf(r);
+        };
+
+        r();
+      }).catch((e: Error) => {
+        switch(e.name as string) {
+          case 'NotAllowedError': {
+            toast('Please allow access to your microphone');
+            break;
+          }
+
+          case 'NotReadableError': {
+            toast(e.message);
+            break;
+          }
+
+          default:
+            console.error('Recorder start error:', e, e.name, e.message);
+            toast(e.message);
+            break;
+        }
+
+        this.setRecording(false);
+        this.chatInput.classList.remove('is-locked');
+      });
+    }
+  };
+
+  private onHelperCancel = (e?: Event, force?: boolean) => {
+    if(e) {
+      cancelEvent(e);
+    }
+
+    if(this.willSendWebPage) {
+      const lastUrl = this.lastUrl;
+      let needReturn = false;
+      if(this.helperType) {
+        //if(this.helperFunc) {
+          this.helperFunc();
+        //}
+
+        needReturn = true;
+      }
+
+      // * restore values
+      this.lastUrl = lastUrl;
+      this.noWebPage = true;
+      this.willSendWebPage = null;
+
+      if(needReturn) return;
+    }
+
+    if(this.helperType === 'edit' && !force) {
+      const message = this.editMessage
+      const value = RichTextProcessor.parseMarkdown(this.messageInputField.value, []);
+      if(message.message !== value) {
+        new PopupPeer('discard-editing', {
+          buttons: [{
+            langKey: 'Alert.Confirm.Discard',
+            callback: () => {
+              this.onHelperCancel(undefined, true);
+            }
+          }],
+          descriptionLangKey: 'Chat.Edit.Cancel.Text'
+        }).show();
+
+        return;
+      }
+    }
+
+    this.clearHelper();
+    this.updateSendBtn();
+  };
+
+  private onHelperClick = (e: Event) => {
+    cancelEvent(e);
+      
+    if(!findUpClassName(e.target, 'reply')) return;
+    if(this.helperType === 'forward') {
+      const {forwardElements} = this;
+      if(forwardElements && IS_TOUCH_SUPPORTED && !forwardElements.container.classList.contains('active')) {
+        openBtnMenu(forwardElements.container);
+      }
+    } else if(this.helperType === 'reply') {
+      this.chat.setMessageId(this.replyToMsgId);
+    } else if(this.helperType === 'edit') {
+      this.chat.setMessageId(this.editMsgId);
+    }
+  };
+
+  private changeForwardRecipient() {
+    if(this.helperWaitingForward) return;
+    this.helperWaitingForward = true;
+
+    const helperFunc = this.helperFunc;
+    this.clearHelper();
+    this.updateSendBtn();
+    let selected = false;
+    const popup = new PopupForward(copy(this.forwarding), () => {
+      selected = true;
+    });
+
+    popup.addEventListener('close', () => {
+      this.helperWaitingForward = false;
+
+      if(!selected) {
+        helperFunc();
+      }
+    });
+  }
+
+  public clearInput(canSetDraft = true, fireEvent = true, clearValue = '') {
+    if(document.activeElement === this.messageInput && IS_MOBILE_SAFARI) { // fix first char uppercase
+      const i = document.createElement('input');
+      document.body.append(i);
+      fixSafariStickyInput(i);
+      this.messageInputField.setValueSilently(clearValue);
+      fixSafariStickyInput(this.messageInput);
+      i.remove();
+    } else {
+      this.messageInputField.setValueSilently(clearValue);
+    }
+
+    if(IS_TOUCH_SUPPORTED) {
+      //this.messageInput.innerText = '';
+    } else {
+      //this.attachMessageInputField();
+      //this.messageInput.innerText = '';
+
+      // clear executions
+      this.canRedoFromHTML = '';
+      this.undoHistory.length = 0;
+      this.executedHistory.length = 0;
+      this.canUndoFromHTML = '';
+    }
+
+    let set = false;
+    if(canSetDraft) {
+      set = this.setDraft(undefined, false);
+    }
+
+    if(!set && fireEvent) {
+      this.onMessageInput();
+    }
+  }
+
+  public isInputEmpty() {
+    return isInputEmpty(this.messageInput);
+  }
+
+  public updateSendBtn() {
+    let icon: 'send' | 'record' | 'edit' | 'schedule';
+
+    const isInputEmpty = this.isInputEmpty();
+
+    if(this.editMsgId) icon = 'edit';
+    else if(!this.recorder || this.recording || !isInputEmpty || this.forwarding) icon = this.chat.type === 'scheduled' ? 'schedule' : 'send';
+    else icon = 'record';
+
+    ['send', 'record', 'edit', 'schedule'].forEach(i => {
+      this.btnSend.classList.toggle(i, icon === i);
+    });
+
+    if(this.btnScheduled) {
+      this.btnScheduled.classList.toggle('show', isInputEmpty);
+    }
+
+    if(this.btnToggleReplyMarkup) {
+      this.btnToggleReplyMarkup.classList.toggle('show', isInputEmpty);
+    }
+  }
+
+  public onMessageSent(clearInput = true, clearReply?: boolean) {
+    if(this.chat.type !== 'scheduled') {
+      this.appMessagesManager.readAllHistory(this.chat.peerId, this.chat.threadId, true);
+    }
+
+    this.scheduleDate = undefined;
+    this.sendSilent = undefined;
+
+    const value = this.messageInputField.value;
+    const entities = RichTextProcessor.parseEntities(value);
+    const emojiEntities: MessageEntity.messageEntityEmoji[] = entities.filter(entity => entity._ === 'messageEntityEmoji') as any;
+    emojiEntities.forEach(entity => {
+      const emoji = emojiFromCodePoints(entity.unicode);
+      this.appEmojiManager.pushRecentEmoji(emoji);
+    });
+
+    if(clearInput) {
+      this.lastUrl = '';
+      delete this.noWebPage;
+      this.willSendWebPage = null;
+      this.clearInput();
+    }
+
+    if(clearReply || clearInput) {
+      this.clearHelper();
+    }
+
+    this.updateSendBtn();
+  }
+
+  public sendMessage(force = false) {
+    const {editMsgId, chat} = this;
+    if(chat.type === 'scheduled' && !force && !editMsgId) {
+      this.scheduleSending();
+      return;
+    }
+
+    const {peerId} = chat;
+    const {noWebPage} = this;
+    const sendingParams = this.chat.getMessageSendingParams();
+
+    const {value, entities} = getRichValue(this.messageInputField.input);
+
+    //return;
+    if(editMsgId) {
+      const message = this.editMessage;
+      if(value.trim() || message.media) {
+        this.appMessagesManager.editMessage(message, value, {
+          entities,
+          noWebPage: noWebPage
+        });
+
+        this.onMessageSent();
+      } else {
+        new PopupDeleteMessages(peerId, [editMsgId], chat.type);
+
+        return;
+      }
+    } else if(value.trim()) {
+      this.appMessagesManager.sendText(peerId, value, {
+        entities,
+        ...sendingParams,
+        noWebPage: noWebPage,
+        webPage: this.getWebPagePromise ? undefined : this.willSendWebPage,
+        clearDraft: true
+      });
+
+      this.onMessageSent(false, false);
+      // this.onMessageSent();
+    }
+
+    // * wait for sendText set messageId for invokeAfterMsg
+    if(this.forwarding) {
+      const forwarding = copy(this.forwarding);
+      setTimeout(() => {
+        for(const fromPeerId in forwarding) {
+          this.appMessagesManager.forwardMessages(peerId, fromPeerId.toPeerId(), forwarding[fromPeerId], {
+            ...sendingParams,
+            dropAuthor: this.forwardElements && this.forwardElements.hideSender.checkboxField.checked,
+            dropCaptions: this.isDroppingCaptions()
+          });
+        }
+
+        if(!value) {
+          this.onMessageSent();
+        }
+      }, 0);
+    }
+
+    // this.onMessageSent();
+  }
+
+  public sendMessageWithDocument(document: MyDocument | string, force = false, clearDraft = false) {
+    document = this.appDocsManager.getDoc(document);
+
+    const flag = document.type === 'sticker' ? 'send_stickers' : (document.type === 'gif' ? 'send_gifs' : 'send_media');
+    if(this.chat.peerId.isAnyChat() && !this.chat.canSend(flag)) {
+      toast(POSTING_MEDIA_NOT_ALLOWED);
+      return false;
+    }
+
+    if(this.chat.type === 'scheduled' && !force) {
+      this.scheduleSending(() => this.sendMessageWithDocument(document, true, clearDraft));
+      return false;
+    }
+
+    if(document) {
+      this.appMessagesManager.sendFile(this.chat.peerId, document, {
+        ...this.chat.getMessageSendingParams(),
+        isMedia: true, 
+        clearDraft: clearDraft || undefined
+      });
+      this.onMessageSent(clearDraft, true);
+
+      if(document.type === 'sticker') {
+        emoticonsDropdown.stickersTab?.pushRecentSticker(document);
+      }
+
+      return true;
+    }
+    
+    return false;
+  }
+
+  private canToggleHideAuthor() {
+    const {forwardElements} = this;
+    if(!forwardElements) return false;
+    const hideCaptionCheckboxField = forwardElements.hideCaption.checkboxField;
+    return !hideCaptionCheckboxField.checked ||
+      findUpTag(hideCaptionCheckboxField.label, 'FORM').classList.contains('hide');
+  }
+
+  private isDroppingCaptions() {
+    return !this.canToggleHideAuthor();
+  }
+
+  /* public sendSomething(callback: () => void, force = false) {
+    if(this.chat.type === 'scheduled' && !force) {
+      this.scheduleSending(() => this.sendSomething(callback, true));
+      return false;
+    }
+
+    callback();
+    this.onMessageSent(false, true);
+
+    return true;
+  } */
+
+  public initMessageEditing(mid: number) {
+    const message: Message.message = this.chat.getMessage(mid);
+
+    let input = RichTextProcessor.wrapDraftText(message.message, {entities: message.totalEntities});
+    const f = () => {
+      const replyFragment = this.appMessagesManager.wrapMessageForReply(message, undefined, [message.mid]);
+      this.setTopInfo('edit', f, i18n('AccDescrEditing'), replyFragment, input, message);
+
+      this.editMsgId = mid;
+      this.editMessage = message;
+      input = undefined;
+    };
+    f();
+  }
+
+  public initMessagesForward(fromPeerIdsMids: {[fromPeerId: PeerId]: number[]}) {
+    const f = () => {
+      //const peerTitles: string[]
+      const fromPeerIds = Object.keys(fromPeerIdsMids).map(fromPeerId => fromPeerId.toPeerId());
+      const smth: Set<string> = new Set();
+      let length = 0, messagesWithCaptionsLength = 0;
+
+      fromPeerIds.forEach(fromPeerId => {
+        const mids = fromPeerIdsMids[fromPeerId];
+        mids.forEach(mid => {
+          const message: Message.message = this.appMessagesManager.getMessageByPeer(fromPeerId, mid);
+          if(message.fwd_from?.from_name && !message.fromId && !message.fwdFromId) {
+            smth.add('N' + message.fwd_from.from_name);
+          } else {
+            smth.add('P' + message.fromId);
+          }
+
+          if(message.media && message.message) {
+            ++messagesWithCaptionsLength;
+          }
+        });
+
+        length += mids.length;
+      });
+
+      const onlyFirstName = smth.size > 2;
+      const peerTitles = [...smth].map(smth => {
+        const type = smth[0];
+        smth = smth.slice(1);
+        if(type === 'P') {
+          const peerId = smth.toPeerId();
+          return peerId === rootScope.myId ? i18n('Chat.Accessory.Forward.You') : new PeerTitle({peerId, dialog: false, onlyFirstName}).element;
+        } else {
+          return onlyFirstName ? smth.split(' ')[0] : smth;
+        }
+      });
+
+      const {forwardElements} = this;
+      const form = findUpTag(forwardElements.showCaption.checkboxField.label, 'FORM');
+      form.classList.toggle('hide', !messagesWithCaptionsLength);
+      const hideCaption = forwardElements.hideCaption.checkboxField.checked;
+      if(messagesWithCaptionsLength && hideCaption) {
+        forwardElements.hideSender.checkboxField.setValueSilently(true);
+      } else if(this.forwardWasDroppingAuthor !== undefined) {
+        (this.forwardWasDroppingAuthor ? forwardElements.hideSender : forwardElements.showSender).checkboxField.setValueSilently(true);
+      }
+
+      const titleKey: LangPackKey = forwardElements.showSender.checkboxField.checked ? 'Chat.Accessory.Forward' : 'Chat.Accessory.Hidden';
+      const title = i18n(titleKey, [length]);
+
+      const senderTitles = document.createDocumentFragment();
+      if(peerTitles.length < 3) {
+        senderTitles.append(...join(peerTitles, false));
+      } else {
+        senderTitles.append(peerTitles[0], i18n('AndOther', [peerTitles.length - 1]));
+      }
+
+      let firstMessage: Message.message, usingFullAlbum: boolean;
+      if(fromPeerIds.length === 1) {
+        const fromPeerId = fromPeerIds[0];
+        const mids = fromPeerIdsMids[fromPeerId];
+        firstMessage = this.appMessagesManager.getMessageByPeer(fromPeerId, mids[0]);
+  
+        usingFullAlbum = !!firstMessage.grouped_id;
+        if(usingFullAlbum) {
+          const albumMids = this.appMessagesManager.getMidsByMessage(firstMessage);
+          if(albumMids.length !== length || albumMids.find(mid => !mids.includes(mid))) {
+            usingFullAlbum = false;
+          }
+        }
+      }
+
+      const subtitleFragment = document.createDocumentFragment();
+      const delimiter = ': ';
+      if(usingFullAlbum || length === 1) {
+        const mids = fromPeerIdsMids[fromPeerIds[0]];
+        const replyFragment = this.appMessagesManager.wrapMessageForReply(firstMessage, undefined, mids);
+        subtitleFragment.append(
+          senderTitles, 
+          delimiter, 
+          replyFragment
+        );
+      } else {
+        subtitleFragment.append(
+          i18n('Chat.Accessory.Forward.From'), 
+          delimiter, 
+          senderTitles
+        );
+      }
+  
+      let newReply = this.setTopInfo('forward', f, title, subtitleFragment);
+
+      forwardElements.modifyArgs.forEach((b, idx) => {
+        const text = b.textElement;
+        const intl: I18n.IntlElement = I18n.weakMap.get(text) as any;
+        intl.args = [idx < 2 ? fromPeerIds.length : messagesWithCaptionsLength];
+        intl.update();
+      });
+
+      if(this.forwardHover) {
+        this.forwardHover.attachButtonListener(newReply, this.listenerSetter);
+      }
+
+      this.forwarding = fromPeerIdsMids;
+    };
+    
+    f();
+  }
+
+  public initMessageReply(mid: number) {
+    if(this.replyToMsgId === mid) {
+      return;
+    }
+    
+    let message: Message = this.chat.getMessage(mid);
+    const f = () => {
+      let peerTitleEl: HTMLElement;
+      if(message._ === 'messageEmpty') { // load missing replying message
+        peerTitleEl = i18n('Loading');
+
+        this.chat.appMessagesManager.wrapSingleMessage(this.chat.peerId, mid).then((_message) => {
+          if(this.replyToMsgId !== mid) {
+            return;
+          }
+
+          message = _message;
+          if(message._ === 'messageEmpty') {
+            this.clearHelper('reply');
+          } else {
+            f();
+          }
+        });
+      } else {
+        peerTitleEl = new PeerTitle({
+          peerId: message.fromId,
+          dialog: false
+        }).element;
+      }
+
+      this.setTopInfo('reply', f, peerTitleEl, message && (message as Message.message).message, undefined, message);
+      this.replyToMsgId = mid;
+    };
+    f();
+  }
+
+  public clearHelper(type?: ChatInputHelperType) {
+    if(this.helperType === 'edit' && type !== 'edit') {
+      this.clearInput();
+    }
+
+    if(type) {
+      this.lastUrl = '';
+      delete this.noWebPage;
+      this.willSendWebPage = null;
+    }
+    
+    if(type !== 'reply') {
+      this.replyToMsgId = undefined;
+      this.forwarding = undefined;
+    }
+
+    this.editMsgId = this.editMessage = undefined;
+    this.helperType = this.helperFunc = undefined;
+
+    if(this.chat.container.classList.contains('is-helper-active')) {
+      appNavigationController.removeByType('input-helper');
+      this.chat.container.classList.remove('is-helper-active');
+      this.t();
+    }
+  }
+
+  private t() {
+    const className = 'is-toggling-helper';
+    SetTransition(this.chat.container, className, true, 150, () => {
+      this.chat.container.classList.remove(className);
+    });
+  }
+
+  public setInputValue(value: string, clear = true, focus = true) {
+    if(!value) value = '';
+
+    if(clear) this.clearInput(false, false, value);
+    else this.messageInputField.setValueSilently(value);
+
+    fastRaf(() => {
+      focus && placeCaretAtEnd(this.messageInput);
+      this.onMessageInput();
+      this.messageInput.scrollTop = this.messageInput.scrollHeight;
+    });
+  }
+
+  public setTopInfo(
+    type: ChatInputHelperType, 
+    callerFunc: () => void, 
+    title: Parameters<typeof wrapReply>[0] = '', 
+    subtitle: Parameters<typeof wrapReply>[1] = '', 
+    input?: string, 
+    message?: any
+  ) {
+    if(this.willSendWebPage && type === 'reply') {
+      return;
+    }
+
+    if(type !== 'webpage') {
+      this.clearHelper(type);
+      this.helperType = type;
+      this.helperFunc = callerFunc;
+    }
+    
+    const replyParent = this.replyElements.container;
+    const oldReply = replyParent.lastElementChild.previousElementSibling;
+    const haveReply = oldReply.classList.contains('reply');
+
+    this.replyElements.iconBtn.replaceWith(this.replyElements.iconBtn = ButtonIcon((type === 'webpage' ? 'link' : type) + ' active reply-icon', {noRipple: true}));
+    const newReply = wrapReply(title, subtitle, message);
+    if(haveReply) {
+      oldReply.replaceWith(newReply);
+    } else {
+      replyParent.insertBefore(newReply, replyParent.lastElementChild);
+    }
+
+    if(type === 'webpage') {
+      newReply.style.cursor = 'default';
+    }
+
+    if(!this.chat.container.classList.contains('is-helper-active')) {
+      this.chat.container.classList.add('is-helper-active');
+      this.t();
+    }
+
+    /* const scroll = appImManager.scrollable;
+    if(scroll.isScrolledDown && !scroll.scrollLocked && !appImManager.messagesQueuePromise && !appImManager.setPeerPromise) {
+      scroll.scrollTo(scroll.scrollHeight, 'top', true, true, 200);
+    } */
+
+    if(!IS_MOBILE) {
+      appNavigationController.pushItem({
+        type: 'input-helper',
+        onPop: () => {
+          this.onHelperCancel();
+        }
+      });
+    }
+
+    if(input !== undefined) {
+      this.setInputValue(input);
+    }
+
+    setTimeout(() => {
+      this.updateSendBtn();
+    }, 0);
+
+    return newReply;
+  }
+
+  // public saveScroll() {
+  //   this.scrollTop = this.chat.bubbles.scrollable.container.scrollTop;
+  //   this.scrollOffsetTop = this.chatInput.offsetTop;
+  // }
+
+  // public restoreScroll() {
+  //   if(this.chatInput.style.display) return;
+  //   //console.log('input resize', offsetTop, this.chatInput.offsetTop);
+  //   let newOffsetTop = this.chatInput.offsetTop;
+  //   let container = this.chat.bubbles.scrollable.container;
+  //   let scrollTop = container.scrollTop;
+  //   let clientHeight = container.clientHeight;
+  //   let maxScrollTop = container.scrollHeight;
+
+  //   if(newOffsetTop < this.scrollOffsetTop) {
+  //     this.scrollDiff = this.scrollOffsetTop - newOffsetTop;
+  //     container.scrollTop += this.scrollDiff;
+  //   } else if(scrollTop !== this.scrollTop) {
+  //     let endDiff = maxScrollTop - (scrollTop + clientHeight);
+  //     if(endDiff < this.scrollDiff/*  && false */) {
+  //       //container.scrollTop -= endDiff;
+  //     } else {
+  //       container.scrollTop -= this.scrollDiff;
+  //     }
+  //   }
+  // }
+}