/*
 * https://github.com/morethanwords/tweb
 * Copyright (C) 2019-2021 Eduard Kuzmenko
 * https://github.com/morethanwords/tweb/blob/master/LICENSE
 */

import type {ChatRights} from '../../lib/appManagers/appChatsManager';
import type {RequestWebViewOptions} from '../../lib/appManagers/appAttachMenuBotsManager';
import type {MessageSendingParams, MessagesStorageKey} from '../../lib/appManagers/appMessagesManager';
import {AppImManager, APP_TABS, ChatSetPeerOptions} from '../../lib/appManagers/appImManager';
import EventListenerBase from '../../helpers/eventListenerBase';
import {logger, LogTypes} from '../../lib/logger';
import rootScope from '../../lib/rootScope';
import appSidebarRight from '../sidebarRight';
import ChatBubbles from './bubbles';
import ChatContextMenu from './contextMenu';
import ChatInput from './input';
import ChatSelection from './selection';
import ChatTopbar from './topbar';
import {NULL_PEER_ID, REPLIES_PEER_ID} from '../../lib/mtproto/mtproto_config';
import SetTransition from '../singleTransition';
import AppPrivateSearchTab from '../sidebarRight/tabs/search';
import renderImageFromUrl from '../../helpers/dom/renderImageFromUrl';
import mediaSizes, {ScreenSize} from '../../helpers/mediaSizes';
import ChatSearch from './search';
import IS_TOUCH_SUPPORTED from '../../environment/touchSupport';
import getAutoDownloadSettingsByPeerId, {ChatAutoDownloadSettings} from '../../helpers/autoDownload';
import ChatBackgroundGradientRenderer from './gradientRenderer';
import ChatBackgroundPatternRenderer from './patternRenderer';
import pause from '../../helpers/schedulers/pause';
import {AppManagers} from '../../lib/appManagers/managers';
import SlicedArray from '../../helpers/slicedArray';
import themeController from '../../helpers/themeController';
import AppSharedMediaTab from '../sidebarRight/tabs/sharedMedia';
import noop from '../../helpers/noop';
import middlewarePromise from '../../helpers/middlewarePromise';
import indexOfAndSplice from '../../helpers/array/indexOfAndSplice';
import {Message, WallPaper} from '../../layer';
import animationIntersector, {AnimationItemGroup} from '../animationIntersector';
import {getColorsFromWallPaper} from '../../helpers/color';
import liteMode from '../../helpers/liteMode';
import PopupElement from '../popups';
import PopupWebApp from '../popups/webApp';

export type ChatType = 'chat' | 'pinned' | 'discussion' | 'scheduled' | 'stories';

export default class Chat extends EventListenerBase<{
  setPeer: (mid: number, isTopMessage: boolean) => void
}> {
  public container: HTMLElement;
  public backgroundEl: HTMLElement;

  public topbar: ChatTopbar;
  public bubbles: ChatBubbles;
  public input: ChatInput;
  public selection: ChatSelection;
  public contextMenu: ChatContextMenu;
  public search: ChatSearch;

  public wasAlreadyUsed: boolean;
  // public initPeerId = 0;
  public peerId: PeerId;
  public threadId: number;
  public setPeerPromise: Promise<void>;
  public peerChanged: boolean;

  public log: ReturnType<typeof logger>;

  public type: ChatType;
  public messagesStorageKey: MessagesStorageKey;

  public noForwards: boolean;

  public inited: boolean;

  public isRestricted: boolean;
  public autoDownload: ChatAutoDownloadSettings;

  public gradientRenderer: ChatBackgroundGradientRenderer;
  public patternRenderer: ChatBackgroundPatternRenderer;
  public gradientCanvas: HTMLCanvasElement;
  public patternCanvas: HTMLCanvasElement;
  public backgroundTempId: number;
  public setBackgroundPromise: Promise<void>;
  public sharedMediaTab: AppSharedMediaTab;
  public sharedMediaTabs: AppSharedMediaTab[];
  // public renderDarkPattern: () => Promise<void>;

  public isBot: boolean;
  public isChannel: boolean;
  public isBroadcast: boolean;
  public isAnyGroup: boolean;
  public isMegagroup: boolean;
  public isForum: boolean;
  public isAllMessagesForum: boolean;
  public isAnonymousSending: boolean;

  public animationGroup: AnimationItemGroup;

  constructor(
    public appImManager: AppImManager,
    public managers: AppManagers,
    public isMainChat: boolean,
    public excludeParts: Partial<{
      elements: boolean,
      sharedMedia: boolean
    }> = {}
  ) {
    super();

    this.log = logger('CHAT', LogTypes.Log | LogTypes.Warn | LogTypes.Debug | LogTypes.Error);
    this.log.warn('constructor');

    this.type = 'chat';
    this.animationGroup = `chat-${Math.round(Math.random() * 65535)}`;

    if(!this.excludeParts.elements) {
      this.container = document.createElement('div');
      this.container.classList.add('chat', 'tabs-tab');

      this.backgroundEl = document.createElement('div');
      this.backgroundEl.classList.add('chat-background');

<<<<<<< HEAD
      this.container.append(this.backgroundEl);
    }
=======
    // * constructor end

    this.log = logger('CHAT', LogTypes.Log | LogTypes.Warn | LogTypes.Debug | LogTypes.Error);
    // this.log = logger('CHAT', LogTypes.Warn | LogTypes.Error);
    this.log.warn('constructor');
>>>>>>> 008268df

    this.peerId = NULL_PEER_ID;

    this.backgroundTempId = 0;
    this.sharedMediaTabs = [];
  }

  public setBackground(url: string, skipAnimation?: boolean): Promise<void> {
    const theme = themeController.getTheme();
    const themeSettings = theme.settings;
    const wallPaper = themeSettings.wallpaper;
    const colors = getColorsFromWallPaper(wallPaper);

    let item: HTMLElement;
    const isColorBackground = !!colors && !(wallPaper as WallPaper.wallPaper).slug && !wallPaper.settings.intensity;
    if(
      isColorBackground &&
      document.documentElement.style.cursor === 'grabbing' &&
      this.gradientRenderer &&
      !this.patternRenderer
    ) {
      this.gradientCanvas.dataset.colors = colors;
      this.gradientRenderer.init(this.gradientCanvas);
      return Promise.resolve();
    }

    const tempId = ++this.backgroundTempId;

    const previousGradientRenderer = this.gradientRenderer;
    const previousPatternRenderer = this.patternRenderer;
    const previousGradientCanvas = this.gradientCanvas;
    const previousPatternCanvas = this.patternCanvas;

    this.gradientRenderer =
      this.patternRenderer =
      this.gradientCanvas =
      this.patternCanvas =
      // this.renderDarkPattern =
      undefined;

    const intensity = wallPaper.settings?.intensity && wallPaper.settings.intensity / 100;
    const isDarkPattern = !!intensity && intensity < 0;

    let patternRenderer: ChatBackgroundPatternRenderer;
    let patternCanvas = item?.firstElementChild as HTMLCanvasElement;
    let gradientCanvas: HTMLCanvasElement;
    if(!item) {
      item = document.createElement('div');
      item.classList.add('chat-background-item');

      if(url) {
        if(intensity) {
          item.classList.add('is-pattern');

          const rect = this.appImManager.chatsContainer.getBoundingClientRect();
          patternRenderer = this.patternRenderer = ChatBackgroundPatternRenderer.getInstance({
            url,
            width: rect.width,
            height: rect.height,
            mask: isDarkPattern
          });

          patternCanvas = this.patternCanvas = patternRenderer.createCanvas();
          patternCanvas.classList.add('chat-background-item-canvas', 'chat-background-item-pattern-canvas');

          if(isDarkPattern) {
            item.classList.add('is-dark');
          }

          // if(isDarkPattern) {
          //   this.renderDarkPattern = () => {
          //     return patternRenderer.exportCanvasPatternToImage(patternCanvas).then((url) => {
          //       if(this.backgroundTempId !== tempId) {
          //         return;
          //       }

          //       gradientCanvas.style.webkitMaskImage = `url(${url})`;
          //     });
          //   };
          // }
        } else {
          item.classList.add('is-image');
        }
      } else {
        item.classList.add('is-color');
      }
    }

    let gradientRenderer: ChatBackgroundGradientRenderer;
    if(colors) {
      // if(color.includes(',')) {
      const {canvas, gradientRenderer: _gradientRenderer} = ChatBackgroundGradientRenderer.create(colors);
      gradientRenderer = this.gradientRenderer = _gradientRenderer;
      gradientCanvas = this.gradientCanvas = canvas;
      gradientCanvas.classList.add('chat-background-item-canvas', 'chat-background-item-color-canvas');

      if(liteMode.isAvailable('animations')) {
        gradientRenderer.scrollAnimate(true);
      }
      // } else {
      //   item.style.backgroundColor = color;
      //   item.style.backgroundImage = 'none';
      // }
    }

    if(patternRenderer) {
      const setOpacityTo = isDarkPattern ? gradientCanvas : patternCanvas;
      let opacityMax = Math.abs(intensity) * (isDarkPattern ? .5 : 1);
      if(isDarkPattern) {
        opacityMax = Math.max(0.3, opacityMax);
      }
      setOpacityTo.style.setProperty('--opacity-max', '' + opacityMax);
    }

    const promise = new Promise<void>((resolve) => {
      const cb = () => {
        if(this.backgroundTempId !== tempId) {
          if(patternRenderer) {
            patternRenderer.cleanup(patternCanvas);
          }

          if(gradientRenderer) {
            gradientRenderer.cleanup();
          }

          return;
        }

        const prev = this.backgroundEl.lastElementChild as HTMLElement;

        if(prev === item) {
          resolve();
          return;
        }

        const append = [
          gradientCanvas,
          // isDarkPattern && this.renderDarkPattern ? undefined : patternCanvas
          patternCanvas
        ].filter(Boolean);
        if(append.length) {
          item.append(...append);
        }

        this.backgroundEl.append(item);

        SetTransition({
          element: item,
          className: 'is-visible',
          forwards: true,
          duration: !skipAnimation ? 200 : 0,
          onTransitionEnd: prev ? () => {
            previousPatternRenderer?.cleanup(previousPatternCanvas);
            previousGradientRenderer?.cleanup();

            prev.remove();
          } : null,
          useRafs: 2
        });

        resolve();
      };

      if(patternRenderer) {
        const renderPatternPromise = patternRenderer.renderToCanvas(patternCanvas);
        renderPatternPromise.then(() => {
          if(this.backgroundTempId !== tempId) {
            return;
          }

          // let promise: Promise<any>;
          // if(isDarkPattern && this.renderDarkPattern) {
          //   promise = this.renderDarkPattern();
          // } else {
          // const promise = Promise.resolve();
          // }

          // promise.then(cb);
          cb();
        });
      } else if(url) {
        renderImageFromUrl(item, url, cb);
      } else {
        cb();
      }
    });

    return this.setBackgroundPromise = Promise.race([
      pause(500),
      promise
    ]);
  }

  public setType(type: ChatType) {
    this.type = type;
  }

  public init(/* peerId: PeerId */) {
    // this.initPeerId = peerId;

    this.topbar = new ChatTopbar(this, appSidebarRight, this.managers);
    this.bubbles = new ChatBubbles(this, this.managers);
    this.input = new ChatInput(this, this.appImManager, this.managers, 'chat-input-main');
    this.contextMenu = new ChatContextMenu(this, this.managers);
    this.selection = new ChatSelection(this, this.bubbles, this.input, this.managers);

    this.topbar.constructUtils();
    this.topbar.constructPeerHelpers();

    this.topbar.construct();
    this.input.construct();

    this.bubbles.constructPeerHelpers();
    this.input.constructPeerHelpers();

    if(!IS_TOUCH_SUPPORTED) {
      this.bubbles.setReactionsHoverListeners();
    }

    this.bubbles.attachContainerListeners();

    this.container.append(this.topbar.container, this.bubbles.container, this.input.chatInput);

    this.bubbles.listenerSetter.add(rootScope)('dialog_migrate', ({migrateFrom, migrateTo}) => {
      if(this.peerId === migrateFrom) {
        this.setPeer({peerId: migrateTo});
      }
    });

    this.bubbles.listenerSetter.add(rootScope)('dialog_drop', (dialog) => {
      if(dialog.peerId === this.peerId && (dialog._ === 'dialog' || this.threadId === dialog.id)) {
        this.appImManager.setPeer();
      }
    });

    this.bubbles.listenerSetter.add(rootScope)('chat_update', async(chatId) => {
      const {peerId} = this;
      if(peerId.isAnyChat() && peerId.toChatId() === chatId) {
        const isAnonymousSending = await this.managers.appMessagesManager.isAnonymousSending(peerId);
        if(peerId === this.peerId) {
          this.isAnonymousSending = isAnonymousSending;
        }
      }
    });

    const freezeObservers = (freeze: boolean) => {
      const cb = () => {
        this.bubbles.observer?.toggleObservingNew(freeze);
        animationIntersector.toggleIntersectionGroup(this.animationGroup, freeze);
        if(freeze) {
          animationIntersector.checkAnimations(freeze, this.animationGroup);
        }
      };

      if(!freeze) {
        setTimeout(() => {
          cb();
        }, 400);
      } else {
        cb();
      }
    };

    this.bubbles.listenerSetter.add(this.appImManager)('chat_changing', ({to}) => {
      freezeObservers(to !== this);
    });

    this.bubbles.listenerSetter.add(this.appImManager)('tab_changing', (tabId) => {
      freezeObservers(this.appImManager.chat !== this || (tabId !== APP_TABS.CHAT && mediaSizes.activeScreen === ScreenSize.mobile));
    });
  }

  public beforeDestroy() {
    this.bubbles.cleanup();
  }

  private cleanupBackground() {
    ++this.backgroundTempId;
    this.patternRenderer?.cleanup(this.patternCanvas);
    this.gradientRenderer?.cleanup();
    this.patternRenderer = this.gradientRenderer = undefined;
  }

  public destroy() {
    // const perf = performance.now();

    this.destroySharedMediaTab();
    this.topbar?.destroy();
    this.bubbles?.destroy();
    this.input?.destroy();
    this.contextMenu?.destroy();
    this.selection?.attachListeners(undefined, undefined);

    this.cleanupBackground();

    this.topbar =
      this.bubbles =
      this.input =
      this.contextMenu =
      this.selection =
      undefined;

    this.container?.remove();

    // this.log.error('Chat destroy time:', performance.now() - perf);
  }

  public cleanup(helperToo = true) {
    this.input?.cleanup(helperToo);
    this.topbar?.cleanup();
    this.selection?.cleanup();
  }

  public get isForumTopic() {
    return !!(this.isForum && this.threadId);
  }

  public async onChangePeer(options: ChatSetPeerOptions, m: ReturnType<typeof middlewarePromise>) {
    const {peerId, threadId} = options;

    if(!this.excludeParts.elements) {
      const searchTab = appSidebarRight.getTab(AppPrivateSearchTab);
      searchTab?.close();
    }

    const [
      noForwards,
      isRestricted,
      isAnyGroup,
      _,
      isMegagroup,
      isBroadcast,
      isChannel,
      isBot,
      isForum,
      isAnonymousSending
    ] = await m(Promise.all([
      this.managers.appPeersManager.noForwards(peerId),
      this.managers.appPeersManager.isPeerRestricted(peerId),
      this._isAnyGroup(peerId),
      this.setAutoDownloadMedia(),
      this.managers.appPeersManager.isMegagroup(peerId),
      this.managers.appPeersManager.isBroadcast(peerId),
      this.managers.appPeersManager.isChannel(peerId),
      this.managers.appPeersManager.isBot(peerId),
      this.managers.appPeersManager.isForum(peerId),
      this.managers.appMessagesManager.isAnonymousSending(peerId)
    ]));

    // ! WARNING: TEMPORARY, HAVE TO GET TOPIC
    if(isForum && threadId) {
      await m(this.managers.dialogsStorage.getForumTopicOrReload(peerId, threadId));
    }

    this.noForwards = noForwards;
    this.isRestricted = isRestricted;
    this.isAnyGroup = isAnyGroup;
    this.isMegagroup = isMegagroup;
    this.isBroadcast = isBroadcast;
    this.isChannel = isChannel;
    this.isBot = isBot;
    this.isForum = isForum;
    this.isAllMessagesForum = isForum && !threadId;
    this.isAnonymousSending = isAnonymousSending;

    if(threadId && !this.isForum) {
      options.type = 'discussion';
    }

    const type = options.type ?? 'chat';
    this.setType(type);
    if(this.selection) {
      this.selection.isScheduled = type === 'scheduled';
    }

    this.messagesStorageKey = `${this.peerId}_${this.type === 'scheduled' ? 'scheduled' : 'history'}`;

    this.container && this.container.classList.toggle('no-forwards', this.noForwards);

    if(!this.excludeParts.sharedMedia) {
      this.sharedMediaTab = appSidebarRight.createSharedMediaTab();
      this.sharedMediaTabs.push(this.sharedMediaTab);
      this.sharedMediaTab.setPeer(peerId, threadId);
    }

    this.input?.clearHelper(); // костыль
    this.selection?.cleanup(); // TODO: REFACTOR !!!!!!
  }

  public setPeer(options: ChatSetPeerOptions) {
    const {peerId, threadId} = options;
    if(!peerId) {
      this.inited = undefined;
    } else if(!this.inited) {
      if(this.init) {
        this.init(/* peerId */);
        this.init = null;
      }

      this.inited = true;
    }

    const samePeer = this.appImManager.isSamePeer(this, options);
    if(!samePeer) {
      this.appImManager.dispatchEvent('peer_changing', this);
      this.peerId = peerId || NULL_PEER_ID;
      this.threadId = threadId;
    } else if(this.setPeerPromise) {
      return;
    }

    if(!peerId) {
      appSidebarRight.toggleSidebar(false);
      this.cleanup(true);
      this.bubbles.setPeer({samePeer: false, peerId});
      this.peerId = 0;
      this.appImManager.dispatchEvent('peer_changed', this);

      if(!this.excludeParts.sharedMedia) {
        appSidebarRight.replaceSharedMediaTab();
        this.destroySharedMediaTab();
        this.sharedMediaTab = undefined;
      }

      return;
    }

    this.peerChanged = samePeer;

    const bubblesSetPeerPromise = this.bubbles.setPeer({...options, samePeer});
    const setPeerPromise = this.setPeerPromise = bubblesSetPeerPromise.then((result) => {
      return result.promise;
    }).catch(noop).finally(() => {
      if(this.setPeerPromise === setPeerPromise) {
        this.setPeerPromise = null;
      }
    });

    return bubblesSetPeerPromise;
  }

  public destroySharedMediaTab(tab = this.sharedMediaTab) {
    if(!tab) {
      return;
    }

    indexOfAndSplice(this.sharedMediaTabs, tab);
    tab.destroy();
  }

  public async setAutoDownloadMedia() {
    this.autoDownload = await getAutoDownloadSettingsByPeerId(this.peerId);
  }

  public setMessageId(messageId?: number, mediaTimestamp?: number) {
    return this.setPeer({
      peerId: this.peerId,
      threadId: this.threadId,
      lastMsgId: messageId,
      mediaTimestamp
    });
  }

  public async finishPeerChange(options: {
    peerId: PeerId,
    isTarget?: boolean,
    isJump?: boolean,
    lastMsgId?: number,
    startParam?: string,
    middleware: () => boolean
  }) {
    if(this.peerChanged) return;

    const peerId = this.peerId;
    this.peerChanged = true;
    this.wasAlreadyUsed = true;

    const {middleware} = options;

    this.cleanup(false);

    const sharedMediaTab = this.sharedMediaTab;

    const callbacksPromise = Promise.all([
      this.topbar?.finishPeerChange(options),
      this.bubbles?.finishPeerChange(),
      this.input?.finishPeerChange(options),
      sharedMediaTab?.fillProfileElements()
    ]);

    const callbacks = await callbacksPromise;
    sharedMediaTab?.loadSidebarMedia(true);

    if(!middleware()) {
      return;
    }

    callbacks.forEach((callback) => {
      callback?.();
    });

    if(sharedMediaTab) {
      appSidebarRight.replaceSharedMediaTab(sharedMediaTab);
      this.sharedMediaTabs.filter((tab) => tab !== sharedMediaTab).forEach((tab) => this.destroySharedMediaTab(tab));
    }

    if(this.container) {
      this.container.dataset.type = this.type;
    }

    this.log.setPrefix('CHAT-' + peerId + '-' + this.type);

    if(this.isMainChat) {
      this.appImManager.dispatchEvent('peer_changed', this);
    }
  }

  public getMessage(mid: number) {
    return this.managers.appMessagesManager.getMessageFromStorage(this.messagesStorageKey, mid);
  }

  public async getMidsByMid(mid: number) {
    return this.managers.appMessagesManager.getMidsByMessage(await this.getMessage(mid));
  }

  public getHistoryStorage(ignoreThreadId?: boolean) {
    return this.managers.appMessagesManager.getHistoryStorageTransferable(this.peerId, ignoreThreadId ? undefined : this.threadId)
    .then((historyStorageTransferable) => {
      return {
        ...historyStorageTransferable,
        history: SlicedArray.fromJSON<number>(historyStorageTransferable.historySerialized)
      }
    });
  }

  public getDialogOrTopic() {
    return this.isForum && this.threadId ? this.managers.dialogsStorage.getForumTopic(this.peerId, this.threadId) : this.managers.dialogsStorage.getDialogOnly(this.peerId);
  }

  public getHistoryMaxId() {
    return this.getHistoryStorage().then((historyStorage) => historyStorage.maxId);
  }

  public async _isAnyGroup(peerId: PeerId) {
    return peerId === rootScope.myId || peerId === REPLIES_PEER_ID || (await this.managers.appPeersManager.isAnyGroup(peerId));
  }

  public initSearch(query?: string) {
    if(!this.peerId) return;

    if(mediaSizes.isMobile) {
      if(!this.search) {
        this.search = new ChatSearch(this.topbar, this, query);
      } else {
        this.search.setQuery(query);
      }
    } else {
      let tab = appSidebarRight.getTab(AppPrivateSearchTab);
      if(!tab) {
        tab = appSidebarRight.createTab(AppPrivateSearchTab);
      }

      tab.open(this.peerId, this.threadId, this.bubbles.onDatePick, query);
    }
  }

  public canSend(action?: ChatRights) {
    return this.managers.appMessagesManager.canSendToPeer(this.peerId, this.threadId, action);
  }

  public isStartButtonNeeded() {
    return Promise.all([
      this.managers.appPeersManager.isBot(this.peerId),
      this.managers.appMessagesManager.getDialogOnly(this.peerId),
      this.getHistoryStorage(true)
    ]).then(([isBot, dialog, historyStorage]) => {
      return isBot && !dialog && !historyStorage.history.length;
    });
  }

  public getMessageSendingParams(): MessageSendingParams {
    return {
      peerId: this.peerId,
      threadId: this.threadId,
      replyToMsgId: this.input.replyToMsgId,
      replyToStoryId: this.input.replyToStoryId,
      scheduleDate: this.input.scheduleDate,
      silent: this.input.sendSilent,
      sendAsPeerId: this.input.sendAsPeerId,
      updateStickersetOrder: rootScope.settings.stickers.dynamicPackOrder
    };
  }

  public isOurMessage(message: Message.message | Message.messageService) {
    return message.fromId === rootScope.myId || (!!message.pFlags.out && this.isMegagroup);
  }

  public isOutMessage(message: Message.message | Message.messageService) {
    const fwdFrom = (message as Message.message).fwd_from;
    const isOut = this.isOurMessage(message) && (!fwdFrom || this.peerId !== rootScope.myId);
    return !!isOut;
  }

  public isAvatarNeeded(message: Message.message | Message.messageService) {
    return this.isAnyGroup && !this.isOutMessage(message);
  }

  public isPinnedMessagesNeeded() {
    return this.type === 'chat' || this.isForum;
  }

  public canGiftPremium() {
    const peerId = this.peerId;
    return peerId.isUser() && this.managers.appProfileManager.canGiftPremium(this.peerId.toUserId());
  }

  public async openWebApp(options: Partial<RequestWebViewOptions>) {
    Object.assign(options, this.getMessageSendingParams());
    options.botId ??= options.attachMenuBot.bot_id;
    options.themeParams ??= {
      _: 'dataJSON',
      data: JSON.stringify(themeController.getThemeParamsForWebView())
    };
    options.peerId ??= this.peerId;

    if(!options.attachMenuBot && !options.isSimpleWebView && !options.app) {
      try {
        options.attachMenuBot = await this.managers.appAttachMenuBotsManager.getAttachMenuBot(options.botId);
      } catch(err) {}
    }

    const webViewResultUrl = await this.managers.appAttachMenuBotsManager.requestWebView(options as RequestWebViewOptions);
    PopupElement.createPopup(PopupWebApp, {
      webViewResultUrl,
      webViewOptions: options as RequestWebViewOptions,
      attachMenuBot: options.attachMenuBot
    });
  }
}<|MERGE_RESOLUTION|>--- conflicted
+++ resolved
@@ -109,6 +109,7 @@
     super();
 
     this.log = logger('CHAT', LogTypes.Log | LogTypes.Warn | LogTypes.Debug | LogTypes.Error);
+    // this.log = logger('CHAT', LogTypes.Warn | LogTypes.Error);
     this.log.warn('constructor');
 
     this.type = 'chat';
@@ -121,16 +122,8 @@
       this.backgroundEl = document.createElement('div');
       this.backgroundEl.classList.add('chat-background');
 
-<<<<<<< HEAD
       this.container.append(this.backgroundEl);
     }
-=======
-    // * constructor end
-
-    this.log = logger('CHAT', LogTypes.Log | LogTypes.Warn | LogTypes.Debug | LogTypes.Error);
-    // this.log = logger('CHAT', LogTypes.Warn | LogTypes.Error);
-    this.log.warn('constructor');
->>>>>>> 008268df
 
     this.peerId = NULL_PEER_ID;
 
