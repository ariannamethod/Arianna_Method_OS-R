--- conflicted
+++ resolved
@@ -172,9 +172,6 @@
 }) {
   const [title, media] = await Promise.all([
     (() => {
-<<<<<<< HEAD
-      if(paidMedia || transaction?.extended_media || !transaction) {
-=======
       if(subscription) {
         return wrapPeerTitle({peerId: getPeerId(subscription.peer)});
       }
@@ -184,7 +181,6 @@
       }
 
       if(paidMedia || transaction?.extended_media) {
->>>>>>> 91898ecf
         return wrapPeerTitle({peerId: paidMediaPeerId || getPeerId((transaction.peer as StarsTransactionPeer.starsTransactionPeer).peer)});
       }
 
@@ -262,16 +258,6 @@
         return container;
       }
 
-<<<<<<< HEAD
-      if(!transaction || transaction.peer._ === 'starsTransactionPeer') {
-        const avatar = avatarNew({
-          peerId: transaction ?
-            getPeerId((transaction.peer as StarsTransactionPeer.starsTransactionPeer).peer) :
-            paidMediaPeerId,
-          size,
-          middleware
-        });
-=======
       let peerId: PeerId;
       if(subscription) {
         peerId = getPeerId(subscription.peer);
@@ -281,7 +267,6 @@
 
       if(peerId) {
         const avatar = avatarNew({peerId, size, middleware});
->>>>>>> 91898ecf
         await avatar.readyThumbPromise;
         return avatar.node;
       }
