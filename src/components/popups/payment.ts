/*
 * https://github.com/morethanwords/tweb
 * Copyright (C) 2019-2021 Eduard Kuzmenko
 * https://github.com/morethanwords/tweb/blob/master/LICENSE
 */

import PopupElement from '.';
import Currencies from '../../config/currencies';
import {FontFamily, FontSize} from '../../config/font';
import accumulate from '../../helpers/array/accumulate';
import getTextWidth from '../../helpers/canvas/getTextWidth';
import {detectUnifiedCardBrand} from '../../helpers/cards/cardBrands';
import {attachClickEvent, simulateClickEvent} from '../../helpers/dom/clickEvent';
import findUpAsChild from '../../helpers/dom/findUpAsChild';
import findUpClassName from '../../helpers/dom/findUpClassName';
import placeCaretAtEnd from '../../helpers/dom/placeCaretAtEnd';
import {renderImageFromUrlPromise} from '../../helpers/dom/renderImageFromUrl';
import replaceContent from '../../helpers/dom/replaceContent';
import setInnerHTML from '../../helpers/dom/setInnerHTML';
import toggleDisability from '../../helpers/dom/toggleDisability';
import {formatPhoneNumber} from '../../helpers/formatPhoneNumber';
import paymentsWrapCurrencyAmount from '../../helpers/paymentsWrapCurrencyAmount';
import ScrollSaver from '../../helpers/scrollSaver';
import tsNow from '../../helpers/tsNow';
import {AccountTmpPassword, InputInvoice, InputPaymentCredentials, LabeledPrice, Message, MessageMedia, PaymentRequestedInfo, PaymentSavedCredentials, PaymentsPaymentForm, PaymentsPaymentReceipt, PaymentsValidatedRequestedInfo, PostAddress, ShippingOption} from '../../layer';
import I18n, {i18n, LangPackKey, _i18n} from '../../lib/langPack';
import wrapEmojiText from '../../lib/richTextProcessor/wrapEmojiText';
import wrapRichText from '../../lib/richTextProcessor/wrapRichText';
import rootScope from '../../lib/rootScope';
import AvatarElement from '../avatar';
import Button from '../button';
import CheckboxField from '../checkboxField';
import PeerTitle from '../peerTitle';
import {putPreloader} from '../putPreloader';
import Row from '../row';
import {toastNew} from '../toast';
import {wrapPhoto} from '../wrappers';
import wrapPeerTitle from '../wrappers/peerTitle';
import PopupPaymentCard, {PaymentCardDetails, PaymentCardDetailsResult} from './paymentCard';
import PopupPaymentCardConfirmation from './paymentCardConfirmation';
import PopupPaymentShipping, {PaymentShippingAddress} from './paymentShipping';
import PopupPaymentShippingMethods from './paymentShippingMethods';
import PopupPaymentVerification from './paymentVerification';

const iconPath = 'assets/img/';
const icons = [
  'amex',
  'card',
  'diners',
  'discover',
  'jcb',
  'mastercard',
  'visa',
  'unionpay',
<<<<<<< HEAD
  'logo'
=======
  'mir',
  'logo',
>>>>>>> 16a38d3b
];

export function getPaymentBrandIconPath(brand: string) {
  if(!icons.includes(brand)) {
    return;
  }

  return `${iconPath}${brand}.svg`;
}

export function PaymentButton(options: {
  onClick: () => Promise<any> | void,
  key?: LangPackKey,
  textEl?: I18n.IntlElement
}) {
  const textEl = options.textEl ?? new I18n.IntlElement({key: options.key ?? 'PaymentInfo.Done'});
  const key = textEl.key;
  const payButton = Button('btn-primary btn-color-primary payment-item-pay');
  payButton.append(textEl.element);
  attachClickEvent(payButton, async() => {
    const result = options.onClick();
    if(!(result instanceof Promise)) {
      return;
    }

    const d = putPreloader(payButton);
    const toggle = toggleDisability([payButton], true);
    textEl.compareAndUpdate({key: 'PleaseWait'});
    try {
      await result;
    } catch(err) {
      if(!(err as any).handled) {
        console.error('payment button error', err);
      }

      toggle();
      textEl.compareAndUpdate({key});
      d.remove();
    }
  });
  return payButton;
}

export type PaymentsCredentialsToken = {type: 'card', token?: string, id?: string};

export default class PopupPayment extends PopupElement {
  private tipButtonsMap: Map<number, HTMLElement>;

  constructor(
    private message: Message.message,
<<<<<<< HEAD
    private inputInvoice: InputInvoice,
    private paymentForm?: PaymentsPaymentForm | PaymentsPaymentReceipt
=======
    private receiptPeerId?: PeerId,
    private receiptMsgId?: number
>>>>>>> 16a38d3b
  ) {
    super('popup-payment', {
      closable: true,
      overlayClosable: true,
      body: true,
      scrollable: true,
      title: true
    });

    this.tipButtonsMap = new Map();
    this.d();
  }

  private async d() {
    this.element.classList.add('is-loading');
    this.show();

    let confirmed = false;
    const onConfirmed = () => {
      if(confirmed) {
        return;
      }

      confirmed = true;
      if(popupPaymentVerification) {
        popupPaymentVerification.hide();
      }

      this.hide();
<<<<<<< HEAD
      showSuccessToast();
    };

    const showSuccessToast = () => {
      toastNew({
        langPackKey: 'PaymentInfoHint',
        langPackArguments: [
          paymentsWrapCurrencyAmount(getTotalTotal(), currency),
          wrapEmojiText(title)
        ]
      });
=======
>>>>>>> 16a38d3b
    };

    let {paymentForm, message} = this;

    if(message) {
      this.listenerSetter.add(rootScope)('payment_sent', ({peerId, mid}) => {
        if(message.peerId === peerId && message.mid === mid) {
          onConfirmed();
        }
      });
    }

<<<<<<< HEAD
    const mediaInvoice = message?.media as MessageMedia.messageMediaInvoice;
    const isReceipt = mediaInvoice ? !!mediaInvoice.receipt_msg_id : paymentForm._ === 'payments.paymentReceipt';
    const isTest = mediaInvoice ? mediaInvoice.pFlags.test : paymentForm.invoice.pFlags.test;

    const photo = mediaInvoice ? mediaInvoice.photo : paymentForm.photo;
    const title = mediaInvoice ? mediaInvoice.title : paymentForm.title;
    const description = mediaInvoice ? mediaInvoice.description : paymentForm.description;

    _i18n(this.title, isReceipt ? 'PaymentReceipt' : 'PaymentCheckout');
    if(isTest) {
=======
    const isReceipt = !!(this.receiptMsgId || mediaInvoice.receipt_msg_id);

    _i18n(this.title, isReceipt ? 'PaymentReceipt' : 'PaymentCheckout');
    if(mediaInvoice.pFlags.test) {
>>>>>>> 16a38d3b
      this.title.append(' (Test)');
    }

    const className = 'payment-item';

    const itemEl = document.createElement('div');
    itemEl.classList.add(className);

    const detailsClassName = className + '-details';
    const details = document.createElement('div');
    details.classList.add(detailsClassName);

    let photoEl: HTMLElement;
    if(photo) {
      photoEl = document.createElement('div');
      photoEl.classList.add(detailsClassName + '-photo', 'media-container-contain');
      wrapPhoto({
        photo: photo,
        container: photoEl,
        boxWidth: 100,
        boxHeight: 100,
        size: {_: 'photoSizeEmpty', type: ''}
      });
      details.append(photoEl);
    }

    const linesClassName = detailsClassName + '-lines';
    const linesEl = document.createElement('div');
    linesEl.classList.add(linesClassName);

    const titleEl = document.createElement('div');
    titleEl.classList.add(linesClassName + '-title');

    const descriptionEl = document.createElement('div');
    descriptionEl.classList.add(linesClassName + '-description');

    const botName = document.createElement('div');
    botName.classList.add(linesClassName + '-bot-name');

    linesEl.append(titleEl, descriptionEl, botName);

    setInnerHTML(titleEl, wrapEmojiText(title));
    setInnerHTML(descriptionEl, wrapEmojiText(description));

    const peerTitle = new PeerTitle();
    botName.append(peerTitle.element);

    details.append(linesEl);
    itemEl.append(details);
    this.scrollable.append(itemEl);

    const preloaderContainer = document.createElement('div');
    preloaderContainer.classList.add(className + '-preloader-container');
    const preloader = putPreloader(preloaderContainer, true);
    this.scrollable.container.append(preloaderContainer);

<<<<<<< HEAD
    const inputInvoice = this.inputInvoice;
    if(!paymentForm) {
      if(isReceipt) paymentForm = await this.managers.appPaymentsManager.getPaymentReceipt(message.peerId, mediaInvoice.receipt_msg_id);
      else paymentForm = await this.managers.appPaymentsManager.getPaymentForm(inputInvoice);
      this.paymentForm = paymentForm;
    }

    let savedInfo = (paymentForm as PaymentsPaymentForm).saved_info || (paymentForm as PaymentsPaymentReceipt).info;
    const savedCredentials = (paymentForm as PaymentsPaymentForm).saved_credentials;
    let [lastRequestedInfo, passwordState, providerPeerTitle] = await Promise.all([
      !isReceipt && savedInfo && this.managers.appPaymentsManager.validateRequestedInfo(inputInvoice, savedInfo),
=======
    let paymentForm: PaymentsPaymentForm | PaymentsPaymentReceipt;
    
    this.receiptMsgId ??= mediaInvoice.receipt_msg_id;
    this.receiptPeerId ??= this.receiptMsgId && message.peerId;

    if(isReceipt) paymentForm = await this.managers.appPaymentsManager.getPaymentReceipt(this.receiptPeerId, this.receiptMsgId);
    else paymentForm = await this.managers.appPaymentsManager.getPaymentForm(message.peerId, message.mid);
    
    let savedInfo = (paymentForm as PaymentsPaymentForm).saved_info || (paymentForm as PaymentsPaymentReceipt).info;
    const savedCredentials = (paymentForm as PaymentsPaymentForm).saved_credentials;
    let [lastRequestedInfo, passwordState, providerPeerTitle] = await Promise.all([
      !isReceipt && savedInfo && this.managers.appPaymentsManager.validateRequestedInfo(message.peerId, message.mid, savedInfo).catch(() => undefined),
>>>>>>> 16a38d3b
      savedCredentials && this.managers.passwordManager.getState(),
      wrapPeerTitle({peerId: paymentForm.provider_id.toPeerId()})
    ]);

<<<<<<< HEAD
    // console.log(paymentForm, lastRequestedInfo);
=======
    console.log(paymentForm, lastRequestedInfo);
    
    await peerTitle.update({peerId: paymentForm.bot_id.toPeerId()});
    preloaderContainer.remove();
    this.element.classList.remove('is-loading');
>>>>>>> 16a38d3b

    const wrapAmount = (amount: string | number, skipSymbol?: boolean) => {
      return paymentsWrapCurrencyAmount(amount, currency, skipSymbol);
    };

    const {invoice} = paymentForm;
    const currency = invoice.currency;

    const isRecurring = invoice.pFlags.recurring && !isReceipt;

    await peerTitle.update({peerId: paymentForm.bot_id.toPeerId()});
    const peerTitle2 = isRecurring ? await wrapPeerTitle({peerId: paymentForm.bot_id.toPeerId()}) : undefined;
    preloaderContainer.remove();
    this.element.classList.remove('is-loading');

    const makeLabel = () => {
      const labelEl = document.createElement('div');
      labelEl.classList.add(pricesClassName + '-price');

      const left = document.createElement('span');
      const right = document.createElement('span');
      labelEl.append(left, right);
      return {label: labelEl, left, right};
    };

    const pricesClassName = className + '-prices';
    const prices = document.createElement('div');
    prices.classList.add(pricesClassName);
    const makePricesElements = (prices: LabeledPrice[]) => {
      return prices.map((price) => {
        const {amount, label} = price;

        const _label = makeLabel();
        _label.left.textContent = label;
<<<<<<< HEAD

        const wrappedAmount = wrapAmount(Math.abs(+amount));
        _label.right.textContent = (amount < 0 ? '-' : '') + wrappedAmount;

=======
  
        const wrappedAmount = wrapAmount(amount);
        _label.right.textContent = wrappedAmount;
  
>>>>>>> 16a38d3b
        return _label.label;
      });
    };

    const pricesElements = makePricesElements(invoice.prices);

    let getTipsAmount = (): number => 0;
    let shippingAmount = 0;

    const getTotalTotal = () => totalAmount + getTipsAmount() + shippingAmount;
    const setTotal = () => {
      const wrapped = wrapAmount(getTotalTotal());
      totalLabel.right.textContent = wrapped;
      payI18n.compareAndUpdate({
        key: 'PaymentCheckoutPay',
        args: [wrapped]
      });
    };

    const payI18n = new I18n.IntlElement();

    const totalLabel = makeLabel();
    totalLabel.label.classList.add('is-total');
    _i18n(totalLabel.left, 'PaymentTransactionTotal');
    const totalAmount = accumulate(invoice.prices.map(({amount}) => +amount), 0);

    const canTip = (invoice.max_tip_amount !== undefined && !isReceipt) || !!(paymentForm as PaymentsPaymentReceipt).tip_amount;
    if(canTip) {
      const tipsClassName = className + '-tips';

      const currencyData = Currencies[currency];

      getTipsAmount = () => +getInputValue().replace(/\D/g, '');

      const getInputValue = () => {
        // return input.textContent;
        return input.value;
      };

      const setInputWidth = () => {
        const width = getTextWidth(getInputValue(), `500 ${FontSize} ${FontFamily}`);
        input.style.width = width + 'px';
      };

      const setInputValue = (amount: string | number) => {
        amount = Math.min(+amount, +invoice.max_tip_amount);
        const wrapped = wrapAmount(amount, true);

        input.value = wrapped;
        // input.textContent = wrapped;
        if(document.activeElement === input) {
          placeCaretAtEnd(input);
        }

        unsetActiveTip && unsetActiveTip();
        const tipEl = this.tipButtonsMap.get(amount);
        if(tipEl) {
          tipEl.classList.add('active');
        }

        setInputWidth();
        setTotal();
      };

      const tipsLabel = makeLabel();
      _i18n(tipsLabel.left, isReceipt ? 'PaymentTip' : 'PaymentTipOptional');
      const input = document.createElement('input');
      input.type = 'tel';
      // const input: HTMLElement = document.createElement('div');
      // input.contentEditable = 'true';
      input.classList.add('input-clear', tipsClassName + '-input');
      tipsLabel.right.append(input);

      if(!isReceipt) {
        tipsLabel.label.style.cursor = 'text';
      } else {
        tipsLabel.label.classList.add('disable-hover');
      }

      tipsLabel.label.addEventListener('mousedown', (e) => {
        if(!findUpAsChild(e.target, input)) {
          placeCaretAtEnd(input);
        }
      });

      const haveToIgnoreEvents = input instanceof HTMLInputElement ? 1 : 2;
      const onSelectionChange = () => {
        if(ignoreNextSelectionChange) {
          --ignoreNextSelectionChange;
          return;
        }

        // setTimeout(() => {
        ignoreNextSelectionChange = haveToIgnoreEvents;
        placeCaretAtEnd(input);
        // }, 0);
      };

      const onFocus = () => {
        // cancelEvent(e);
        setTimeout(() => {
          ignoreNextSelectionChange = haveToIgnoreEvents;
          placeCaretAtEnd(input);
          document.addEventListener('selectionchange', onSelectionChange);
        }, 0);
      };

      const onFocusOut = () => {
        input.addEventListener('focus', onFocus, {once: true});
        document.removeEventListener('selectionchange', onSelectionChange);
      };

      let ignoreNextSelectionChange: number;
      input.addEventListener('focusout', onFocusOut);
      onFocusOut();

      input.addEventListener('input', () => {
        setInputValue(getTipsAmount());
      });

      const s = [currencyData.symbol, currencyData.space_between ? ' ' : ''];
      if(!currencyData.symbol_left) s.reverse();
      tipsLabel.right[currencyData.symbol_left ? 'prepend' : 'append'](s.join(''));

      pricesElements.push(tipsLabel.label);

<<<<<<< HEAD
      //
      const tipsEl = document.createElement('div');
      tipsEl.classList.add(tipsClassName);

      const tipClassName = tipsClassName + '-tip';
      const tipButtons = invoice.suggested_tip_amounts.map((tipAmount) => {
        const button = Button(tipClassName, {noRipple: true});
        button.textContent = wrapAmount(tipAmount);

        this.tipButtonsMap.set(+tipAmount, button);
        return button;
      });

      const unsetActiveTip = () => {
        const prevTipEl = tipsEl.querySelector('.active');
        if(prevTipEl) {
          prevTipEl.classList.remove('active');
        }
      };

      attachClickEvent(tipsEl, (e) => {
        const tipEl = findUpClassName(e.target, tipClassName);
        if(!tipEl) {
          return;
        }

        let tipAmount = 0;
        if(tipEl.classList.contains('active')) {
          tipEl.classList.remove('active');
        } else {
          unsetActiveTip();
          tipEl.classList.add('active');

          for(const [amount, el] of this.tipButtonsMap) {
            if(el === tipEl) {
              tipAmount = amount;
              break;
=======
      /// 
      let unsetActiveTip: () => void;
      if(!isReceipt) {
        const tipsEl = document.createElement('div');
        tipsEl.classList.add(tipsClassName);
  
        const tipClassName = tipsClassName + '-tip';
        const tipButtons = invoice.suggested_tip_amounts.map((tipAmount) => {
          const button = Button(tipClassName, {noRipple: true});
          button.textContent = wrapAmount(tipAmount);
  
          this.tipButtonsMap.set(+tipAmount, button);
          return button;
        });
  
        unsetActiveTip = () => {
          const prevTipEl = tipsEl.querySelector('.active');
          if(prevTipEl) {
            prevTipEl.classList.remove('active');
          }
        };
  
        attachClickEvent(tipsEl, (e) => {
          const tipEl = findUpClassName(e.target, tipClassName);
          if(!tipEl) {
            return;
          }
  
          let tipAmount = 0;
          if(tipEl.classList.contains('active')) {
            tipEl.classList.remove('active');
          } else {
            unsetActiveTip();
            tipEl.classList.add('active');
  
            for(const [amount, el] of this.tipButtonsMap) {
              if(el === tipEl) {
                tipAmount = amount;
                break;
              }
>>>>>>> 16a38d3b
            }
          }
  
          setInputValue(tipAmount);
        });
  
        setInputValue(0);
  
        tipsEl.append(...tipButtons);
        pricesElements.push(tipsEl);
      } else {
        setInputValue((paymentForm as PaymentsPaymentReceipt).tip_amount);
      }
    } else {
      setTotal();
    }

    pricesElements.push(totalLabel.label);

    prices.append(...pricesElements);
    itemEl.append(prices);

    // /

    const setRowIcon = async(row: Row, icon?: string) => {
      const img = document.createElement('img');
      img.classList.add('media-photo');
      await renderImageFromUrlPromise(img, getPaymentBrandIconPath(icon));
      let container = row.media;
      if(!container) {
        container = row.createMedia('small');
        container.classList.add('media-container-cover');
        container.append(img);
      } else {
        replaceContent(container, img);
      }
    };

    const createRow = (options: ConstructorParameters<typeof Row>[0]) => {
      if(options.titleLangKey) {
        options.subtitleLangKey = options.titleLangKey;
      }

      options.noWrap = true;
      const row = new Row(options);
      row.container.classList.add(className + '-row');

      if(options.titleLangKey) {
        row.subtitle.classList.add('hide');
      }

      return row;
    };

    const setRowTitle = (row: Row, textContent: string) => {
      row.title.textContent = textContent;
      if(!textContent) {
        const e = I18n.weakMap.get(row.subtitle.firstElementChild as HTMLElement) as I18n.IntlElement;
        row.title.append(i18n(e.key));
      }

      row.subtitle.classList.toggle('hide', !textContent);
    };

    const setCardSubtitle = (card: PaymentCardDetailsResult) => {
      let brand: string;
      let str: string;
      let icon: string;
      if('title' in card) {
        brand = card.title.split(' ').shift();
        str = card.title;
        icon = card.icon;
      } else {
        brand = detectUnifiedCardBrand(card.cardNumber);
        str = brand + ' *' + card.cardNumber.split(' ').pop();
      }

      methodRow.title.classList.remove('tgico', 'tgico-card_outline');
      setRowIcon(methodRow, icon || brand.toLowerCase());
      setRowTitle(methodRow, str);
    };

    const onMethodClick = () => {
      new PopupPaymentCard(paymentForm as PaymentsPaymentForm, previousCardDetails as PaymentCardDetails).addEventListener('finish', ({token, card}) => {
        previousToken = token, previousCardDetails = card;

        setCardSubtitle(card);
      });
    };

    let previousCardDetails: PaymentCardDetailsResult, previousToken: PaymentsCredentialsToken;
    const methodRow = createRow({
      titleLangKey: 'PaymentCheckoutMethod',
      clickable: isReceipt ? undefined : onMethodClick,
      icon: 'card_outline'
    });

    methodRow.container.classList.add(className + '-method-row');

    if(savedCredentials) {
      setCardSubtitle(savedCredentials);
    } else if((paymentForm as PaymentsPaymentReceipt).credentials_title) {
      setCardSubtitle({title: (paymentForm as PaymentsPaymentReceipt).credentials_title});
    }

    const providerRow = createRow({
      title: providerPeerTitle,
      subtitleLangKey: 'PaymentCheckoutProvider'
    });

    const providerAvatar = new AvatarElement();
    providerAvatar.classList.add('avatar-32');
    providerRow.createMedia('small').append(providerAvatar);
    /* await */ providerAvatar.updateWithOptions({peerId: paymentForm.provider_id.toPeerId()});

    let shippingAddressRow: Row, shippingNameRow: Row, shippingEmailRow: Row, shippingPhoneRow: Row, shippingMethodRow: Row;
    let lastShippingOption: ShippingOption, onShippingAddressClick: (focus?: ConstructorParameters<typeof PopupPaymentShipping>[2]) => void, onShippingMethodClick: () => void;
    const setShippingTitle = invoice.pFlags.shipping_address_requested ? (shippingAddress?: PaymentShippingAddress) => {
      if(!shippingAddress) {
        shippingMethodRow.subtitle.classList.add('hide');
        replaceContent(shippingMethodRow.title, i18n('PaymentShippingAddress'));
        return;
      }

      const postAddress = shippingAddress.shipping_address;
      setRowTitle(shippingAddressRow, [postAddress.city, postAddress.street_line1, postAddress.street_line2].filter(Boolean).join(', '));

      shippingMethodRow.container.classList.toggle('hide', !lastRequestedInfo && !isReceipt);
    } : undefined;

    const setShippingInfo = (info: PaymentRequestedInfo) => {
      setShippingTitle && setShippingTitle(info);
      shippingNameRow && setRowTitle(shippingNameRow, info.name);
      shippingEmailRow && setRowTitle(shippingEmailRow, info.email);
      shippingPhoneRow && setRowTitle(shippingPhoneRow, info.phone && ('+' + formatPhoneNumber(info.phone).formatted));
    };

    if(!isReceipt) {
      onShippingAddressClick = (focus) => {
        new PopupPaymentShipping(paymentForm as PaymentsPaymentForm, inputInvoice, focus).addEventListener('finish', ({shippingAddress, requestedInfo}) => {
          lastRequestedInfo = requestedInfo;
          savedInfo = (paymentForm as PaymentsPaymentForm).saved_info = shippingAddress;
          setShippingInfo(shippingAddress);
        });
      };
    }

    if(invoice.pFlags.shipping_address_requested) {
      const setShippingOption = (shippingOption?: ShippingOption) => {
        const scrollSaver = new ScrollSaver(this.scrollable, undefined, true);
        scrollSaver.save();
        if(lastShippingPricesElements) {
          lastShippingPricesElements.forEach((node) => node.remove());
        }

        if(!shippingOption) {
          shippingAmount = 0;

          setTotal();
          scrollSaver.restore();
          this.onContentUpdate();
          return;
        }

        lastShippingOption = shippingOption;
        setRowTitle(shippingMethodRow, shippingOption.title);

        shippingAmount = accumulate(shippingOption.prices.map(({amount}) => +amount), 0);
        lastShippingPricesElements = makePricesElements(shippingOption.prices);
        let l = totalLabel.label;
        if(canTip) {
          l = l.previousElementSibling as any;
          if(!isReceipt) {
            l = l.previousElementSibling as any;
          }
        }

        lastShippingPricesElements.forEach((element) => l.parentElement.insertBefore(element, l));

        setTotal();
        scrollSaver.restore();
        this.onContentUpdate();
      };

      shippingAddressRow = createRow({
        icon: 'location',
        titleLangKey: 'PaymentShippingAddress',
        clickable: !isReceipt && onShippingAddressClick.bind(null, undefined)
      });

      let lastShippingPricesElements: HTMLElement[];
      shippingMethodRow = createRow({
        icon: 'shipping',
        titleLangKey: 'PaymentCheckoutShippingMethod',
        clickable: !isReceipt && (onShippingMethodClick = () => {
          new PopupPaymentShippingMethods(paymentForm as PaymentsPaymentForm, lastRequestedInfo, lastShippingOption).addEventListener('finish', (shippingOption) => {
            setShippingOption(shippingOption);
          });
        })
      });

      shippingMethodRow.container.classList.add('hide');

      const shippingOption = (paymentForm as PaymentsPaymentReceipt).shipping;
      if(shippingOption) {
        setShippingOption(shippingOption);
      }
    }

    if(invoice.pFlags.name_requested) {
      shippingNameRow = createRow({
        icon: 'newprivate',
        titleLangKey: 'PaymentCheckoutName',
        clickable: !isReceipt && onShippingAddressClick.bind(null, 'name')
      });
    }

    if(invoice.pFlags.email_requested) {
      shippingEmailRow = createRow({
        icon: 'mention',
        titleLangKey: 'PaymentShippingEmailPlaceholder',
        clickable: !isReceipt && onShippingAddressClick.bind(null, 'email')
      });
    }

    if(invoice.pFlags.phone_requested) {
      shippingPhoneRow = createRow({
        icon: 'phone',
        titleLangKey: 'PaymentCheckoutPhoneNumber',
        clickable: !isReceipt && onShippingAddressClick.bind(null, 'phone')
      });
    }

    if(savedInfo) {
      setShippingInfo(savedInfo);
    }

    const rows = [
      methodRow,
      providerRow,
      shippingAddressRow,
      shippingMethodRow,
      shippingNameRow,
      shippingEmailRow,
      shippingPhoneRow
    ].filter(Boolean);

    const acceptTermsCheckboxField = isRecurring && new CheckboxField({
      text: 'Payments.Recurrent.Accept',
      textArgs: [wrapRichText(invoice.recurring_terms_url), peerTitle2]
    });

    const acceptTermsRow = isRecurring && createRow({
      checkboxField: acceptTermsCheckboxField,
      noCheckboxSubtitle: true
    });

    const recurringElements = isRecurring ? [document.createElement('hr'), acceptTermsRow.container] : [];

    this.scrollable.append(...[
      document.createElement('hr'),
      ...rows.map((row) => row.container),
      ...recurringElements
    ].filter(Boolean));

    // /
    let popupPaymentVerification: PopupPaymentVerification, lastTmpPasword: AccountTmpPassword;
    const onClick = () => {
      const missingInfo = invoice.pFlags.name_requested && !savedInfo?.name ? 'name' : (invoice.pFlags.email_requested && !savedInfo?.email ? 'email' : (invoice.pFlags.phone_requested && !savedInfo?.phone ? 'phone' : undefined));
      if(invoice.pFlags.shipping_address_requested) {
        if(!lastRequestedInfo) {
          onShippingAddressClick();
          return;
        } else if(!lastShippingOption) {
          onShippingMethodClick();
          return;
        }
      } else if(missingInfo) {
        onShippingAddressClick(missingInfo);
        return;
      }

      if(!previousCardDetails && !lastTmpPasword) {
        if(!savedCredentials) {
          onMethodClick();
          return;
        }

        Promise.resolve(passwordState ?? this.managers.passwordManager.getState()).then((_passwordState) => {
          new PopupPaymentCardConfirmation(savedCredentials.title, _passwordState).addEventListener('finish', (tmpPassword) => {
            passwordState = undefined;
            lastTmpPasword = tmpPassword;
            simulateClickEvent(payButton);

            // * reserve 5 seconds
            const diff = tmpPassword.valid_until - tsNow(true) - 5;
            setTimeout(() => {
              if(lastTmpPasword === tmpPassword) {
                lastTmpPasword = undefined;
              }
            }, diff * 1000);
          });
        });

        return;
      }

      return Promise.resolve().then(async() => {
        const credentials: InputPaymentCredentials = lastTmpPasword ? {
          _: 'inputPaymentCredentialsSaved',
          id: savedCredentials.id,
          tmp_password: lastTmpPasword.tmp_password
        } : {
          _: 'inputPaymentCredentials',
          data: {
            _: 'dataJSON',
            data: JSON.stringify(previousToken.token ? previousToken : {type: previousToken.type, id: previousToken.id})
          },
          pFlags: {
            save: previousCardDetails.save || undefined
          }
        };

        try {
          const paymentResult = await this.managers.appPaymentsManager.sendPaymentForm(
            inputInvoice,
            (paymentForm as PaymentsPaymentForm).form_id,
            lastRequestedInfo?.id,
            lastShippingOption?.id,
            credentials,
            getTipsAmount()
          );

          if(paymentResult._ === 'payments.paymentResult') {
            onConfirmed();
          } else {
            popupPaymentVerification = new PopupPaymentVerification(paymentResult.url);
            popupPaymentVerification.addEventListener('finish', () => {
              popupPaymentVerification = undefined;

              // setTimeout(() => {
                onConfirmed();
              // }, 0);
            });
            await new Promise<void>((resolve, reject) => {
              popupPaymentVerification.addEventListener('close', () => {
                popupPaymentVerification = undefined;
                if(confirmed) {
                  resolve();
                } else {
                  const err = new Error('payment not finished');
                  (err as ApiError).handled = true;
                  reject(err);
                }
              });
            });
          }
        } catch(err) {
          if((err as ApiError).type === 'BOT_PRECHECKOUT_TIMEOUT') {
            toastNew({langPackKey: 'Error.AnError'});
            (err as ApiError).handled = true;
          } else if((err as ApiError).type === 'TMP_PASSWORD_INVALID') {
            passwordState = lastTmpPasword = undefined;
            simulateClickEvent(payButton);
            (err as ApiError).handled = true;
          }

          throw err;
        }
      });
    };

    const onChange = () => {
      payButton.disabled = !!(acceptTermsCheckboxField && !acceptTermsCheckboxField.checked);
    };

    let payButton: HTMLButtonElement;
    if(isReceipt) {
      payButton = PaymentButton({
        onClick: () => this.hide(),
        key: 'Done'
      });
    } else {
      payButton = PaymentButton({
        onClick: onClick,
        textEl: payI18n
      });
    }

    onChange();
    if(acceptTermsCheckboxField) {
      acceptTermsCheckboxField.input.addEventListener('change', onChange);
    }

    this.body.append(this.btnConfirmOnEnter = payButton);

    this.onContentUpdate();
  }
}<|MERGE_RESOLUTION|>--- conflicted
+++ resolved
@@ -52,12 +52,8 @@
   'mastercard',
   'visa',
   'unionpay',
-<<<<<<< HEAD
+  'mir',
   'logo'
-=======
-  'mir',
-  'logo',
->>>>>>> 16a38d3b
 ];
 
 export function getPaymentBrandIconPath(brand: string) {
@@ -108,13 +104,8 @@
 
   constructor(
     private message: Message.message,
-<<<<<<< HEAD
     private inputInvoice: InputInvoice,
     private paymentForm?: PaymentsPaymentForm | PaymentsPaymentReceipt
-=======
-    private receiptPeerId?: PeerId,
-    private receiptMsgId?: number
->>>>>>> 16a38d3b
   ) {
     super('popup-payment', {
       closable: true,
@@ -144,20 +135,6 @@
       }
 
       this.hide();
-<<<<<<< HEAD
-      showSuccessToast();
-    };
-
-    const showSuccessToast = () => {
-      toastNew({
-        langPackKey: 'PaymentInfoHint',
-        langPackArguments: [
-          paymentsWrapCurrencyAmount(getTotalTotal(), currency),
-          wrapEmojiText(title)
-        ]
-      });
-=======
->>>>>>> 16a38d3b
     };
 
     let {paymentForm, message} = this;
@@ -170,7 +147,6 @@
       });
     }
 
-<<<<<<< HEAD
     const mediaInvoice = message?.media as MessageMedia.messageMediaInvoice;
     const isReceipt = mediaInvoice ? !!mediaInvoice.receipt_msg_id : paymentForm._ === 'payments.paymentReceipt';
     const isTest = mediaInvoice ? mediaInvoice.pFlags.test : paymentForm.invoice.pFlags.test;
@@ -181,12 +157,6 @@
 
     _i18n(this.title, isReceipt ? 'PaymentReceipt' : 'PaymentCheckout');
     if(isTest) {
-=======
-    const isReceipt = !!(this.receiptMsgId || mediaInvoice.receipt_msg_id);
-
-    _i18n(this.title, isReceipt ? 'PaymentReceipt' : 'PaymentCheckout');
-    if(mediaInvoice.pFlags.test) {
->>>>>>> 16a38d3b
       this.title.append(' (Test)');
     }
 
@@ -243,7 +213,6 @@
     const preloader = putPreloader(preloaderContainer, true);
     this.scrollable.container.append(preloaderContainer);
 
-<<<<<<< HEAD
     const inputInvoice = this.inputInvoice;
     if(!paymentForm) {
       if(isReceipt) paymentForm = await this.managers.appPaymentsManager.getPaymentReceipt(message.peerId, mediaInvoice.receipt_msg_id);
@@ -255,33 +224,15 @@
     const savedCredentials = (paymentForm as PaymentsPaymentForm).saved_credentials;
     let [lastRequestedInfo, passwordState, providerPeerTitle] = await Promise.all([
       !isReceipt && savedInfo && this.managers.appPaymentsManager.validateRequestedInfo(inputInvoice, savedInfo),
-=======
-    let paymentForm: PaymentsPaymentForm | PaymentsPaymentReceipt;
-    
-    this.receiptMsgId ??= mediaInvoice.receipt_msg_id;
-    this.receiptPeerId ??= this.receiptMsgId && message.peerId;
-
-    if(isReceipt) paymentForm = await this.managers.appPaymentsManager.getPaymentReceipt(this.receiptPeerId, this.receiptMsgId);
-    else paymentForm = await this.managers.appPaymentsManager.getPaymentForm(message.peerId, message.mid);
-    
-    let savedInfo = (paymentForm as PaymentsPaymentForm).saved_info || (paymentForm as PaymentsPaymentReceipt).info;
-    const savedCredentials = (paymentForm as PaymentsPaymentForm).saved_credentials;
-    let [lastRequestedInfo, passwordState, providerPeerTitle] = await Promise.all([
-      !isReceipt && savedInfo && this.managers.appPaymentsManager.validateRequestedInfo(message.peerId, message.mid, savedInfo).catch(() => undefined),
->>>>>>> 16a38d3b
       savedCredentials && this.managers.passwordManager.getState(),
       wrapPeerTitle({peerId: paymentForm.provider_id.toPeerId()})
     ]);
 
-<<<<<<< HEAD
-    // console.log(paymentForm, lastRequestedInfo);
-=======
     console.log(paymentForm, lastRequestedInfo);
-    
+
     await peerTitle.update({peerId: paymentForm.bot_id.toPeerId()});
     preloaderContainer.remove();
     this.element.classList.remove('is-loading');
->>>>>>> 16a38d3b
 
     const wrapAmount = (amount: string | number, skipSymbol?: boolean) => {
       return paymentsWrapCurrencyAmount(amount, currency, skipSymbol);
@@ -316,17 +267,10 @@
 
         const _label = makeLabel();
         _label.left.textContent = label;
-<<<<<<< HEAD
-
-        const wrappedAmount = wrapAmount(Math.abs(+amount));
-        _label.right.textContent = (amount < 0 ? '-' : '') + wrappedAmount;
-
-=======
-  
+
         const wrappedAmount = wrapAmount(amount);
         _label.right.textContent = wrappedAmount;
-  
->>>>>>> 16a38d3b
+
         return _label.label;
       });
     };
@@ -453,94 +397,54 @@
 
       pricesElements.push(tipsLabel.label);
 
-<<<<<<< HEAD
       //
-      const tipsEl = document.createElement('div');
-      tipsEl.classList.add(tipsClassName);
-
-      const tipClassName = tipsClassName + '-tip';
-      const tipButtons = invoice.suggested_tip_amounts.map((tipAmount) => {
-        const button = Button(tipClassName, {noRipple: true});
-        button.textContent = wrapAmount(tipAmount);
-
-        this.tipButtonsMap.set(+tipAmount, button);
-        return button;
-      });
-
-      const unsetActiveTip = () => {
-        const prevTipEl = tipsEl.querySelector('.active');
-        if(prevTipEl) {
-          prevTipEl.classList.remove('active');
-        }
-      };
-
-      attachClickEvent(tipsEl, (e) => {
-        const tipEl = findUpClassName(e.target, tipClassName);
-        if(!tipEl) {
-          return;
-        }
-
-        let tipAmount = 0;
-        if(tipEl.classList.contains('active')) {
-          tipEl.classList.remove('active');
-        } else {
-          unsetActiveTip();
-          tipEl.classList.add('active');
-
-          for(const [amount, el] of this.tipButtonsMap) {
-            if(el === tipEl) {
-              tipAmount = amount;
-              break;
-=======
-      /// 
       let unsetActiveTip: () => void;
       if(!isReceipt) {
         const tipsEl = document.createElement('div');
         tipsEl.classList.add(tipsClassName);
-  
+
         const tipClassName = tipsClassName + '-tip';
         const tipButtons = invoice.suggested_tip_amounts.map((tipAmount) => {
           const button = Button(tipClassName, {noRipple: true});
           button.textContent = wrapAmount(tipAmount);
-  
+
           this.tipButtonsMap.set(+tipAmount, button);
           return button;
         });
-  
+
         unsetActiveTip = () => {
           const prevTipEl = tipsEl.querySelector('.active');
           if(prevTipEl) {
             prevTipEl.classList.remove('active');
           }
         };
-  
+
         attachClickEvent(tipsEl, (e) => {
           const tipEl = findUpClassName(e.target, tipClassName);
           if(!tipEl) {
             return;
           }
-  
+
           let tipAmount = 0;
           if(tipEl.classList.contains('active')) {
             tipEl.classList.remove('active');
           } else {
             unsetActiveTip();
             tipEl.classList.add('active');
-  
+
             for(const [amount, el] of this.tipButtonsMap) {
               if(el === tipEl) {
                 tipAmount = amount;
                 break;
               }
->>>>>>> 16a38d3b
             }
           }
-  
+
           setInputValue(tipAmount);
         });
-  
+
         setInputValue(0);
-  
+
         tipsEl.append(...tipButtons);
         pricesElements.push(tipsEl);
       } else {
@@ -873,9 +777,7 @@
             popupPaymentVerification.addEventListener('finish', () => {
               popupPaymentVerification = undefined;
 
-              // setTimeout(() => {
-                onConfirmed();
-              // }, 0);
+              onConfirmed();
             });
             await new Promise<void>((resolve, reject) => {
               popupPaymentVerification.addEventListener('close', () => {
