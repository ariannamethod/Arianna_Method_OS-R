/*
 * https://github.com/morethanwords/tweb
 * Copyright (C) 2019-2021 Eduard Kuzmenko
 * https://github.com/morethanwords/tweb/blob/master/LICENSE
 */

import type Chat from '../chat/chat';
import type {SendFileDetails} from '../../lib/appManagers/appMessagesManager';
import type {ChatRights} from '../../lib/appManagers/appChatsManager';
import PopupElement from '.';
import Scrollable from '../scrollable';
import {toast, toastNew} from '../toast';
import SendContextMenu from '../chat/sendContextMenu';
import {createPosterFromMedia, createPosterFromVideo} from '../../helpers/createPoster';
import {MyDocument} from '../../lib/appManagers/appDocsManager';
import I18n, {FormatterArguments, i18n, LangPackKey} from '../../lib/langPack';
import calcImageInBox from '../../helpers/calcImageInBox';
import placeCaretAtEnd from '../../helpers/dom/placeCaretAtEnd';
import {attachClickEvent} from '../../helpers/dom/clickEvent';
import MEDIA_MIME_TYPES_SUPPORTED from '../../environment/mediaMimeTypesSupport';
import getGifDuration from '../../helpers/getGifDuration';
import replaceContent from '../../helpers/dom/replaceContent';
import createVideo from '../../helpers/dom/createVideo';
import prepareAlbum from '../prepareAlbum';
import {makeMediaSize, MediaSize} from '../../helpers/mediaSize';
import {ThumbCache} from '../../lib/storages/thumbs';
import onMediaLoad from '../../helpers/onMediaLoad';
import apiManagerProxy from '../../lib/mtproto/mtprotoworker';
import {SEND_WHEN_ONLINE_TIMESTAMP, SERVER_IMAGE_MIME_TYPES, STARS_CURRENCY, THUMB_TYPE_FULL} from '../../lib/mtproto/mtproto_config';
import wrapDocument from '../wrappers/document';
import createContextMenu from '../../helpers/dom/createContextMenu';
import findUpClassName from '../../helpers/dom/findUpClassName';
import wrapMediaSpoiler, {toggleMediaSpoiler} from '../wrappers/mediaSpoiler';
import {MiddlewareHelper} from '../../helpers/middleware';
import animationIntersector, {AnimationItemGroup} from '../animationIntersector';
import scaleMediaElement from '../../helpers/canvas/scaleMediaElement';
import {doubleRaf} from '../../helpers/schedulers';
import defineNotNumerableProperties from '../../helpers/object/defineNotNumerableProperties';
import {DocumentAttribute, DraftMessage, Photo, PhotoSize} from '../../layer';
import {getPreviewBytesFromURL} from '../../helpers/bytes/getPreviewURLFromBytes';
import {renderImageFromUrlPromise} from '../../helpers/dom/renderImageFromUrl';
import ButtonMenuToggle from '../buttonMenuToggle';
import InputFieldAnimated from '../inputFieldAnimated';
import IMAGE_MIME_TYPES_SUPPORTED from '../../environment/imageMimeTypesSupport';
import VIDEO_MIME_TYPES_SUPPORTED from '../../environment/videoMimeTypesSupport';
import rootScope from '../../lib/rootScope';
import shake from '../../helpers/dom/shake';
import AUDIO_MIME_TYPES_SUPPORTED from '../../environment/audioMimeTypeSupport';
import liteMode from '../../helpers/liteMode';
import handleVideoLeak from '../../helpers/dom/handleVideoLeak';
import wrapDraft from '../wrappers/draft';
import getRichValueWithCaret from '../../helpers/dom/getRichValueWithCaret';
import {ChatType} from '../chat/chat';
import pause from '../../helpers/schedulers/pause';
import {Accessor, createRoot, createSignal, Setter} from 'solid-js';
import SelectedEffect from '../chat/selectedEffect';
<<<<<<< HEAD
import {AppMediaEditor} from '../appMediaEditor';
import rtmpCallsController from '../../lib/calls/rtmpCallsController';
import {render} from 'solid-js/web';
=======
import PopupMakePaid from './makePaid';
import paymentsWrapCurrencyAmount from '../../helpers/paymentsWrapCurrencyAmount';
>>>>>>> 79851421

type SendFileParams = SendFileDetails & {
  file?: File,
  scaledBlob?: Blob,
  noSound?: boolean,
  itemDiv: HTMLElement,
  mediaSpoiler?: HTMLElement,
  middlewareHelper: MiddlewareHelper
  // strippedBytes?: PhotoSize.photoStrippedSize['bytes']
};

let currentPopup: PopupNewMedia;

const MAX_WIDTH = 400 - 16;

export function getCurrentNewMediaPopup() {
  return currentPopup;
}

export default class PopupNewMedia extends PopupElement {
  private mediaContainer: HTMLElement;
  private wasDraft: DraftMessage.draftMessage;

  private willAttach: Partial<{
    type: 'media' | 'document',
    isMedia: true,
    group: boolean,
    sendFileDetails: SendFileParams[],
    invertMedia: boolean,
    stars: number
  }>;
  private effect: Accessor<DocId>;
  private setEffect: Setter<DocId>;
  private messageInputField: InputFieldAnimated;
  private captionLengthMax: number;

  private animationGroup: AnimationItemGroup;

  constructor(
    private chat: Chat,
    private files: File[],
    willAttachType: PopupNewMedia['willAttach']['type'],
    private ignoreInputValue?: boolean
  ) {
    super('popup-send-photo popup-new-media', {
      closable: true,
      withConfirm: 'Modal.Send',
      confirmShortcutIsSendShortcut: true,
      body: true,
      title: true,
      scrollable: true
    });

    this.animationGroup = 'NEW-MEDIA';
    this.construct(willAttachType);
  }

  public static async canSend({peerId, onlyVisible, threadId}: {peerId?: PeerId, onlyVisible?: boolean, threadId?: number}) {
    const actions: ChatRights[] = [
      'send_photos',
      'send_videos',
      'send_docs',
      'send_audios',
      'send_gifs'
    ];

    const actionsPromises = actions.map((action) => {
      return peerId.isAnyChat() && !onlyVisible ? rootScope.managers.appChatsManager.hasRights(peerId.toChatId(), action, undefined, threadId ? true : undefined) : true;
    });

    const out: {[action in ChatRights]?: boolean} = {};

    const results = await Promise.all(actionsPromises);
    actions.forEach((action, idx) => {
      out[action] = results[idx];
    })

    return out;
  }

  public editedImg: any;

  public async openMediaEditor(peerId: PeerId) {
    console.dir('btn');
    console.dir(this.btnConfirmOnEnter);
    const temp = this.btnConfirmOnEnter;
    this.btnConfirmOnEnter = null;
    // restore when closing the window
    const pageEl = document.getElementById('page-chats') as HTMLDivElement;
    if(pageEl.getElementsByClassName('media-editor').length) return;
    // TODO: remove this, append the button to each image separately
    const {files, willAttach, mediaContainer} = this;
    console.info('will att', willAttach);
    console.info('files', files);
    console.info('this', this);
    // ---
    const close = (result: {img: boolean, data: any}) => {
      const [editor] = Array.from(pageEl.getElementsByClassName('media-editor'));
      this.editedImg = result;
      editor?.remove?.();
      this.btnConfirmOnEnter = temp;
    }
    render(() => AppMediaEditor({close, imageBlobUrl: willAttach.sendFileDetails[0].objectURL}), pageEl);
  }

  private async construct(willAttachType: PopupNewMedia['willAttach']['type']) {
    this.willAttach = {
      type: willAttachType,
      sendFileDetails: [],
      group: true
    };

    const captionMaxLength = await this.managers.apiManager.getLimit('caption');
    this.captionLengthMax = captionMaxLength;

    const canSend = await PopupNewMedia.canSend({
      ...this.chat.getMessageSendingParams(),
      onlyVisible: true
    });

    const canSendPhotos = canSend.send_photos;
    const canSendVideos = canSend.send_videos;
    const canSendDocs = canSend.send_docs;

    attachClickEvent(this.btnConfirm, async() => (await pause(0), this.send()), {listenerSetter: this.listenerSetter});

    const btnMenu = ButtonMenuToggle({
      listenerSetter: this.listenerSetter,
      direction: 'bottom-left',
      buttons: [{
        icon: 'plusround',
        text: 'Add',
        onClick: () => {
          this.chat.input.onAttachClick(false, false, false);
        },
        verify: () => true
      }, {
        icon: 'image',
        text: 'Popup.Attach.AsMedia',
        onClick: () => this.changeType('media'),
        verify: () => {
          if(!this.hasAnyMedia() || this.willAttach.type !== 'document') {
            return false;
          }

          if(!canSendPhotos && !canSendVideos) {
            return false;
          }

          if(!canSendPhotos || !canSendVideos) {
            const mimeTypes = canSendPhotos ? IMAGE_MIME_TYPES_SUPPORTED : VIDEO_MIME_TYPES_SUPPORTED;
            const {media, files} = this.partition(mimeTypes);
            if(files.length) {
              return false;
            }
          }

          return true;
        }
      }, {
        icon: 'document',
        text: 'SendAsFile',
        onClick: () => this.changeType('document'),
        verify: () => this.files.length === 1 && this.willAttach.type !== 'document' && canSendDocs
      }, {
        icon: 'document',
        text: 'SendAsFiles',
        onClick: () => this.changeType('document'),
        verify: () => this.files.length > 1 && this.willAttach.type !== 'document' && canSendDocs
      }, {
        icon: 'groupmedia',
        text: 'Edit',
        onClick: () => {
          console.info('edit media');
          this.openMediaEditor(324);
        },
        verify: () => {
          console.info('dsfdsg');
          console.info(this.willAttach);
          console.info(this.willAttach);
          return this.willAttach.type === 'media' && this.files.length === 1;
        }
      }, {
        icon: 'groupmedia',
        text: 'Popup.Attach.GroupMedia',
        onClick: () => this.changeGroup(true),
        verify: () => !this.willAttach.group && this.canGroupSomething()
      }, {
        icon: 'groupmediaoff',
        text: 'Popup.Attach.UngroupMedia',
        onClick: () => this.changeGroup(false),
        verify: () => this.willAttach.group && this.canGroupSomething()
      }, {
        icon: 'mediaspoiler',
        text: 'EnablePhotoSpoiler',
        onClick: () => this.changeSpoilers(true),
        verify: () => this.canToggleSpoilers(true, true)
      }, {
        icon: 'mediaspoiler',
        text: 'Popup.Attach.EnableSpoilers',
        onClick: () => this.changeSpoilers(true),
        verify: () => this.canToggleSpoilers(true, false)
      }, {
        icon: 'mediaspoileroff',
        text: 'DisablePhotoSpoiler',
        onClick: () => this.changeSpoilers(false),
        verify: () => this.canToggleSpoilers(false, true)
      }, {
        icon: 'mediaspoileroff',
        text: 'Popup.Attach.RemoveSpoilers',
        onClick: () => this.changeSpoilers(false),
        verify: () => this.canToggleSpoilers(false, false)
      }, {
        icon: 'captionup',
        text: 'CaptionAbove',
        onClick: () => this.moveCaption(true),
        verify: () => this.canMoveCaption() && !this.willAttach.invertMedia
      }, {
        icon: 'captiondown',
        text: 'CaptionBelow',
        onClick: () => this.moveCaption(false),
        verify: () => this.canMoveCaption() && !!this.willAttach.invertMedia
      }, {
        icon: 'cash_circle',
        text: 'PaidMedia.Menu.Edit',
        onClick: () => {
          PopupElement.createPopup(PopupMakePaid, (value) => {
            this.setPaidMedia(value);
          }, this.willAttach.stars);
        },
        verify: () => !!this.willAttach.stars && this.canSendPaidMedia()
      }, {
        icon: 'cash_circle',
        text: 'PaidMedia.Menu',
        onClick: () => {
          PopupElement.createPopup(PopupMakePaid, (value) => {
            this.setPaidMedia(value);
          });
        },
        verify: () => !this.willAttach.stars && this.canSendPaidMedia()
      }]
    });

    this.header.append(btnMenu);

    this.btnConfirm.remove();

    this.mediaContainer = document.createElement('div');
    this.mediaContainer.classList.add('popup-photo');
    this.scrollable.container.append(this.mediaContainer);

    const inputContainer = document.createElement('div');
    inputContainer.classList.add('popup-input-container');

    const c = document.createElement('div');
    c.classList.add('popup-input-inputs', 'input-message-container');

    this.messageInputField = new InputFieldAnimated({
      placeholder: 'PreviewSender.CaptionPlaceholder',
      name: 'message',
      withLinebreaks: true,
      maxLength: this.captionLengthMax
    });

    this.messageInputField.input.dataset.animationGroup = this.animationGroup;
    this.listenerSetter.add(this.scrollable.container)('scroll', this.onScroll);
    this.listenerSetter.add(this.messageInputField.input)('scroll', this.onScroll);

    this.messageInputField.input.classList.replace('input-field-input', 'input-message-input');
    this.messageInputField.inputFake.classList.replace('input-field-input', 'input-message-input');

    c.append(this.messageInputField.input, this.messageInputField.placeholder, this.messageInputField.inputFake);
    inputContainer.append(c, this.btnConfirm);

    if(!this.ignoreInputValue && !this.chat.input.editMsgId) {
      this.wasDraft = this.chat.input.getCurrentInputAsDraft();
      if(this.wasDraft) {
        const wrappedDraft = wrapDraft(this.wasDraft, {
          wrappingForPeerId: this.chat.peerId,
          animationGroup: this.animationGroup
        });

        this.messageInputField.setValueSilently(wrappedDraft);
        this.chat.input.messageInputField.value = '';
      }
    }

    this.container.append(inputContainer);

    this.attachFiles();

    this.addEventListener('close', () => {
      this.files.length = 0;
      this.willAttach.sendFileDetails.length = 0;

      if(currentPopup === this) {
        currentPopup = undefined;
      }
    });

    let target: HTMLElement, isMedia: boolean, item: SendFileParams;
    createContextMenu({
      buttons: [{
        icon: 'mediaspoiler',
        text: 'EnablePhotoSpoiler',
        onClick: () => {
          this.applyMediaSpoiler(item);
        },
        verify: () => isMedia && !item.mediaSpoiler && !this.willAttach.stars
      }, {
        icon: 'mediaspoileroff',
        text: 'DisablePhotoSpoiler',
        onClick: () => {
          this.removeMediaSpoiler(item);
        },
        verify: () => !!(isMedia && item.mediaSpoiler) && !this.willAttach.stars
      }],
      listenTo: this.mediaContainer,
      listenerSetter: this.listenerSetter,
      findElement: (e) => {
        target = findUpClassName(e.target, 'popup-item');
        isMedia = target.classList.contains('popup-item-media');
        item = this.willAttach.sendFileDetails.find((i) => i.itemDiv === target);
        return target;
      }
    });

    if(this.chat.type !== ChatType.Scheduled) {
      createRoot((dispose) => {
        this.chat.destroyMiddlewareHelper.onDestroy(dispose);
        const [effect, setEffect] = createSignal<DocId>(this.wasDraft?.effect);
        this.effect = effect;
        this.setEffect = setEffect;
        this.btnConfirm.append(SelectedEffect({effect: this.effect}) as HTMLElement);
      });

      const sendMenu = new SendContextMenu({
        onSilentClick: () => {
          this.chat.input.sendSilent = true;
          this.send();
        },
        onScheduleClick: () => {
          this.chat.input.scheduleSending(() => {
            this.send();
          });
        },
        onSendWhenOnlineClick: () => {
          this.chat.input.setScheduleTimestamp(SEND_WHEN_ONLINE_TIMESTAMP, () => {
            this.send();
          });
        },
        openSide: 'top-left',
        onContextElement: this.btnConfirm,
        middleware: this.middlewareHelper.get(),
        canSendWhenOnline: this.chat.input.canSendWhenOnline,
        onRef: (element) => {
          this.container.append(element);
        },
        withEffects: () => this.chat.peerId.isUser() && this.chat.peerId !== rootScope.myId,
        effect: this.effect,
        onEffect: this.setEffect
      });

      sendMenu.setPeerId(this.chat.peerId);
    }

    currentPopup = this;
  }

  private async canSendPaidMedia() {
    return await this.managers.appPeersManager.isBroadcast(this.chat.peerId) &&
      !!(await this.managers.appProfileManager.getChannelFull(this.chat.peerId.toChatId())).pFlags.paid_media_allowed;
  }

  public willSendPaidMedia() {
    return this.willAttach.stars &&
      this.willAttach.type === 'media' &&
      this.willAttach.sendFileDetails.length <= 10;
  }

  public setPaidMedia(stars: number) {
    this.willAttach.stars = stars;
    this.changeSpoilers(!!stars);
    this.setUnlockPlaceholders();
  }

  private setUnlockPlaceholders() {
    const {stars} = this.willAttach;
    this.mediaContainer.querySelectorAll('.popup-item-album, .popup-item-media:not(.grouped-item)').forEach((element) => {
      const className = 'extended-media-buy';
      element.querySelector(`.${className}`)?.remove();

      if(!this.willSendPaidMedia()) {
        return;
      }

      const priceEl = document.createElement('span');
      priceEl.classList.add(className);
      priceEl.append(i18n('PaidMedia.Unlock', [paymentsWrapCurrencyAmount(stars, STARS_CURRENCY)]));
      element.append(priceEl);
    });
  }

  private onScroll = () => {
    const {input} = this.messageInputField;
    this.scrollable.onAdditionalScroll();
    if(input.scrollTop > 0 && input.scrollHeight > 130) {
      this.scrollable.container.classList.remove('scrolled-bottom');
    }
  };

  private async applyMediaSpoiler(item: SendFileParams, noAnimation?: boolean) {
    const middleware = item.middlewareHelper.get();
    const {width: widthStr, height: heightStr} = item.itemDiv.style;

    let width: number, height: number;
    if(item.itemDiv.classList.contains('album-item')) {
      const {width: containerWidthStr, height: containerHeightStr} = item.itemDiv.parentElement.style;
      const containerWidth = parseInt(containerWidthStr);
      const containerHeight = parseInt(containerHeightStr);

      width = +widthStr.slice(0, -1) / 100 * containerWidth;
      height = +heightStr.slice(0, -1) / 100 * containerHeight;
    } else {
      width = parseInt(widthStr);
      height = parseInt(heightStr);
    }

    const {url} = await scaleMediaElement({
      media: item.itemDiv.firstElementChild as HTMLImageElement,
      boxSize: makeMediaSize(40, 40),
      mediaSize: makeMediaSize(width, height),
      toDataURL: true,
      quality: 0.2
    });

    const strippedBytes = getPreviewBytesFromURL(url);
    const photoSize: PhotoSize.photoStrippedSize = {
      _: 'photoStrippedSize',
      bytes: strippedBytes,
      type: 'i'
    };

    item.strippedBytes = strippedBytes;

    const photo: Photo.photo = {
      _: 'photo',
      sizes: [
        photoSize
      ],
      id: 0,
      access_hash: 0,
      date: 0,
      dc_id: 0,
      file_reference: [],
      pFlags: {}
    };

    const mediaSpoiler = await wrapMediaSpoiler({
      middleware,
      width,
      height,
      animationGroup: this.animationGroup,
      media: photo
    });

    if(!middleware()) {
      return;
    }

    if(!noAnimation) {
      mediaSpoiler.classList.add('is-revealing');
    }

    item.mediaSpoiler = mediaSpoiler;
    item.itemDiv.append(mediaSpoiler);

    await doubleRaf();
    if(!middleware()) {
      return;
    }

    toggleMediaSpoiler({
      mediaSpoiler,
      reveal: false
    });
  }

  private removeMediaSpoiler(item: SendFileParams) {
    toggleMediaSpoiler({
      mediaSpoiler: item.mediaSpoiler,
      reveal: true,
      destroyAfter: true
    });

    item.mediaSpoiler = undefined;
  }

  public appendDrops(element: HTMLElement) {
    this.body.append(element);
  }

  private partition(mimeTypes = MEDIA_MIME_TYPES_SUPPORTED) {
    const media: SendFileParams[] = [], files: SendFileParams[] = [], audio: SendFileParams[] = [];
    this.willAttach.sendFileDetails.forEach((d) => {
      if(mimeTypes.has(d.file.type)) {
        media.push(d);
      } else if(AUDIO_MIME_TYPES_SUPPORTED.has(d.file.type as any)) {
        audio.push(d);
      } else {
        files.push(d);
      }
    });

    return {
      media,
      files,
      audio
    };
  }

  private mediaCount() {
    return this.partition().media.length;
  }

  private hasAnyMedia() {
    return this.mediaCount() > 0;
  }

  private messagesCount() {
    let count = 0;
    this.iterate(() => {
      ++count;
    });

    return count;
  }

  private canGroupSomething() {
    const {media, files, audio} = this.partition();
    return media.length > 1 || files.length > 1 || audio.length > 1;
  }

  private canToggleSpoilers(toggle: boolean, single: boolean) {
    if(this.willSendPaidMedia()) return false;

    let good = this.willAttach.type === 'media' && this.hasAnyMedia();
    if(single && good) {
      good = this.files.length === 1;
    }

    if(good) {
      const media = this.willAttach.sendFileDetails
      .filter((d) => MEDIA_MIME_TYPES_SUPPORTED.has(d.file.type))
      const mediaWithSpoilers = media.filter((d) => d.mediaSpoiler);

      good = single ? true : media.length > 1;

      if(good) {
        good = toggle ? media.length !== mediaWithSpoilers.length : media.length === mediaWithSpoilers.length;
      }
    }

    return good;
  }

  private changeType(type: PopupNewMedia['willAttach']['type']) {
    if(type === 'document') {
      this.moveCaption(false);
    }

    this.willAttach.type = type;
    this.attachFiles();
  }

  public changeGroup(group: boolean) {
    this.willAttach.group = group;
    this.attachFiles();
  }

  public changeSpoilers(toggle: boolean) {
    this.partition().media.forEach((item) => {
      if(toggle && !item.mediaSpoiler) {
        this.applyMediaSpoiler(item);
      } else if(!toggle && item.mediaSpoiler) {
        this.removeMediaSpoiler(item);
      }
    });
  }

  public canMoveCaption() {
    return !this.messageInputField.isEmpty() && this.willAttach.type === 'media';
  }

  public moveCaption(above: boolean) {
    this.willAttach.invertMedia = above || undefined;
  }

  public addFiles(files: File[]) {
    const toPush = files.filter((file) => {
      const found = this.files.find((_file) => {
        return _file.lastModified === file.lastModified && _file.name === file.name && _file.size === file.size;
      });

      return !found;
    });

    if(toPush.length) {
      this.files.push(...toPush);

      if(this.willSendPaidMedia() && this.files.length > 10) {
        this.changeSpoilers(false);
      }

      this.attachFiles();
    }
  }

  private onKeyDown = (e: KeyboardEvent) => {
    const target = e.target as HTMLElement;
    const {input} = this.messageInputField;
    if(target !== input) {
      if(target.tagName === 'INPUT' || target.isContentEditable) {
        return;
      }

      input.focus();
      placeCaretAtEnd(input);
    }
  };

  private async send(force = false) {
    let {value: caption, entities} = getRichValueWithCaret(this.messageInputField.input, true, false);
    if(caption.length > this.captionLengthMax) {
      toast(I18n.format('Error.PreviewSender.CaptionTooLong', true));
      return;
    }

    const isSlowModeActive = await this.chat.input.showSlowModeTooltipIfNeeded({
      sendingFew: this.messagesCount() > 1,
      container: this.btnConfirm.parentElement,
      element: this.btnConfirm
    });
    if(isSlowModeActive) {
      return;
    }

    const {input} = this.chat;

    const canSend = await PopupNewMedia.canSend(this.chat.getMessageSendingParams());
    const willAttach = this.willAttach;
    willAttach.isMedia = willAttach.type === 'media' || undefined;
    const {sendFileDetails, isMedia} = willAttach;

    let foundBad = false;
    this.iterate((sendFileParams) => {
      if(foundBad) {
        return;
      }

      const isBad: (LangPackKey | boolean)[] = sendFileParams.map((params) => {
        const a: [Set<string> | (() => boolean), LangPackKey, ChatRights][] = [
          [AUDIO_MIME_TYPES_SUPPORTED, 'GlobalAttachAudioRestricted', 'send_audios'],
          [() => !MEDIA_MIME_TYPES_SUPPORTED.has(params.file.type), 'GlobalAttachDocumentsRestricted', 'send_docs']
        ];

        if(isMedia) {
          a.unshift(
            [IMAGE_MIME_TYPES_SUPPORTED, 'GlobalAttachPhotoRestricted', 'send_photos'],
            [() => VIDEO_MIME_TYPES_SUPPORTED.has(params.file.type as any) && params.noSound, 'GlobalAttachGifRestricted', 'send_gifs'],
            [VIDEO_MIME_TYPES_SUPPORTED, 'GlobalAttachVideoRestricted', 'send_videos']
          );
        }

        const found = a.find(([verify]) => {
          return typeof(verify) === 'function' ? verify() : verify.has(params.file.type);
        });

        if(found) {
          return canSend[found[2]] ? undefined : found[1];
        }

        return (!isMedia && !canSend.send_docs && 'GlobalAttachDocumentsRestricted') || undefined;
      });

      const key = isBad.find((i) => typeof(i) === 'string') as LangPackKey;
      if(key) {
        toastNew({
          langPackKey: key
        });

        if(liteMode.isAvailable('animations')) {
          shake(this.body);
        }
      }

      foundBad ||= !!key;
    });

    if(foundBad) {
      return;
    }

    if(this.chat.type === ChatType.Scheduled && !force) {
      this.chat.input.scheduleSending(() => {
        this.send(true);
      });

      return;
    }

    const {length} = sendFileDetails;
    const sendingParams = this.chat.getMessageSendingParams();
    let effect = this.effect();
    this.iterate((sendFileParams) => {
      if(caption && sendFileParams.length !== length) {
        this.managers.appMessagesManager.sendText({
          ...sendingParams,
          text: caption,
          entities,
          effect
          // clearDraft: true
        });

        caption = entities = effect = undefined;
      }

<<<<<<< HEAD
      const blb = this.editedImg;
      console.info('bbbbl', blb);

      const file = new File([blb?.data], 'filename.mp4', {type: 'video/mp4'});
=======
      const willSendPaidMedia = this.willSendPaidMedia();
>>>>>>> 79851421

      const d: SendFileDetails[] = sendFileParams.map((params) => {
        console.info('ppr', params);
        console.info('pris', params.scaledBlob || params.file);
        return {
          ...params,
<<<<<<< HEAD
          width: blb.width,
          height: blb.height,
          objectURL: URL.createObjectURL(blb.data),
          noSound: true,
          duration: blb.duration,
          thumb: {
            blob: blb.thumb,
            size: new MediaSize(blb.width, blb.height),
            url: URL.createObjectURL(blb.thumb)
          },
          file,
          // file: params.scaledBlob || params.file,
          spoiler: !!params.mediaSpoiler
=======
          file: params.scaledBlob || params.file,
          spoiler: willSendPaidMedia ? undefined : !!params.mediaSpoiler
>>>>>>> 79851421
        };
      });

      const w = {
        ...willAttach,
        sendFileDetails: d
      };

      if(!willSendPaidMedia) {
        delete w.stars;
      }

      this.managers.appMessagesManager.sendGrouped({
        ...sendingParams,
        caption,
        entities,
        effect,
        isMedia,
        // clearDraft: true,
        ...w
      });

      caption = entities = effect = undefined;
    });

    if(sendingParams.replyToMsgId) {
      input.onHelperCancel();
    }
    // input.replyToMsgId = this.chat.threadId;
    // input.onMessageSent();
    this.wasDraft = undefined;

    this.hide();
  }

  private modifyMimeTypeForTelegram(mimeType: MTMimeType): MTMimeType {
    return SERVER_IMAGE_MIME_TYPES.has(mimeType) ? 'image/jpeg' : mimeType;
  }

  private async scaleImageForTelegram(image: HTMLImageElement, mimeType: MTMimeType, convertIncompatible?: boolean) {
    const PHOTO_SIDE_LIMIT = 2560;
    let url = image.src, scaledBlob: Blob;
    if(
      mimeType !== 'image/gif' &&
      (Math.max(image.naturalWidth, image.naturalHeight) > PHOTO_SIDE_LIMIT || (convertIncompatible && !SERVER_IMAGE_MIME_TYPES.has(mimeType)))
    ) {
      const {blob} = await scaleMediaElement({
        media: image,
        boxSize: makeMediaSize(PHOTO_SIDE_LIMIT, PHOTO_SIDE_LIMIT),
        mediaSize: makeMediaSize(image.naturalWidth, image.naturalHeight),
        mimeType: this.modifyMimeTypeForTelegram(mimeType) as any
      });

      scaledBlob = blob;
      URL.revokeObjectURL(url);
      url = await apiManagerProxy.invoke('createObjectURL', blob);
      await renderImageFromUrlPromise(image, url);
    }

    return scaledBlob && {url, blob: scaledBlob};
  }

  private async attachMedia(params: SendFileParams) {
    const {itemDiv} = params;
    itemDiv.classList.add('popup-item-media');

    const file = params.file;
    const isVideo = file.type.startsWith('video/');

    if(isVideo) {
      const video = createVideo({middleware: params.middlewareHelper.get()});
      video.src = params.objectURL = await apiManagerProxy.invoke('createObjectURL', file);
      video.autoplay = true;
      video.controls = false;
      video.muted = true;

      video.addEventListener('timeupdate', () => {
        video.pause();
      }, {once: true});

      itemDiv.append(video);

      let error: Error;
      try {
        const promise = onMediaLoad(video);
        await handleVideoLeak(video, promise);
      } catch(err) {
        error = err as any;
      }

      params.width = video.videoWidth;
      params.height = video.videoHeight;
      params.duration = Math.floor(video.duration);

      if(error) {
        throw error;
      }

      const audioDecodedByteCount = (video as any).webkitAudioDecodedByteCount;
      if(audioDecodedByteCount !== undefined) {
        params.noSound = !audioDecodedByteCount;
      }

      const thumb = await createPosterFromVideo(video);
      params.thumb = {
        url: await apiManagerProxy.invoke('createObjectURL', thumb.blob),
        ...thumb
      };
    } else {
      const img = new Image();
      itemDiv.append(img);
      const url = params.objectURL = await apiManagerProxy.invoke('createObjectURL', file);

      await renderImageFromUrlPromise(img, url);
      const mimeType = params.file.type as MTMimeType;
      const scaled = await this.scaleImageForTelegram(img, mimeType, true);
      if(scaled) {
        params.objectURL = scaled.url;
        params.scaledBlob = scaled.blob;
      }

      params.width = img.naturalWidth;
      params.height = img.naturalHeight;

      if(file.type === 'image/gif') {
        params.noSound = true;

        return Promise.all([
          getGifDuration(img).then((duration) => {
            params.duration = Math.ceil(duration);
          }),

          createPosterFromMedia(img).then(async(thumb) => {
            params.thumb = {
              url: await apiManagerProxy.invoke('createObjectURL', thumb.blob),
              ...thumb
            };
          })
        ]).then(() => {});
      }
    }
  }

  private async attachDocument(params: SendFileParams): ReturnType<PopupNewMedia['attachMedia']> {
    const {itemDiv} = params;
    itemDiv.classList.add('popup-item-document');
    const file = params.file;

    const isPhoto = file.type.startsWith('image/');
    const isAudio = AUDIO_MIME_TYPES_SUPPORTED.has(file.type as any);
    if(isPhoto || isAudio || file.size < 20e6) {
      params.objectURL ||= await apiManagerProxy.invoke('createObjectURL', file);
    }

    const attributes: DocumentAttribute[] = [];

    let img: HTMLImageElement;
    if(isPhoto && params.objectURL) {
      img = new Image();
      await renderImageFromUrlPromise(img, params.objectURL);
      const scaled = await this.scaleImageForTelegram(img, params.file.type as MTMimeType);
      if(scaled) {
        params.objectURL = scaled.url;
      }
    }

    if(isAudio && params.objectURL) {
      try {
        // * get audio duration
        const audio = new Audio();
        audio.src = params.objectURL;
        audio.muted = true;
        audio.autoplay = true;
        await onMediaLoad(audio);
        params.duration = audio.duration;
        attributes.push({
          _: 'documentAttributeAudio',
          duration: params.duration,
          pFlags: {}
        });
      } catch(err) {
        console.error('audio loading error', err);
      }
    }

    const doc: MyDocument = {
      _: 'document',
      file,
      file_name: file.name || '',
      size: file.size,
      type: isAudio ? 'audio' : (isPhoto ? 'photo' : undefined),
      access_hash: 0,
      attributes,
      date: 0,
      dc_id: 0,
      file_reference: [],
      id: 0,
      pFlags: {},
      duration: params.duration
    };

    let cacheContext: ThumbCache;
    if(params.objectURL) {
      cacheContext = {
        url: params.objectURL,
        downloaded: file.size,
        type: THUMB_TYPE_FULL
      };
    }

    const docDiv = await wrapDocument({
      message: {
        _: 'message',
        pFlags: {
          is_outgoing: true
        },
        mid: 0,
        peerId: 0,
        media: {
          _: 'messageMediaDocument',
          document: doc
        }
      } as any,
      cacheContext
    });

    if(isPhoto) {
      params.width = img.naturalWidth;
      params.height = img.naturalHeight;
    }

    itemDiv.append(docDiv);
  }

  private attachFile = (file: File) => {
    const willAttach = this.willAttach;
    const shouldCompress = this.shouldCompress(file.type);

    const itemDiv = document.createElement('div');
    itemDiv.classList.add('popup-item');

    const params: SendFileParams = {
      file
    } as any;

    // do not pass these properties to worker
    defineNotNumerableProperties(params, ['scaledBlob', 'middlewareHelper', 'itemDiv', 'mediaSpoiler']);

    params.middlewareHelper = this.middlewareHelper.get().create();
    params.itemDiv = itemDiv;

    const promise = shouldCompress ? this.attachMedia(params) : this.attachDocument(params);
    willAttach.sendFileDetails.push(params);
    return promise.catch((err) => {
      itemDiv.style.backgroundColor = '#000';
      console.error('error rendering file', err);
    });
  };

  private shouldCompress(mimeType: string) {
    return this.willAttach.type === 'media' && MEDIA_MIME_TYPES_SUPPORTED.has(mimeType);
  }

  private onRender() {
    // show now
    if(this.element.classList.contains('active')) {
      return;
    }

    this.listenerSetter.add(document.body)('keydown', this.onKeyDown);
    animationIntersector.setOnlyOnePlayableGroup(this.animationGroup);
    this.addEventListener('close', () => {
      animationIntersector.setOnlyOnePlayableGroup();

      if(!this.ignoreInputValue && this.wasDraft) {
        this.chat.input.setDraft(this.wasDraft, false, true);
      }
    });
    this.show();
  }

  private setTitle() {
    const {willAttach, title, files} = this;
    let key: LangPackKey;
    const args: FormatterArguments = [];
    if(willAttach.type === 'document') {
      key = 'PreviewSender.SendFile';
      args.push(files.length);
    } else {
      let foundPhotos = 0, foundVideos = 0, foundFiles = 0;
      files.forEach((file) => {
        if(file.type.startsWith('image/')) ++foundPhotos;
        else if(file.type.startsWith('video/')) ++foundVideos;
        else ++foundFiles;
      });

      if([foundPhotos, foundVideos, foundFiles].filter((n) => n > 0).length > 1) {
        key = 'PreviewSender.SendFile';
        args.push(files.length);
      } else if(foundPhotos) {
        key = 'PreviewSender.SendPhoto';
        args.push(foundPhotos);
      } else if(foundVideos) {
        key = 'PreviewSender.SendVideo';
        args.push(foundVideos);
      }
    }

    replaceContent(title, i18n(key, args));
  }

  private appendMediaToContainer(params: SendFileParams) {
    if(this.shouldCompress(params.file.type)) {
      const size = calcImageInBox(params.width, params.height, MAX_WIDTH, 320);
      params.itemDiv.style.width = size.width + 'px';
      params.itemDiv.style.height = size.height + 'px';
    }

    this.mediaContainer.append(params.itemDiv);
  }

  private iterate(cb: (sendFileDetails: SendFileParams[]) => void) {
    const {sendFileDetails} = this.willAttach;
    if(!this.willAttach.group) {
      sendFileDetails.forEach((p) => cb([p]));
      return;
    }

    const length = sendFileDetails.length;
    for(let i = 0; i < length;) {
      const firstType = sendFileDetails[i].file.type;
      let k = 0, isAudio: boolean;
      for(; k < 10 && i < length; ++i, ++k) {
        const type = sendFileDetails[i].file.type;
        const _isAudio = AUDIO_MIME_TYPES_SUPPORTED.has(type as any);
        isAudio ??= _isAudio;
        if(_isAudio !== isAudio || this.shouldCompress(firstType) !== this.shouldCompress(type)) {
          break;
        }
      }

      cb(sendFileDetails.slice(i - k, i));
    }
  }

  private attachFiles() {
    const {files, willAttach, mediaContainer} = this;

    console.info(willAttach);

    const oldSendFileDetails = willAttach.sendFileDetails.splice(0, willAttach.sendFileDetails.length);
    oldSendFileDetails.forEach((params) => {
      params.middlewareHelper.destroy();
    });

    const promises = files.map((file) => this.attachFile(file));

    Promise.all(promises).then(() => {
      mediaContainer.replaceChildren();

      if(!files.length) {
        return;
      }

      this.setTitle();

      this.iterate((sendFileDetails) => {
        const shouldCompress = this.shouldCompress(sendFileDetails[0].file.type);
        if(shouldCompress && sendFileDetails.length > 1) {
          const albumContainer = document.createElement('div');
          albumContainer.classList.add('popup-item-album', 'popup-item');
          albumContainer.append(...sendFileDetails.map((s) => s.itemDiv));

          prepareAlbum({
            container: albumContainer,
            items: sendFileDetails.map((o) => ({w: o.width, h: o.height})),
            maxWidth: MAX_WIDTH,
            minWidth: 100,
            spacing: 4
          });

          mediaContainer.append(albumContainer);
        } else {
          sendFileDetails.forEach((params) => {
            this.appendMediaToContainer(params);
          });
        }

        if(!shouldCompress) {
          return;
        }

        sendFileDetails.forEach((params) => {
          const oldParams = oldSendFileDetails.find((o) => o.file === params.file);
          if(oldParams?.mediaSpoiler || this.willSendPaidMedia()) {
            this.applyMediaSpoiler(params, true);
          }
        });
      });

      this.setUnlockPlaceholders();
    }).then(() => {
      this.onRender();
      this.onScroll();
    });
  }
}

(window as any).PopupNewMedia = PopupNewMedia;<|MERGE_RESOLUTION|>--- conflicted
+++ resolved
@@ -54,14 +54,14 @@
 import pause from '../../helpers/schedulers/pause';
 import {Accessor, createRoot, createSignal, Setter} from 'solid-js';
 import SelectedEffect from '../chat/selectedEffect';
-<<<<<<< HEAD
+
 import {AppMediaEditor} from '../appMediaEditor';
 import rtmpCallsController from '../../lib/calls/rtmpCallsController';
 import {render} from 'solid-js/web';
-=======
+
 import PopupMakePaid from './makePaid';
 import paymentsWrapCurrencyAmount from '../../helpers/paymentsWrapCurrencyAmount';
->>>>>>> 79851421
+
 
 type SendFileParams = SendFileDetails & {
   file?: File,
@@ -789,21 +789,21 @@
         caption = entities = effect = undefined;
       }
 
-<<<<<<< HEAD
+
       const blb = this.editedImg;
       console.info('bbbbl', blb);
 
       const file = new File([blb?.data], 'filename.mp4', {type: 'video/mp4'});
-=======
+
       const willSendPaidMedia = this.willSendPaidMedia();
->>>>>>> 79851421
+
 
       const d: SendFileDetails[] = sendFileParams.map((params) => {
         console.info('ppr', params);
         console.info('pris', params.scaledBlob || params.file);
         return {
           ...params,
-<<<<<<< HEAD
+
           width: blb.width,
           height: blb.height,
           objectURL: URL.createObjectURL(blb.data),
@@ -817,10 +817,10 @@
           file,
           // file: params.scaledBlob || params.file,
           spoiler: !!params.mediaSpoiler
-=======
+
           file: params.scaledBlob || params.file,
           spoiler: willSendPaidMedia ? undefined : !!params.mediaSpoiler
->>>>>>> 79851421
+
         };
       });
 
