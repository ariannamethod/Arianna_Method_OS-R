/*
 * https://github.com/morethanwords/tweb
 * Copyright (C) 2019-2021 Eduard Kuzmenko
 * https://github.com/morethanwords/tweb/blob/master/LICENSE
 */

import rootScope from "../lib/rootScope";
import { IS_SAFARI } from "../environment/userAgent";
import { MOUNT_CLASS_TO } from "../config/debug";
import isInDOM from "../helpers/dom/isInDOM";
<<<<<<< HEAD
import { forEachReverse, indexOfAndSplice } from "../helpers/array";
=======
>>>>>>> 47251197
import RLottiePlayer from "../lib/rlottie/rlottiePlayer";
import indexOfAndSplice from "../helpers/array/indexOfAndSplice";

export interface AnimationItem {
  el: HTMLElement,
  group: string,
  animation: RLottiePlayer | HTMLVideoElement
};

export class AnimationIntersector {
  private observer: IntersectionObserver;
  private visible: Set<AnimationItem> = new Set();

  private overrideIdleGroups: Set<string>;
  private byGroups: {[group: string]: AnimationItem[]} = {};
  private lockedGroups: {[group: string]: true} = {};
  private onlyOnePlayableGroup: string = '';
  
  private intersectionLockedGroups: {[group: string]: true} = {};
  private videosLocked = false;

  constructor() {
    this.observer = new IntersectionObserver((entries) => {
      // if(rootScope.idle.isIDLE) return;

      for(const entry of entries) {
        const target = entry.target;

        for(const group in this.byGroups) {
          if(this.intersectionLockedGroups[group]) {
            continue;
          }

          const player = this.byGroups[group].find(p => p.el === target);
          if(player) {
            if(entry.isIntersecting) {
              this.visible.add(player);
              this.checkAnimation(player, false);
            } else {
              this.visible.delete(player);
              this.checkAnimation(player, true);

              if(player.animation instanceof RLottiePlayer/*  && player.animation.cachingDelta === 2 */) {
                //console.warn('will clear cache', player);
                player.animation.clearCache();
              }
            }

            break;
          }
        }
      }
    });

    this.overrideIdleGroups = new Set();

    rootScope.addEventListener('media_play', ({doc}) => {
      if(doc.type === 'round') {
        this.videosLocked = true;
        this.checkAnimations();
      }
    });

    rootScope.addEventListener('media_pause', () => {
      if(this.videosLocked) {
        this.videosLocked = false;
        this.checkAnimations();
      }
    });
  }

  public setOverrideIdleGroup(group: string, override: boolean) {
    if(override) this.overrideIdleGroups.add(group);
    else this.overrideIdleGroups.delete(group);
  }

  public getAnimations(element: HTMLElement) {
    const found: AnimationItem[] = [];
    for(const group in this.byGroups) {
      for(const player of this.byGroups[group]) {
        if(player.el === element) {
          found.push(player);
        }
      }
    }

    return found;
  }

  public removeAnimation(player: AnimationItem) {
    //console.log('destroy animation');
    const {el, animation} = player;
    animation.remove();

    if(animation instanceof HTMLVideoElement && IS_SAFARI) {
      setTimeout(() => { // TODO: очистка по очереди, а не все вместе с этим таймаутом
        animation.src = '';
        animation.load();
      }, 1e3);
    }

    const group = this.byGroups[player.group];
    if(group) {
      indexOfAndSplice(group, player);
      if(!group.length) {
        delete this.byGroups[player.group];
      }
    }
  
    this.observer.unobserve(el);
    this.visible.delete(player);
  }

  public addAnimation(animation: RLottiePlayer | HTMLVideoElement, group = '') {
    const player = {
      el: animation instanceof RLottiePlayer ? animation.el : animation, 
      animation: animation, 
      group
    };

    if(animation instanceof RLottiePlayer) {
      if(!rootScope.settings.stickers.loop && animation.loop) {
        animation.loop = rootScope.settings.stickers.loop;
      }
    }

    (this.byGroups[group] ?? (this.byGroups[group] = [])).push(player);
    this.observer.observe(player.el);
  }

  public checkAnimations(blurred?: boolean, group?: string, destroy = false) {
    // if(rootScope.idle.isIDLE) return;

    if(group !== undefined && !this.byGroups[group]) {
      //console.warn('no animation group:', group);
      return;
    }
    
    const groups = group !== undefined /* && false */ ? [group] : Object.keys(this.byGroups);

    for(const group of groups) {
      const animations = this.byGroups[group];

      forEachReverse(animations, (player) => {
        this.checkAnimation(player, blurred, destroy);
      });
    }
  }

  public checkAnimation(player: AnimationItem, blurred = false, destroy = false) {
    const {el, animation, group} = player;
    //return;
    if((destroy || (!isInDOM(el) && !this.lockedGroups[group]))/*  && false */) {
      this.removeAnimation(player);
      return;
    }

    if(blurred || (this.onlyOnePlayableGroup && this.onlyOnePlayableGroup !== group) || (animation instanceof HTMLVideoElement && this.videosLocked)) {
      if(!animation.paused) {
        //console.warn('pause animation:', animation);
        animation.pause();
      }
    } else if(animation.paused && 
      this.visible.has(player) && 
      animation.autoplay && 
      (!this.onlyOnePlayableGroup || this.onlyOnePlayableGroup === group) &&
      (!rootScope.idle.isIDLE || this.overrideIdleGroups.has(player.group))
    ) {
      //console.warn('play animation:', animation);
      animation.play();
    }
  }

  public setOnlyOnePlayableGroup(group: string) {
    this.onlyOnePlayableGroup = group;
  }

  public lockGroup(group: string) {
    this.lockedGroups[group] = true;
  }

  public unlockGroup(group: string) {
    delete this.lockedGroups[group];
    this.checkAnimations(undefined, group);
  }

  public refreshGroup(group: string) {
    const animations = this.byGroups[group];
    if(animations && animations.length) {
      animations.forEach(animation => {
        this.observer.unobserve(animation.el);
      });

      window.requestAnimationFrame(() => {
        animations.forEach(animation => {
          this.observer.observe(animation.el);
        });
      });
    }
  }

  public lockIntersectionGroup(group: string) {
    this.intersectionLockedGroups[group] = true;
  }

  public unlockIntersectionGroup(group: string) {
    delete this.intersectionLockedGroups[group];
    this.refreshGroup(group);
  }
}

const animationIntersector = new AnimationIntersector();
if(MOUNT_CLASS_TO) {
  MOUNT_CLASS_TO.animationIntersector = animationIntersector;
}
export default animationIntersector;
<|MERGE_RESOLUTION|>--- conflicted
+++ resolved
@@ -1,230 +1,227 @@
-/*
- * https://github.com/morethanwords/tweb
- * Copyright (C) 2019-2021 Eduard Kuzmenko
- * https://github.com/morethanwords/tweb/blob/master/LICENSE
- */
-
-import rootScope from "../lib/rootScope";
-import { IS_SAFARI } from "../environment/userAgent";
-import { MOUNT_CLASS_TO } from "../config/debug";
-import isInDOM from "../helpers/dom/isInDOM";
-<<<<<<< HEAD
-import { forEachReverse, indexOfAndSplice } from "../helpers/array";
-=======
->>>>>>> 47251197
-import RLottiePlayer from "../lib/rlottie/rlottiePlayer";
-import indexOfAndSplice from "../helpers/array/indexOfAndSplice";
-
-export interface AnimationItem {
-  el: HTMLElement,
-  group: string,
-  animation: RLottiePlayer | HTMLVideoElement
-};
-
-export class AnimationIntersector {
-  private observer: IntersectionObserver;
-  private visible: Set<AnimationItem> = new Set();
-
-  private overrideIdleGroups: Set<string>;
-  private byGroups: {[group: string]: AnimationItem[]} = {};
-  private lockedGroups: {[group: string]: true} = {};
-  private onlyOnePlayableGroup: string = '';
-  
-  private intersectionLockedGroups: {[group: string]: true} = {};
-  private videosLocked = false;
-
-  constructor() {
-    this.observer = new IntersectionObserver((entries) => {
-      // if(rootScope.idle.isIDLE) return;
-
-      for(const entry of entries) {
-        const target = entry.target;
-
-        for(const group in this.byGroups) {
-          if(this.intersectionLockedGroups[group]) {
-            continue;
-          }
-
-          const player = this.byGroups[group].find(p => p.el === target);
-          if(player) {
-            if(entry.isIntersecting) {
-              this.visible.add(player);
-              this.checkAnimation(player, false);
-            } else {
-              this.visible.delete(player);
-              this.checkAnimation(player, true);
-
-              if(player.animation instanceof RLottiePlayer/*  && player.animation.cachingDelta === 2 */) {
-                //console.warn('will clear cache', player);
-                player.animation.clearCache();
-              }
-            }
-
-            break;
-          }
-        }
-      }
-    });
-
-    this.overrideIdleGroups = new Set();
-
-    rootScope.addEventListener('media_play', ({doc}) => {
-      if(doc.type === 'round') {
-        this.videosLocked = true;
-        this.checkAnimations();
-      }
-    });
-
-    rootScope.addEventListener('media_pause', () => {
-      if(this.videosLocked) {
-        this.videosLocked = false;
-        this.checkAnimations();
-      }
-    });
-  }
-
-  public setOverrideIdleGroup(group: string, override: boolean) {
-    if(override) this.overrideIdleGroups.add(group);
-    else this.overrideIdleGroups.delete(group);
-  }
-
-  public getAnimations(element: HTMLElement) {
-    const found: AnimationItem[] = [];
-    for(const group in this.byGroups) {
-      for(const player of this.byGroups[group]) {
-        if(player.el === element) {
-          found.push(player);
-        }
-      }
-    }
-
-    return found;
-  }
-
-  public removeAnimation(player: AnimationItem) {
-    //console.log('destroy animation');
-    const {el, animation} = player;
-    animation.remove();
-
-    if(animation instanceof HTMLVideoElement && IS_SAFARI) {
-      setTimeout(() => { // TODO: очистка по очереди, а не все вместе с этим таймаутом
-        animation.src = '';
-        animation.load();
-      }, 1e3);
-    }
-
-    const group = this.byGroups[player.group];
-    if(group) {
-      indexOfAndSplice(group, player);
-      if(!group.length) {
-        delete this.byGroups[player.group];
-      }
-    }
-  
-    this.observer.unobserve(el);
-    this.visible.delete(player);
-  }
-
-  public addAnimation(animation: RLottiePlayer | HTMLVideoElement, group = '') {
-    const player = {
-      el: animation instanceof RLottiePlayer ? animation.el : animation, 
-      animation: animation, 
-      group
-    };
-
-    if(animation instanceof RLottiePlayer) {
-      if(!rootScope.settings.stickers.loop && animation.loop) {
-        animation.loop = rootScope.settings.stickers.loop;
-      }
-    }
-
-    (this.byGroups[group] ?? (this.byGroups[group] = [])).push(player);
-    this.observer.observe(player.el);
-  }
-
-  public checkAnimations(blurred?: boolean, group?: string, destroy = false) {
-    // if(rootScope.idle.isIDLE) return;
-
-    if(group !== undefined && !this.byGroups[group]) {
-      //console.warn('no animation group:', group);
-      return;
-    }
-    
-    const groups = group !== undefined /* && false */ ? [group] : Object.keys(this.byGroups);
-
-    for(const group of groups) {
-      const animations = this.byGroups[group];
-
-      forEachReverse(animations, (player) => {
-        this.checkAnimation(player, blurred, destroy);
-      });
-    }
-  }
-
-  public checkAnimation(player: AnimationItem, blurred = false, destroy = false) {
-    const {el, animation, group} = player;
-    //return;
-    if((destroy || (!isInDOM(el) && !this.lockedGroups[group]))/*  && false */) {
-      this.removeAnimation(player);
-      return;
-    }
-
-    if(blurred || (this.onlyOnePlayableGroup && this.onlyOnePlayableGroup !== group) || (animation instanceof HTMLVideoElement && this.videosLocked)) {
-      if(!animation.paused) {
-        //console.warn('pause animation:', animation);
-        animation.pause();
-      }
-    } else if(animation.paused && 
-      this.visible.has(player) && 
-      animation.autoplay && 
-      (!this.onlyOnePlayableGroup || this.onlyOnePlayableGroup === group) &&
-      (!rootScope.idle.isIDLE || this.overrideIdleGroups.has(player.group))
-    ) {
-      //console.warn('play animation:', animation);
-      animation.play();
-    }
-  }
-
-  public setOnlyOnePlayableGroup(group: string) {
-    this.onlyOnePlayableGroup = group;
-  }
-
-  public lockGroup(group: string) {
-    this.lockedGroups[group] = true;
-  }
-
-  public unlockGroup(group: string) {
-    delete this.lockedGroups[group];
-    this.checkAnimations(undefined, group);
-  }
-
-  public refreshGroup(group: string) {
-    const animations = this.byGroups[group];
-    if(animations && animations.length) {
-      animations.forEach(animation => {
-        this.observer.unobserve(animation.el);
-      });
-
-      window.requestAnimationFrame(() => {
-        animations.forEach(animation => {
-          this.observer.observe(animation.el);
-        });
-      });
-    }
-  }
-
-  public lockIntersectionGroup(group: string) {
-    this.intersectionLockedGroups[group] = true;
-  }
-
-  public unlockIntersectionGroup(group: string) {
-    delete this.intersectionLockedGroups[group];
-    this.refreshGroup(group);
-  }
-}
-
-const animationIntersector = new AnimationIntersector();
-if(MOUNT_CLASS_TO) {
-  MOUNT_CLASS_TO.animationIntersector = animationIntersector;
-}
-export default animationIntersector;
+/*
+ * https://github.com/morethanwords/tweb
+ * Copyright (C) 2019-2021 Eduard Kuzmenko
+ * https://github.com/morethanwords/tweb/blob/master/LICENSE
+ */
+
+import rootScope from "../lib/rootScope";
+import { IS_SAFARI } from "../environment/userAgent";
+import { MOUNT_CLASS_TO } from "../config/debug";
+import isInDOM from "../helpers/dom/isInDOM";
+import RLottiePlayer from "../lib/rlottie/rlottiePlayer";
+import indexOfAndSplice from "../helpers/array/indexOfAndSplice";
+import forEachReverse from "../helpers/array/forEachReverse";
+
+export interface AnimationItem {
+  el: HTMLElement,
+  group: string,
+  animation: RLottiePlayer | HTMLVideoElement
+};
+
+export class AnimationIntersector {
+  private observer: IntersectionObserver;
+  private visible: Set<AnimationItem> = new Set();
+
+  private overrideIdleGroups: Set<string>;
+  private byGroups: {[group: string]: AnimationItem[]} = {};
+  private lockedGroups: {[group: string]: true} = {};
+  private onlyOnePlayableGroup: string = '';
+  
+  private intersectionLockedGroups: {[group: string]: true} = {};
+  private videosLocked = false;
+
+  constructor() {
+    this.observer = new IntersectionObserver((entries) => {
+      // if(rootScope.idle.isIDLE) return;
+
+      for(const entry of entries) {
+        const target = entry.target;
+
+        for(const group in this.byGroups) {
+          if(this.intersectionLockedGroups[group]) {
+            continue;
+          }
+
+          const player = this.byGroups[group].find(p => p.el === target);
+          if(player) {
+            if(entry.isIntersecting) {
+              this.visible.add(player);
+              this.checkAnimation(player, false);
+            } else {
+              this.visible.delete(player);
+              this.checkAnimation(player, true);
+
+              if(player.animation instanceof RLottiePlayer/*  && player.animation.cachingDelta === 2 */) {
+                //console.warn('will clear cache', player);
+                player.animation.clearCache();
+              }
+            }
+
+            break;
+          }
+        }
+      }
+    });
+
+    this.overrideIdleGroups = new Set();
+
+    rootScope.addEventListener('media_play', ({doc}) => {
+      if(doc.type === 'round') {
+        this.videosLocked = true;
+        this.checkAnimations();
+      }
+    });
+
+    rootScope.addEventListener('media_pause', () => {
+      if(this.videosLocked) {
+        this.videosLocked = false;
+        this.checkAnimations();
+      }
+    });
+  }
+
+  public setOverrideIdleGroup(group: string, override: boolean) {
+    if(override) this.overrideIdleGroups.add(group);
+    else this.overrideIdleGroups.delete(group);
+  }
+
+  public getAnimations(element: HTMLElement) {
+    const found: AnimationItem[] = [];
+    for(const group in this.byGroups) {
+      for(const player of this.byGroups[group]) {
+        if(player.el === element) {
+          found.push(player);
+        }
+      }
+    }
+
+    return found;
+  }
+
+  public removeAnimation(player: AnimationItem) {
+    //console.log('destroy animation');
+    const {el, animation} = player;
+    animation.remove();
+
+    if(animation instanceof HTMLVideoElement && IS_SAFARI) {
+      setTimeout(() => { // TODO: очистка по очереди, а не все вместе с этим таймаутом
+        animation.src = '';
+        animation.load();
+      }, 1e3);
+    }
+
+    const group = this.byGroups[player.group];
+    if(group) {
+      indexOfAndSplice(group, player);
+      if(!group.length) {
+        delete this.byGroups[player.group];
+      }
+    }
+  
+    this.observer.unobserve(el);
+    this.visible.delete(player);
+  }
+
+  public addAnimation(animation: RLottiePlayer | HTMLVideoElement, group = '') {
+    const player = {
+      el: animation instanceof RLottiePlayer ? animation.el : animation, 
+      animation: animation, 
+      group
+    };
+
+    if(animation instanceof RLottiePlayer) {
+      if(!rootScope.settings.stickers.loop && animation.loop) {
+        animation.loop = rootScope.settings.stickers.loop;
+      }
+    }
+
+    (this.byGroups[group] ?? (this.byGroups[group] = [])).push(player);
+    this.observer.observe(player.el);
+  }
+
+  public checkAnimations(blurred?: boolean, group?: string, destroy = false) {
+    // if(rootScope.idle.isIDLE) return;
+
+    if(group !== undefined && !this.byGroups[group]) {
+      //console.warn('no animation group:', group);
+      return;
+    }
+    
+    const groups = group !== undefined /* && false */ ? [group] : Object.keys(this.byGroups);
+
+    for(const group of groups) {
+      const animations = this.byGroups[group];
+
+      forEachReverse(animations, (player) => {
+        this.checkAnimation(player, blurred, destroy);
+      });
+    }
+  }
+
+  public checkAnimation(player: AnimationItem, blurred = false, destroy = false) {
+    const {el, animation, group} = player;
+    //return;
+    if((destroy || (!isInDOM(el) && !this.lockedGroups[group]))/*  && false */) {
+      this.removeAnimation(player);
+      return;
+    }
+
+    if(blurred || (this.onlyOnePlayableGroup && this.onlyOnePlayableGroup !== group) || (animation instanceof HTMLVideoElement && this.videosLocked)) {
+      if(!animation.paused) {
+        //console.warn('pause animation:', animation);
+        animation.pause();
+      }
+    } else if(animation.paused && 
+      this.visible.has(player) && 
+      animation.autoplay && 
+      (!this.onlyOnePlayableGroup || this.onlyOnePlayableGroup === group) &&
+      (!rootScope.idle.isIDLE || this.overrideIdleGroups.has(player.group))
+    ) {
+      //console.warn('play animation:', animation);
+      animation.play();
+    }
+  }
+
+  public setOnlyOnePlayableGroup(group: string) {
+    this.onlyOnePlayableGroup = group;
+  }
+
+  public lockGroup(group: string) {
+    this.lockedGroups[group] = true;
+  }
+
+  public unlockGroup(group: string) {
+    delete this.lockedGroups[group];
+    this.checkAnimations(undefined, group);
+  }
+
+  public refreshGroup(group: string) {
+    const animations = this.byGroups[group];
+    if(animations && animations.length) {
+      animations.forEach(animation => {
+        this.observer.unobserve(animation.el);
+      });
+
+      window.requestAnimationFrame(() => {
+        animations.forEach(animation => {
+          this.observer.observe(animation.el);
+        });
+      });
+    }
+  }
+
+  public lockIntersectionGroup(group: string) {
+    this.intersectionLockedGroups[group] = true;
+  }
+
+  public unlockIntersectionGroup(group: string) {
+    delete this.intersectionLockedGroups[group];
+    this.refreshGroup(group);
+  }
+}
+
+const animationIntersector = new AnimationIntersector();
+if(MOUNT_CLASS_TO) {
+  MOUNT_CLASS_TO.animationIntersector = animationIntersector;
+}
+export default animationIntersector;