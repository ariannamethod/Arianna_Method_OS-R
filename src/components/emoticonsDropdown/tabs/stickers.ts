/*
 * https://github.com/morethanwords/tweb
 * Copyright (C) 2019-2021 Eduard Kuzmenko
 * https://github.com/morethanwords/tweb/blob/master/LICENSE
 */

<<<<<<< HEAD
import emoticonsDropdown, {EmoticonsDropdown, EMOTICONSSTICKERGROUP, EmoticonsTab} from '..';
import findUpAttribute from '../../../helpers/dom/findUpAttribute';
import findUpClassName from '../../../helpers/dom/findUpClassName';
import mediaSizes from '../../../helpers/mediaSizes';
import {MessagesAllStickers, StickerSet} from '../../../layer';
import {MyDocument} from '../../../lib/appManagers/appDocsManager';
import {AppManagers} from '../../../lib/appManagers/managers';
import {i18n} from '../../../lib/langPack';
import wrapEmojiText from '../../../lib/richTextProcessor/wrapEmojiText';
import rootScope from '../../../lib/rootScope';
import animationIntersector from '../../animationIntersector';
import LazyLoadQueue from '../../lazyLoadQueue';
import LazyLoadQueueRepeat from '../../lazyLoadQueueRepeat';
import {putPreloader} from '../../putPreloader';
import PopupStickers from '../../popups/stickers';
import Scrollable, {ScrollableX} from '../../scrollable';
import StickyIntersector from '../../stickyIntersector';
import {wrapSticker, wrapStickerSetThumb} from '../../wrappers';
=======
import emoticonsDropdown, { EmoticonsDropdown, EMOTICONSSTICKERGROUP, EmoticonsTab } from "..";
import findUpClassName from "../../../helpers/dom/findUpClassName";
import mediaSizes from "../../../helpers/mediaSizes";
import { MessagesAllStickers, StickerSet } from "../../../layer";
import { MyDocument } from "../../../lib/appManagers/appDocsManager";
import { AppManagers } from "../../../lib/appManagers/managers";
import { i18n } from "../../../lib/langPack";
import wrapEmojiText from "../../../lib/richTextProcessor/wrapEmojiText";
import rootScope from "../../../lib/rootScope";
import animationIntersector from "../../animationIntersector";
import LazyLoadQueue from "../../lazyLoadQueue";
import LazyLoadQueueRepeat from "../../lazyLoadQueueRepeat";
import { putPreloader } from "../../putPreloader";
import PopupStickers from "../../popups/stickers";
import Scrollable, { ScrollableX } from "../../scrollable";
import StickyIntersector from "../../stickyIntersector";
import { wrapSticker, wrapStickerSetThumb } from "../../wrappers";
import ButtonIcon from "../../buttonIcon";
import positionElementByIndex from "../../../helpers/dom/positionElementByIndex";
import VisibilityIntersector, { OnVisibilityChange } from "../../visibilityIntersector";
import findAndSplice from "../../../helpers/array/findAndSplice";
import { attachClickEvent } from "../../../helpers/dom/clickEvent";
import confirmationPopup from "../../confirmationPopup";
import noop from "../../../helpers/noop";
>>>>>>> 16a38d3b

export class SuperStickerRenderer {
  public lazyLoadQueue: LazyLoadQueueRepeat;
  private animated: Set<HTMLElement> = new Set();

  constructor(
    private regularLazyLoadQueue: LazyLoadQueue,
    private group: string,
    private managers: AppManagers,
    private options?: IntersectionObserverInit
  ) {
    this.lazyLoadQueue = new LazyLoadQueueRepeat(undefined, ({target, visible}) => {
      if(!visible) {
        this.processInvisible(target);
      }
    }, options);
  }

  public clear() {
    this.lazyLoadQueue.clear();
  }

  public renderSticker(doc: MyDocument, element?: HTMLElement, loadPromises?: Promise<any>[]) {
    if(!element) {
      element = document.createElement('div');
      element.classList.add('grid-item', 'super-sticker');
      element.dataset.docId = '' + doc.id;

      if(doc.animated) {
        this.observeAnimated(element);
      }
    }

    // * This will wrap only a thumb
<<<<<<< HEAD
    wrapSticker({
      doc,
      div,
      lazyLoadQueue: this.regularLazyLoadQueue,
      group: this.group,
=======
    /* !doc.animated &&  */wrapSticker({
      doc, 
      div: element,
      lazyLoadQueue: this.regularLazyLoadQueue, 
      group: this.group, 
>>>>>>> 16a38d3b
      onlyThumb: doc.animated,
      loadPromises
    });

    return element;
  }

  public observeAnimated(element: HTMLElement) {
    this.animated.add(element);
    this.lazyLoadQueue.observe({
<<<<<<< HEAD
      div,
      load: this.processVisibleDiv
    });
  }

  private checkAnimationContainer = (div: HTMLElement, visible: boolean) => {
    // console.error('checkAnimationContainer', div, visible);
    const players = animationIntersector.getAnimations(div);
=======
      div: element, 
      load: this.processVisible
    });
  }

  public unobserveAnimated(element: HTMLElement) {
    this.animated.delete(element);
    this.lazyLoadQueue.unobserve(element);
  }

  private checkAnimationContainer = (element: HTMLElement, visible: boolean) => {
    //console.error('checkAnimationContainer', div, visible);
    const players = animationIntersector.getAnimations(element);
>>>>>>> 16a38d3b
    players.forEach((player) => {
      if(!visible) {
        animationIntersector.checkAnimation(player, true, true);
      } else {
        animationIntersector.checkAnimation(player, false);
      }
    });
  };

  private processVisible = async(element: HTMLElement) => {
    const docId = element.dataset.docId;
    const doc = await this.managers.appDocsManager.getDoc(docId);

    const size = mediaSizes.active.esgSticker.width;

    // console.log('processVisibleDiv:', div);

    const promise = wrapSticker({
<<<<<<< HEAD
      doc,
      div: div as HTMLDivElement,
=======
      doc, 
      div: element,
>>>>>>> 16a38d3b
      width: size,
      height: size,
      lazyLoadQueue: null,
      group: this.group,
      onlyThumb: false,
      play: true,
      loop: true
    }).then(({render}) => render);

    promise.then(() => {
<<<<<<< HEAD
      // clearTimeout(timeout);
      this.checkAnimationContainer(div, this.lazyLoadQueue.intersector.isVisible(div));
=======
      //clearTimeout(timeout);
      this.checkAnimationContainer(element, this.lazyLoadQueue.intersector.isVisible(element));
>>>>>>> 16a38d3b
    });

    /* let timeout = window.setTimeout(() => {
      console.error('processVisibleDiv timeout', div, doc);
    }, 1e3); */

    return promise;
  };

  public processInvisible = async(element: HTMLElement) => {
    const docId = element.dataset.docId;
    const doc = await this.managers.appDocsManager.getDoc(docId);

    // console.log('STICKER INvisible:', /* div,  */docId);

    this.checkAnimationContainer(element, false);

    element.textContent = '';
    this.renderSticker(doc, element as HTMLDivElement);
  };
}

type StickersTabCategory = {
  elements: {
    container: HTMLElement,
    title: HTMLElement,
    items: HTMLElement,
    menuTab: HTMLElement,
    menuTabPadding: HTMLElement
  },
  set: StickerSet.stickerSet,
  items: {
    document: MyDocument,
    element: HTMLElement
  }[]
};

const RECENT_STICKERS_COUNT = 20;

export default class StickersTab implements EmoticonsTab {
  private content: HTMLElement;

  private categories: {[id: string]: StickersTabCategory};
  private categoriesMap: Map<HTMLElement, StickersTabCategory>;
  private categoriesIntersector: VisibilityIntersector;

  private scroll: Scrollable;
  private menu: HTMLElement;
<<<<<<< HEAD

=======
>>>>>>> 16a38d3b
  private mounted = false;
  private stickyIntersector: StickyIntersector;
  private superStickerRenderer: SuperStickerRenderer;

  constructor(private managers: AppManagers) {
    this.categories = {};
    this.categoriesMap = new Map();
  }

<<<<<<< HEAD
  categoryPush(categoryDiv: HTMLElement, categoryTitle: DocumentFragment | string = '', promise: Promise<MyDocument[]>, prepend?: boolean) {
    // if((docs.length % 5) !== 0) categoryDiv.classList.add('not-full');
=======
  private createCategory(stickerSet: StickerSet.stickerSet, _title: HTMLElement | DocumentFragment) {
    const container = document.createElement('div');
    container.classList.add('emoji-category', 'hide');
>>>>>>> 16a38d3b

    const items = document.createElement('div');
    items.classList.add('category-items', 'super-stickers');

    const title = document.createElement('div');
    title.classList.add('category-title');
    title.append(_title);

    const menuTab = ButtonIcon(undefined, {noRipple: true});
    menuTab.classList.add('menu-horizontal-div-item');

    const menuTabPadding = document.createElement('div');
    menuTabPadding.classList.add('menu-horizontal-div-item-padding');

    menuTab.append(menuTabPadding);

    const category: StickersTabCategory = {
      elements: {
        container,
        title,
        items,
        menuTab,
        menuTabPadding
      },
      set: stickerSet,
      items: []
    };

    container.append(title, items);

    this.categories[stickerSet.id] = category;
    this.categoriesMap.set(container, category);

    this.categoriesIntersector.observe(container);
    this.stickyIntersector.observeStickyHeaderChanges(container);

    return category;
  }

  private categoryAppendStickers(
    category: StickersTabCategory, 
    promise: Promise<MyDocument[]>
  ) {
    const {container} = category.elements;

    promise.then((documents) => {
<<<<<<< HEAD
      documents.forEach((doc) => {
        // if(doc._ === 'documentEmpty') return;
        itemsDiv.append(this.superStickerRenderer.renderSticker(doc));
=======
      const isVisible = this.isCategoryVisible(category);

      documents.forEach((document) => {
        const element = this.superStickerRenderer.renderSticker(document);
        category.items.push({document, element});

        if(isVisible) {
          category.elements.items.append(element);
        }
>>>>>>> 16a38d3b
      });

      this.setCategoryItemsHeight(category);
      container.classList.remove('hide');
    });
  }

  private isCategoryVisible(category: StickersTabCategory) {
    return this.categoriesIntersector.getVisible().includes(category.elements.container);
  }

  private setCategoryItemsHeight(category: StickersTabCategory) {
    const containerWidth = this.content.getBoundingClientRect().width - 10;
    const stickerSize = mediaSizes.active.esgSticker.width;

    const itemsPerRow = Math.floor(containerWidth / stickerSize);
    const rows = Math.ceil(category.items.length / itemsPerRow);
    const height = rows * stickerSize;
    
    category.elements.items.style.minHeight = height + 'px';
  }

  private async renderStickerSet(set: StickerSet.stickerSet, prepend = false) {
    const category = this.createCategory(set, wrapEmojiText(set.title));
    const {menuTab, menuTabPadding, container} = category.elements;

<<<<<<< HEAD
    if(prepend) {
      this.menu.insertBefore(button, this.menu.firstElementChild.nextSibling);
    } else {
      this.menu.append(button);
    }

    // stickersScroll.append(categoryDiv);
=======
    positionElementByIndex(menuTab, this.menu, prepend ? 1 : 0xFFFF);
>>>>>>> 16a38d3b

    const promise = this.managers.appStickersManager.getStickerSet(set);
    this.categoryAppendStickers(
      category,
      promise.then((stickerSet) => stickerSet.documents as MyDocument[])
    );
    // const stickerSet = await promise;

    positionElementByIndex(container, this.scroll.container, prepend ? 1 : 0xFFFF, -1);

<<<<<<< HEAD
    // console.log('got stickerSet', stickerSet, li);

=======
>>>>>>> 16a38d3b
    wrapStickerSetThumb({
      set,
      container: menuTabPadding,
      group: EMOTICONSSTICKERGROUP,
      lazyLoadQueue: EmoticonsDropdown.lazyLoadQueue,
      width: 32,
      height: 32,
      autoplay: false
    });
  }

  public init() {
    this.content = document.getElementById('content-stickers');
<<<<<<< HEAD
    // let stickersDiv = contentStickersDiv.querySelector('.os-content') as HTMLDivElement;

    this.recentDiv = document.createElement('div');
    this.recentDiv.classList.add('sticker-category', 'stickers-recent');
=======
>>>>>>> 16a38d3b

    const menuWrapper = this.content.previousElementSibling as HTMLDivElement;
    this.menu = menuWrapper.firstElementChild as HTMLUListElement;

    const menuScroll = new ScrollableX(menuWrapper);

    this.scroll = new Scrollable(this.content, 'STICKERS');
    this.scroll.onAdditionalScroll = () => {
      setTyping();
    };

    /* stickersDiv.addEventListener('mouseover', (e) => {
      let target = e.target as HTMLElement;

      if(target.tagName === 'CANVAS') { // turn on sticker
        let animation = lottieLoader.getAnimation(target.parentElement, EMOTICONSSTICKERGROUP);

        if(animation) {
          // @ts-ignore
          if(animation.currentFrame === animation.totalFrames - 1) {
            animation.goToAndPlay(0, true);
          } else {
            animation.play();
          }
        }
      }
    }); */

<<<<<<< HEAD
    rootScope.addEventListener('stickers_installed', (e) => {
      const set: StickerSet.stickerSet = e;

      if(!this.stickerSets[set.id] && this.mounted) {
        this.renderStickerSet(set, true);
=======
    const onCategoryVisibility: OnVisibilityChange = ({target, visible, entry}) => {
      const category = this.categoriesMap.get(target);
      // console.log('roll the windows up', category, target, visible, entry);
      if(!visible) {
        category.elements.items.textContent = '';
      } else {
        category.elements.items.append(...category.items.map(({element}) => element));
>>>>>>> 16a38d3b
      }
    };

<<<<<<< HEAD
    rootScope.addEventListener('stickers_deleted', (e) => {
      const set: StickerSet.stickerSet = e;

      if(this.stickerSets[set.id] && this.mounted) {
        const elements = this.stickerSets[set.id];
        elements.stickers.remove();
        elements.tab.remove();
        delete this.stickerSets[set.id];
      }
    });
=======
    const intersectionOptions: IntersectionObserverInit = {root: emoticonsDropdown.getElement()};
    this.categoriesIntersector = new VisibilityIntersector(onCategoryVisibility, intersectionOptions);

    const clearCategoryItems = (category: StickersTabCategory) => {
      category.elements.items.textContent = '';
      category.items.forEach(({element}) => this.superStickerRenderer.unobserveAnimated(element));
      category.items.length = 0;
    };
>>>>>>> 16a38d3b

    this.scroll.container.addEventListener('click', (e) => {
      const target = e.target as HTMLElement;
      if(findUpClassName(target, 'category-title')) {
        const container = findUpClassName(target, 'emoji-category');
        const category = this.categoriesMap.get(container);
        if(category.set.id === 'recent') {
          return;
        }

        new PopupStickers({id: category.set.id, access_hash: category.set.access_hash}).show();
        return;
      }

      EmoticonsDropdown.onMediaClick(e);
    });

    const setTyping = (cancel = false) => {
      rootScope.dispatchEvent('choosing_sticker', !cancel);
    };

    emoticonsDropdown.addEventListener('closed', () => {
      setTyping(true);
    });

    emoticonsDropdown.addEventListener('opened', () => {
      setTyping();
    });

    const {stickyIntersector, setActive} = EmoticonsDropdown.menuOnClick(this.menu, this.scroll, menuScroll);
    this.stickyIntersector = stickyIntersector;

    const preloader = putPreloader(this.content, true);

<<<<<<< HEAD
    Promise.all([
      this.managers.appStickersManager.getRecentStickers().then((stickers) => {
        this.recentStickers = stickers.stickers.slice(0, 20) as MyDocument[];

        // stickersScroll.prepend(categoryDiv);
=======
    const recentCategory = this.createCategory({id: 'recent'} as any, i18n('Stickers.Recent'));
    recentCategory.elements.title.classList.add('disable-hover');
    recentCategory.elements.menuTab.classList.add('tgico-recent', 'active');
    recentCategory.elements.menuTabPadding.remove();
    this.toggleRecentCategory(recentCategory, false);

    const clearButton = ButtonIcon('close', {noRipple: true});
    recentCategory.elements.title.append(clearButton);
    attachClickEvent(clearButton, () => {
      confirmationPopup({
        titleLangKey: 'ClearRecentStickersAlertTitle',
        descriptionLangKey: 'ClearRecentStickersAlertMessage',
        button: {
          langKey: 'Clear'
        }
      }).then(() => {
        this.managers.appStickersManager.clearRecentStickers();
      }, noop);
    });

    const onRecentStickers = (stickers: MyDocument[]) => {
      const sliced = stickers.slice(0, RECENT_STICKERS_COUNT) as MyDocument[];
>>>>>>> 16a38d3b

      clearCategoryItems(recentCategory);
      this.toggleRecentCategory(recentCategory, !!sliced.length);
      this.categoryAppendStickers(recentCategory, Promise.resolve(sliced));
    };

    Promise.all([
      this.managers.appStickersManager.getRecentStickers().then((stickers) => {
        preloader.remove();
        onRecentStickers(stickers.stickers as MyDocument[]);
      }),

      this.managers.appStickersManager.getAllStickers().then((res) => {
        preloader.remove();

        for(const set of (res as MessagesAllStickers.messagesAllStickers).sets) {
          this.renderStickerSet(set);
        }
      })
    ]).finally(() => {
      this.mounted = true;
      setTyping();
      setActive(0);
    });

    this.superStickerRenderer = new SuperStickerRenderer(EmoticonsDropdown.lazyLoadQueue, EMOTICONSSTICKERGROUP, this.managers, intersectionOptions);

    const rendererLazyLoadQueue = this.superStickerRenderer.lazyLoadQueue;
    emoticonsDropdown.addLazyLoadQueueRepeat(rendererLazyLoadQueue, this.superStickerRenderer.processInvisible);

    // emoticonsDropdown.addEventListener('close', () => {
    //   this.categoriesIntersector.lock();
    // });

    // emoticonsDropdown.addEventListener('closed', () => {
    //   for(const [container] of this.categoriesMap) {
    //     onCategoryVisibility(container, false);
    //   }
    // });

    // emoticonsDropdown.addEventListener('opened', () => {
    //   this.categoriesIntersector.unlockAndRefresh();
    // });

<<<<<<< HEAD
    /* setInterval(() => {
      // @ts-ignore
      const players = Object.values(lottieLoader.players).filter((p) => p.width === 80);

      console.log('STICKERS RENDERED IN PANEL:', players.length, players.filter((p) => !p.paused).length, this.superStickerRenderer.lazyLoadQueue.intersector.getVisible().length);
    }, .25e3); */

=======
    // setInterval(() => {
    //   // @ts-ignore
    //   const players = Object.values(lottieLoader.players).filter((p) => p.width >= 80);
      
    //   console.log(
    //     'STICKERS RENDERED IN PANEL:', 
    //     players.length, 
    //     players.filter((p) => !p.paused).length, 
    //     rendererLazyLoadQueue.intersector.getVisible().length
    //   );
    // }, .25e3);

    rootScope.addEventListener('stickers_installed', (set) => {
      if(!this.categories[set.id] && this.mounted) {
        this.renderStickerSet(set, true);
      }
    });

    rootScope.addEventListener('stickers_deleted', ({id}) => {
      const category = this.categories[id];
      if(category && this.mounted) {
        category.elements.container.remove();
        category.elements.menuTab.remove();
        this.categoriesIntersector.unobserve(category.elements.container);
        clearCategoryItems(category);
        delete this.categories[id];
        this.categoriesMap.delete(category.elements.container);
      }
    });

    rootScope.addEventListener('stickers_recent', (stickers) => {
      if(this.mounted) {
        onRecentStickers(stickers);
      }
    });

    const resizeCategories = () => {
      for(const [container, category] of this.categoriesMap) {
        this.setCategoryItemsHeight(category);
      }
    };

    mediaSizes.addEventListener('resize', resizeCategories);
>>>>>>> 16a38d3b

    emoticonsDropdown.addEventListener('opened', resizeCategories);
    
    this.init = null;
  }

<<<<<<< HEAD
  pushRecentSticker(doc: MyDocument) {
    this.managers.appStickersManager.pushRecentSticker(doc);

    if(!this.recentDiv?.parentElement) {
=======
  private toggleRecentCategory(category: StickersTabCategory, visible: boolean) {
    if(!visible) {
      category.elements.menuTab.remove();
      category.elements.container.remove();
    } else {
      positionElementByIndex(category.elements.menuTab, this.menu, 0);
      positionElementByIndex(category.elements.container, this.scroll.container, 0);
    }
    
    // category.elements.container.classList.toggle('hide', !visible);
  }

  public pushRecentSticker(doc: MyDocument) {
    this.managers.appStickersManager.pushRecentSticker(doc.id);
    
    const category = this.categories['recent'];
    if(!category) {
>>>>>>> 16a38d3b
      return;
    }

    const items = category.elements.items;
    let item = findAndSplice(category.items, (item) => item.document.id === doc.id);
    if(!item) {
      item = {
        element: this.superStickerRenderer.renderSticker(doc),
        document: doc
      };
    }

    category.items.unshift(item);
    if(items.childElementCount) items.prepend(item.element);
    if(items.childElementCount > RECENT_STICKERS_COUNT) {
      (Array.from(items.children) as HTMLElement[]).slice(RECENT_STICKERS_COUNT).forEach((el) => el.remove());
    }

    this.setCategoryItemsHeight(category);
    this.toggleRecentCategory(category, true);
  }

  onClose() {

  }
}
<|MERGE_RESOLUTION|>--- conflicted
+++ resolved
@@ -1,660 +1,527 @@
-/*
- * https://github.com/morethanwords/tweb
- * Copyright (C) 2019-2021 Eduard Kuzmenko
- * https://github.com/morethanwords/tweb/blob/master/LICENSE
- */
-
-<<<<<<< HEAD
-import emoticonsDropdown, {EmoticonsDropdown, EMOTICONSSTICKERGROUP, EmoticonsTab} from '..';
-import findUpAttribute from '../../../helpers/dom/findUpAttribute';
-import findUpClassName from '../../../helpers/dom/findUpClassName';
-import mediaSizes from '../../../helpers/mediaSizes';
-import {MessagesAllStickers, StickerSet} from '../../../layer';
-import {MyDocument} from '../../../lib/appManagers/appDocsManager';
-import {AppManagers} from '../../../lib/appManagers/managers';
-import {i18n} from '../../../lib/langPack';
-import wrapEmojiText from '../../../lib/richTextProcessor/wrapEmojiText';
-import rootScope from '../../../lib/rootScope';
-import animationIntersector from '../../animationIntersector';
-import LazyLoadQueue from '../../lazyLoadQueue';
-import LazyLoadQueueRepeat from '../../lazyLoadQueueRepeat';
-import {putPreloader} from '../../putPreloader';
-import PopupStickers from '../../popups/stickers';
-import Scrollable, {ScrollableX} from '../../scrollable';
-import StickyIntersector from '../../stickyIntersector';
-import {wrapSticker, wrapStickerSetThumb} from '../../wrappers';
-=======
-import emoticonsDropdown, { EmoticonsDropdown, EMOTICONSSTICKERGROUP, EmoticonsTab } from "..";
-import findUpClassName from "../../../helpers/dom/findUpClassName";
-import mediaSizes from "../../../helpers/mediaSizes";
-import { MessagesAllStickers, StickerSet } from "../../../layer";
-import { MyDocument } from "../../../lib/appManagers/appDocsManager";
-import { AppManagers } from "../../../lib/appManagers/managers";
-import { i18n } from "../../../lib/langPack";
-import wrapEmojiText from "../../../lib/richTextProcessor/wrapEmojiText";
-import rootScope from "../../../lib/rootScope";
-import animationIntersector from "../../animationIntersector";
-import LazyLoadQueue from "../../lazyLoadQueue";
-import LazyLoadQueueRepeat from "../../lazyLoadQueueRepeat";
-import { putPreloader } from "../../putPreloader";
-import PopupStickers from "../../popups/stickers";
-import Scrollable, { ScrollableX } from "../../scrollable";
-import StickyIntersector from "../../stickyIntersector";
-import { wrapSticker, wrapStickerSetThumb } from "../../wrappers";
-import ButtonIcon from "../../buttonIcon";
-import positionElementByIndex from "../../../helpers/dom/positionElementByIndex";
-import VisibilityIntersector, { OnVisibilityChange } from "../../visibilityIntersector";
-import findAndSplice from "../../../helpers/array/findAndSplice";
-import { attachClickEvent } from "../../../helpers/dom/clickEvent";
-import confirmationPopup from "../../confirmationPopup";
-import noop from "../../../helpers/noop";
->>>>>>> 16a38d3b
-
-export class SuperStickerRenderer {
-  public lazyLoadQueue: LazyLoadQueueRepeat;
-  private animated: Set<HTMLElement> = new Set();
-
-  constructor(
-    private regularLazyLoadQueue: LazyLoadQueue,
-    private group: string,
-    private managers: AppManagers,
-    private options?: IntersectionObserverInit
-  ) {
-    this.lazyLoadQueue = new LazyLoadQueueRepeat(undefined, ({target, visible}) => {
-      if(!visible) {
-        this.processInvisible(target);
-      }
-    }, options);
-  }
-
-  public clear() {
-    this.lazyLoadQueue.clear();
-  }
-
-  public renderSticker(doc: MyDocument, element?: HTMLElement, loadPromises?: Promise<any>[]) {
-    if(!element) {
-      element = document.createElement('div');
-      element.classList.add('grid-item', 'super-sticker');
-      element.dataset.docId = '' + doc.id;
-
-      if(doc.animated) {
-        this.observeAnimated(element);
-      }
-    }
-
-    // * This will wrap only a thumb
-<<<<<<< HEAD
-    wrapSticker({
-      doc,
-      div,
-      lazyLoadQueue: this.regularLazyLoadQueue,
-      group: this.group,
-=======
-    /* !doc.animated &&  */wrapSticker({
-      doc, 
-      div: element,
-      lazyLoadQueue: this.regularLazyLoadQueue, 
-      group: this.group, 
->>>>>>> 16a38d3b
-      onlyThumb: doc.animated,
-      loadPromises
-    });
-
-    return element;
-  }
-
-  public observeAnimated(element: HTMLElement) {
-    this.animated.add(element);
-    this.lazyLoadQueue.observe({
-<<<<<<< HEAD
-      div,
-      load: this.processVisibleDiv
-    });
-  }
-
-  private checkAnimationContainer = (div: HTMLElement, visible: boolean) => {
-    // console.error('checkAnimationContainer', div, visible);
-    const players = animationIntersector.getAnimations(div);
-=======
-      div: element, 
-      load: this.processVisible
-    });
-  }
-
-  public unobserveAnimated(element: HTMLElement) {
-    this.animated.delete(element);
-    this.lazyLoadQueue.unobserve(element);
-  }
-
-  private checkAnimationContainer = (element: HTMLElement, visible: boolean) => {
-    //console.error('checkAnimationContainer', div, visible);
-    const players = animationIntersector.getAnimations(element);
->>>>>>> 16a38d3b
-    players.forEach((player) => {
-      if(!visible) {
-        animationIntersector.checkAnimation(player, true, true);
-      } else {
-        animationIntersector.checkAnimation(player, false);
-      }
-    });
-  };
-
-  private processVisible = async(element: HTMLElement) => {
-    const docId = element.dataset.docId;
-    const doc = await this.managers.appDocsManager.getDoc(docId);
-
-    const size = mediaSizes.active.esgSticker.width;
-
-    // console.log('processVisibleDiv:', div);
-
-    const promise = wrapSticker({
-<<<<<<< HEAD
-      doc,
-      div: div as HTMLDivElement,
-=======
-      doc, 
-      div: element,
->>>>>>> 16a38d3b
-      width: size,
-      height: size,
-      lazyLoadQueue: null,
-      group: this.group,
-      onlyThumb: false,
-      play: true,
-      loop: true
-    }).then(({render}) => render);
-
-    promise.then(() => {
-<<<<<<< HEAD
-      // clearTimeout(timeout);
-      this.checkAnimationContainer(div, this.lazyLoadQueue.intersector.isVisible(div));
-=======
-      //clearTimeout(timeout);
-      this.checkAnimationContainer(element, this.lazyLoadQueue.intersector.isVisible(element));
->>>>>>> 16a38d3b
-    });
-
-    /* let timeout = window.setTimeout(() => {
-      console.error('processVisibleDiv timeout', div, doc);
-    }, 1e3); */
-
-    return promise;
-  };
-
-  public processInvisible = async(element: HTMLElement) => {
-    const docId = element.dataset.docId;
-    const doc = await this.managers.appDocsManager.getDoc(docId);
-
-    // console.log('STICKER INvisible:', /* div,  */docId);
-
-    this.checkAnimationContainer(element, false);
-
-    element.textContent = '';
-    this.renderSticker(doc, element as HTMLDivElement);
-  };
-}
-
-type StickersTabCategory = {
-  elements: {
-    container: HTMLElement,
-    title: HTMLElement,
-    items: HTMLElement,
-    menuTab: HTMLElement,
-    menuTabPadding: HTMLElement
-  },
-  set: StickerSet.stickerSet,
-  items: {
-    document: MyDocument,
-    element: HTMLElement
-  }[]
-};
-
-const RECENT_STICKERS_COUNT = 20;
-
-export default class StickersTab implements EmoticonsTab {
-  private content: HTMLElement;
-
-  private categories: {[id: string]: StickersTabCategory};
-  private categoriesMap: Map<HTMLElement, StickersTabCategory>;
-  private categoriesIntersector: VisibilityIntersector;
-
-  private scroll: Scrollable;
-  private menu: HTMLElement;
-<<<<<<< HEAD
-
-=======
->>>>>>> 16a38d3b
-  private mounted = false;
-  private stickyIntersector: StickyIntersector;
-  private superStickerRenderer: SuperStickerRenderer;
-
-  constructor(private managers: AppManagers) {
-    this.categories = {};
-    this.categoriesMap = new Map();
-  }
-
-<<<<<<< HEAD
-  categoryPush(categoryDiv: HTMLElement, categoryTitle: DocumentFragment | string = '', promise: Promise<MyDocument[]>, prepend?: boolean) {
-    // if((docs.length % 5) !== 0) categoryDiv.classList.add('not-full');
-=======
-  private createCategory(stickerSet: StickerSet.stickerSet, _title: HTMLElement | DocumentFragment) {
-    const container = document.createElement('div');
-    container.classList.add('emoji-category', 'hide');
->>>>>>> 16a38d3b
-
-    const items = document.createElement('div');
-    items.classList.add('category-items', 'super-stickers');
-
-    const title = document.createElement('div');
-    title.classList.add('category-title');
-    title.append(_title);
-
-    const menuTab = ButtonIcon(undefined, {noRipple: true});
-    menuTab.classList.add('menu-horizontal-div-item');
-
-    const menuTabPadding = document.createElement('div');
-    menuTabPadding.classList.add('menu-horizontal-div-item-padding');
-
-    menuTab.append(menuTabPadding);
-
-    const category: StickersTabCategory = {
-      elements: {
-        container,
-        title,
-        items,
-        menuTab,
-        menuTabPadding
-      },
-      set: stickerSet,
-      items: []
-    };
-
-    container.append(title, items);
-
-    this.categories[stickerSet.id] = category;
-    this.categoriesMap.set(container, category);
-
-    this.categoriesIntersector.observe(container);
-    this.stickyIntersector.observeStickyHeaderChanges(container);
-
-    return category;
-  }
-
-  private categoryAppendStickers(
-    category: StickersTabCategory, 
-    promise: Promise<MyDocument[]>
-  ) {
-    const {container} = category.elements;
-
-    promise.then((documents) => {
-<<<<<<< HEAD
-      documents.forEach((doc) => {
-        // if(doc._ === 'documentEmpty') return;
-        itemsDiv.append(this.superStickerRenderer.renderSticker(doc));
-=======
-      const isVisible = this.isCategoryVisible(category);
-
-      documents.forEach((document) => {
-        const element = this.superStickerRenderer.renderSticker(document);
-        category.items.push({document, element});
-
-        if(isVisible) {
-          category.elements.items.append(element);
-        }
->>>>>>> 16a38d3b
-      });
-
-      this.setCategoryItemsHeight(category);
-      container.classList.remove('hide');
-    });
-  }
-
-  private isCategoryVisible(category: StickersTabCategory) {
-    return this.categoriesIntersector.getVisible().includes(category.elements.container);
-  }
-
-  private setCategoryItemsHeight(category: StickersTabCategory) {
-    const containerWidth = this.content.getBoundingClientRect().width - 10;
-    const stickerSize = mediaSizes.active.esgSticker.width;
-
-    const itemsPerRow = Math.floor(containerWidth / stickerSize);
-    const rows = Math.ceil(category.items.length / itemsPerRow);
-    const height = rows * stickerSize;
-    
-    category.elements.items.style.minHeight = height + 'px';
-  }
-
-  private async renderStickerSet(set: StickerSet.stickerSet, prepend = false) {
-    const category = this.createCategory(set, wrapEmojiText(set.title));
-    const {menuTab, menuTabPadding, container} = category.elements;
-
-<<<<<<< HEAD
-    if(prepend) {
-      this.menu.insertBefore(button, this.menu.firstElementChild.nextSibling);
-    } else {
-      this.menu.append(button);
-    }
-
-    // stickersScroll.append(categoryDiv);
-=======
-    positionElementByIndex(menuTab, this.menu, prepend ? 1 : 0xFFFF);
->>>>>>> 16a38d3b
-
-    const promise = this.managers.appStickersManager.getStickerSet(set);
-    this.categoryAppendStickers(
-      category,
-      promise.then((stickerSet) => stickerSet.documents as MyDocument[])
-    );
-    // const stickerSet = await promise;
-
-    positionElementByIndex(container, this.scroll.container, prepend ? 1 : 0xFFFF, -1);
-
-<<<<<<< HEAD
-    // console.log('got stickerSet', stickerSet, li);
-
-=======
->>>>>>> 16a38d3b
-    wrapStickerSetThumb({
-      set,
-      container: menuTabPadding,
-      group: EMOTICONSSTICKERGROUP,
-      lazyLoadQueue: EmoticonsDropdown.lazyLoadQueue,
-      width: 32,
-      height: 32,
-      autoplay: false
-    });
-  }
-
-  public init() {
-    this.content = document.getElementById('content-stickers');
-<<<<<<< HEAD
-    // let stickersDiv = contentStickersDiv.querySelector('.os-content') as HTMLDivElement;
-
-    this.recentDiv = document.createElement('div');
-    this.recentDiv.classList.add('sticker-category', 'stickers-recent');
-=======
->>>>>>> 16a38d3b
-
-    const menuWrapper = this.content.previousElementSibling as HTMLDivElement;
-    this.menu = menuWrapper.firstElementChild as HTMLUListElement;
-
-    const menuScroll = new ScrollableX(menuWrapper);
-
-    this.scroll = new Scrollable(this.content, 'STICKERS');
-    this.scroll.onAdditionalScroll = () => {
-      setTyping();
-    };
-
-    /* stickersDiv.addEventListener('mouseover', (e) => {
-      let target = e.target as HTMLElement;
-
-      if(target.tagName === 'CANVAS') { // turn on sticker
-        let animation = lottieLoader.getAnimation(target.parentElement, EMOTICONSSTICKERGROUP);
-
-        if(animation) {
-          // @ts-ignore
-          if(animation.currentFrame === animation.totalFrames - 1) {
-            animation.goToAndPlay(0, true);
-          } else {
-            animation.play();
-          }
-        }
-      }
-    }); */
-
-<<<<<<< HEAD
-    rootScope.addEventListener('stickers_installed', (e) => {
-      const set: StickerSet.stickerSet = e;
-
-      if(!this.stickerSets[set.id] && this.mounted) {
-        this.renderStickerSet(set, true);
-=======
-    const onCategoryVisibility: OnVisibilityChange = ({target, visible, entry}) => {
-      const category = this.categoriesMap.get(target);
-      // console.log('roll the windows up', category, target, visible, entry);
-      if(!visible) {
-        category.elements.items.textContent = '';
-      } else {
-        category.elements.items.append(...category.items.map(({element}) => element));
->>>>>>> 16a38d3b
-      }
-    };
-
-<<<<<<< HEAD
-    rootScope.addEventListener('stickers_deleted', (e) => {
-      const set: StickerSet.stickerSet = e;
-
-      if(this.stickerSets[set.id] && this.mounted) {
-        const elements = this.stickerSets[set.id];
-        elements.stickers.remove();
-        elements.tab.remove();
-        delete this.stickerSets[set.id];
-      }
-    });
-=======
-    const intersectionOptions: IntersectionObserverInit = {root: emoticonsDropdown.getElement()};
-    this.categoriesIntersector = new VisibilityIntersector(onCategoryVisibility, intersectionOptions);
-
-    const clearCategoryItems = (category: StickersTabCategory) => {
-      category.elements.items.textContent = '';
-      category.items.forEach(({element}) => this.superStickerRenderer.unobserveAnimated(element));
-      category.items.length = 0;
-    };
->>>>>>> 16a38d3b
-
-    this.scroll.container.addEventListener('click', (e) => {
-      const target = e.target as HTMLElement;
-      if(findUpClassName(target, 'category-title')) {
-        const container = findUpClassName(target, 'emoji-category');
-        const category = this.categoriesMap.get(container);
-        if(category.set.id === 'recent') {
-          return;
-        }
-
-        new PopupStickers({id: category.set.id, access_hash: category.set.access_hash}).show();
-        return;
-      }
-
-      EmoticonsDropdown.onMediaClick(e);
-    });
-
-    const setTyping = (cancel = false) => {
-      rootScope.dispatchEvent('choosing_sticker', !cancel);
-    };
-
-    emoticonsDropdown.addEventListener('closed', () => {
-      setTyping(true);
-    });
-
-    emoticonsDropdown.addEventListener('opened', () => {
-      setTyping();
-    });
-
-    const {stickyIntersector, setActive} = EmoticonsDropdown.menuOnClick(this.menu, this.scroll, menuScroll);
-    this.stickyIntersector = stickyIntersector;
-
-    const preloader = putPreloader(this.content, true);
-
-<<<<<<< HEAD
-    Promise.all([
-      this.managers.appStickersManager.getRecentStickers().then((stickers) => {
-        this.recentStickers = stickers.stickers.slice(0, 20) as MyDocument[];
-
-        // stickersScroll.prepend(categoryDiv);
-=======
-    const recentCategory = this.createCategory({id: 'recent'} as any, i18n('Stickers.Recent'));
-    recentCategory.elements.title.classList.add('disable-hover');
-    recentCategory.elements.menuTab.classList.add('tgico-recent', 'active');
-    recentCategory.elements.menuTabPadding.remove();
-    this.toggleRecentCategory(recentCategory, false);
-
-    const clearButton = ButtonIcon('close', {noRipple: true});
-    recentCategory.elements.title.append(clearButton);
-    attachClickEvent(clearButton, () => {
-      confirmationPopup({
-        titleLangKey: 'ClearRecentStickersAlertTitle',
-        descriptionLangKey: 'ClearRecentStickersAlertMessage',
-        button: {
-          langKey: 'Clear'
-        }
-      }).then(() => {
-        this.managers.appStickersManager.clearRecentStickers();
-      }, noop);
-    });
-
-    const onRecentStickers = (stickers: MyDocument[]) => {
-      const sliced = stickers.slice(0, RECENT_STICKERS_COUNT) as MyDocument[];
->>>>>>> 16a38d3b
-
-      clearCategoryItems(recentCategory);
-      this.toggleRecentCategory(recentCategory, !!sliced.length);
-      this.categoryAppendStickers(recentCategory, Promise.resolve(sliced));
-    };
-
-    Promise.all([
-      this.managers.appStickersManager.getRecentStickers().then((stickers) => {
-        preloader.remove();
-        onRecentStickers(stickers.stickers as MyDocument[]);
-      }),
-
-      this.managers.appStickersManager.getAllStickers().then((res) => {
-        preloader.remove();
-
-        for(const set of (res as MessagesAllStickers.messagesAllStickers).sets) {
-          this.renderStickerSet(set);
-        }
-      })
-    ]).finally(() => {
-      this.mounted = true;
-      setTyping();
-      setActive(0);
-    });
-
-    this.superStickerRenderer = new SuperStickerRenderer(EmoticonsDropdown.lazyLoadQueue, EMOTICONSSTICKERGROUP, this.managers, intersectionOptions);
-
-    const rendererLazyLoadQueue = this.superStickerRenderer.lazyLoadQueue;
-    emoticonsDropdown.addLazyLoadQueueRepeat(rendererLazyLoadQueue, this.superStickerRenderer.processInvisible);
-
-    // emoticonsDropdown.addEventListener('close', () => {
-    //   this.categoriesIntersector.lock();
-    // });
-
-    // emoticonsDropdown.addEventListener('closed', () => {
-    //   for(const [container] of this.categoriesMap) {
-    //     onCategoryVisibility(container, false);
-    //   }
-    // });
-
-    // emoticonsDropdown.addEventListener('opened', () => {
-    //   this.categoriesIntersector.unlockAndRefresh();
-    // });
-
-<<<<<<< HEAD
-    /* setInterval(() => {
-      // @ts-ignore
-      const players = Object.values(lottieLoader.players).filter((p) => p.width === 80);
-
-      console.log('STICKERS RENDERED IN PANEL:', players.length, players.filter((p) => !p.paused).length, this.superStickerRenderer.lazyLoadQueue.intersector.getVisible().length);
-    }, .25e3); */
-
-=======
-    // setInterval(() => {
-    //   // @ts-ignore
-    //   const players = Object.values(lottieLoader.players).filter((p) => p.width >= 80);
-      
-    //   console.log(
-    //     'STICKERS RENDERED IN PANEL:', 
-    //     players.length, 
-    //     players.filter((p) => !p.paused).length, 
-    //     rendererLazyLoadQueue.intersector.getVisible().length
-    //   );
-    // }, .25e3);
-
-    rootScope.addEventListener('stickers_installed', (set) => {
-      if(!this.categories[set.id] && this.mounted) {
-        this.renderStickerSet(set, true);
-      }
-    });
-
-    rootScope.addEventListener('stickers_deleted', ({id}) => {
-      const category = this.categories[id];
-      if(category && this.mounted) {
-        category.elements.container.remove();
-        category.elements.menuTab.remove();
-        this.categoriesIntersector.unobserve(category.elements.container);
-        clearCategoryItems(category);
-        delete this.categories[id];
-        this.categoriesMap.delete(category.elements.container);
-      }
-    });
-
-    rootScope.addEventListener('stickers_recent', (stickers) => {
-      if(this.mounted) {
-        onRecentStickers(stickers);
-      }
-    });
-
-    const resizeCategories = () => {
-      for(const [container, category] of this.categoriesMap) {
-        this.setCategoryItemsHeight(category);
-      }
-    };
-
-    mediaSizes.addEventListener('resize', resizeCategories);
->>>>>>> 16a38d3b
-
-    emoticonsDropdown.addEventListener('opened', resizeCategories);
-    
-    this.init = null;
-  }
-
-<<<<<<< HEAD
-  pushRecentSticker(doc: MyDocument) {
-    this.managers.appStickersManager.pushRecentSticker(doc);
-
-    if(!this.recentDiv?.parentElement) {
-=======
-  private toggleRecentCategory(category: StickersTabCategory, visible: boolean) {
-    if(!visible) {
-      category.elements.menuTab.remove();
-      category.elements.container.remove();
-    } else {
-      positionElementByIndex(category.elements.menuTab, this.menu, 0);
-      positionElementByIndex(category.elements.container, this.scroll.container, 0);
-    }
-    
-    // category.elements.container.classList.toggle('hide', !visible);
-  }
-
-  public pushRecentSticker(doc: MyDocument) {
-    this.managers.appStickersManager.pushRecentSticker(doc.id);
-    
-    const category = this.categories['recent'];
-    if(!category) {
->>>>>>> 16a38d3b
-      return;
-    }
-
-    const items = category.elements.items;
-    let item = findAndSplice(category.items, (item) => item.document.id === doc.id);
-    if(!item) {
-      item = {
-        element: this.superStickerRenderer.renderSticker(doc),
-        document: doc
-      };
-    }
-
-    category.items.unshift(item);
-    if(items.childElementCount) items.prepend(item.element);
-    if(items.childElementCount > RECENT_STICKERS_COUNT) {
-      (Array.from(items.children) as HTMLElement[]).slice(RECENT_STICKERS_COUNT).forEach((el) => el.remove());
-    }
-
-    this.setCategoryItemsHeight(category);
-    this.toggleRecentCategory(category, true);
-  }
-
-  onClose() {
-
-  }
-}
+/*
+ * https://github.com/morethanwords/tweb
+ * Copyright (C) 2019-2021 Eduard Kuzmenko
+ * https://github.com/morethanwords/tweb/blob/master/LICENSE
+ */
+
+import emoticonsDropdown, {EmoticonsDropdown, EMOTICONSSTICKERGROUP, EmoticonsTab} from '..';
+import findUpAttribute from '../../../helpers/dom/findUpAttribute';
+import findUpClassName from '../../../helpers/dom/findUpClassName';
+import mediaSizes from '../../../helpers/mediaSizes';
+import {MessagesAllStickers, StickerSet} from '../../../layer';
+import {MyDocument} from '../../../lib/appManagers/appDocsManager';
+import {AppManagers} from '../../../lib/appManagers/managers';
+import {i18n} from '../../../lib/langPack';
+import wrapEmojiText from '../../../lib/richTextProcessor/wrapEmojiText';
+import rootScope from '../../../lib/rootScope';
+import animationIntersector from '../../animationIntersector';
+import LazyLoadQueue from '../../lazyLoadQueue';
+import LazyLoadQueueRepeat from '../../lazyLoadQueueRepeat';
+import {putPreloader} from '../../putPreloader';
+import PopupStickers from '../../popups/stickers';
+import Scrollable, {ScrollableX} from '../../scrollable';
+import StickyIntersector from '../../stickyIntersector';
+import {wrapSticker, wrapStickerSetThumb} from '../../wrappers';
+import findAndSplice from '../../../helpers/array/findAndSplice';
+import {attachClickEvent} from '../../../helpers/dom/clickEvent';
+import positionElementByIndex from '../../../helpers/dom/positionElementByIndex';
+import noop from '../../../helpers/noop';
+import ButtonIcon from '../../buttonIcon';
+import confirmationPopup from '../../confirmationPopup';
+import VisibilityIntersector, {OnVisibilityChange} from '../../visibilityIntersector';
+
+export class SuperStickerRenderer {
+  public lazyLoadQueue: LazyLoadQueueRepeat;
+  private animated: Set<HTMLElement> = new Set();
+
+  constructor(
+    private regularLazyLoadQueue: LazyLoadQueue,
+    private group: string,
+    private managers: AppManagers,
+    private options?: IntersectionObserverInit
+  ) {
+    this.lazyLoadQueue = new LazyLoadQueueRepeat(undefined, ({target, visible}) => {
+      if(!visible) {
+        this.processInvisible(target);
+      }
+    }, options);
+  }
+
+  public clear() {
+    this.lazyLoadQueue.clear();
+  }
+
+  public renderSticker(doc: MyDocument, element?: HTMLElement, loadPromises?: Promise<any>[]) {
+    if(!element) {
+      element = document.createElement('div');
+      element.classList.add('grid-item', 'super-sticker');
+      element.dataset.docId = '' + doc.id;
+
+      if(doc.animated) {
+        this.observeAnimated(element);
+      }
+    }
+
+    // * This will wrap only a thumb
+    /* !doc.animated &&  */wrapSticker({
+      doc,
+      div: element,
+      lazyLoadQueue: this.regularLazyLoadQueue,
+      group: this.group,
+      onlyThumb: doc.animated,
+      loadPromises
+    });
+
+    return element;
+  }
+
+  public observeAnimated(element: HTMLElement) {
+    this.animated.add(element);
+    this.lazyLoadQueue.observe({
+      div: element,
+      load: this.processVisible
+    });
+  }
+
+  public unobserveAnimated(element: HTMLElement) {
+    this.animated.delete(element);
+    this.lazyLoadQueue.unobserve(element);
+  }
+
+  private checkAnimationContainer = (element: HTMLElement, visible: boolean) => {
+    // console.error('checkAnimationContainer', div, visible);
+    const players = animationIntersector.getAnimations(element);
+    players.forEach((player) => {
+      if(!visible) {
+        animationIntersector.checkAnimation(player, true, true);
+      } else {
+        animationIntersector.checkAnimation(player, false);
+      }
+    });
+  };
+
+  private processVisible = async(element: HTMLElement) => {
+    const docId = element.dataset.docId;
+    const doc = await this.managers.appDocsManager.getDoc(docId);
+
+    const size = mediaSizes.active.esgSticker.width;
+
+    // console.log('processVisibleDiv:', div);
+
+    const promise = wrapSticker({
+      doc,
+      div: element,
+      width: size,
+      height: size,
+      lazyLoadQueue: null,
+      group: this.group,
+      onlyThumb: false,
+      play: true,
+      loop: true
+    }).then(({render}) => render);
+
+    promise.then(() => {
+      // clearTimeout(timeout);
+      this.checkAnimationContainer(element, this.lazyLoadQueue.intersector.isVisible(element));
+    });
+
+    /* let timeout = window.setTimeout(() => {
+      console.error('processVisibleDiv timeout', div, doc);
+    }, 1e3); */
+
+    return promise;
+  };
+
+  public processInvisible = async(element: HTMLElement) => {
+    const docId = element.dataset.docId;
+    const doc = await this.managers.appDocsManager.getDoc(docId);
+
+    // console.log('STICKER INvisible:', /* div,  */docId);
+
+    this.checkAnimationContainer(element, false);
+
+    element.textContent = '';
+    this.renderSticker(doc, element as HTMLDivElement);
+  };
+}
+
+type StickersTabCategory = {
+  elements: {
+    container: HTMLElement,
+    title: HTMLElement,
+    items: HTMLElement,
+    menuTab: HTMLElement,
+    menuTabPadding: HTMLElement
+  },
+  set: StickerSet.stickerSet,
+  items: {
+    document: MyDocument,
+    element: HTMLElement
+  }[]
+};
+
+const RECENT_STICKERS_COUNT = 20;
+
+export default class StickersTab implements EmoticonsTab {
+  private content: HTMLElement;
+
+  private categories: {[id: string]: StickersTabCategory};
+  private categoriesMap: Map<HTMLElement, StickersTabCategory>;
+  private categoriesIntersector: VisibilityIntersector;
+
+  private scroll: Scrollable;
+  private menu: HTMLElement;
+  private mounted = false;
+  private stickyIntersector: StickyIntersector;
+  private superStickerRenderer: SuperStickerRenderer;
+
+  constructor(private managers: AppManagers) {
+    this.categories = {};
+    this.categoriesMap = new Map();
+  }
+
+  private createCategory(stickerSet: StickerSet.stickerSet, _title: HTMLElement | DocumentFragment) {
+    const container = document.createElement('div');
+    container.classList.add('emoji-category', 'hide');
+
+    const items = document.createElement('div');
+    items.classList.add('category-items', 'super-stickers');
+
+    const title = document.createElement('div');
+    title.classList.add('category-title');
+    title.append(_title);
+
+    const menuTab = ButtonIcon(undefined, {noRipple: true});
+    menuTab.classList.add('menu-horizontal-div-item');
+
+    const menuTabPadding = document.createElement('div');
+    menuTabPadding.classList.add('menu-horizontal-div-item-padding');
+
+    menuTab.append(menuTabPadding);
+
+    const category: StickersTabCategory = {
+      elements: {
+        container,
+        title,
+        items,
+        menuTab,
+        menuTabPadding
+      },
+      set: stickerSet,
+      items: []
+    };
+
+    container.append(title, items);
+
+    this.categories[stickerSet.id] = category;
+    this.categoriesMap.set(container, category);
+
+    this.categoriesIntersector.observe(container);
+    this.stickyIntersector.observeStickyHeaderChanges(container);
+
+    return category;
+  }
+
+  private categoryAppendStickers(
+    category: StickersTabCategory,
+    promise: Promise<MyDocument[]>
+  ) {
+    const {container} = category.elements;
+
+    promise.then((documents) => {
+      const isVisible = this.isCategoryVisible(category);
+
+      documents.forEach((document) => {
+        const element = this.superStickerRenderer.renderSticker(document);
+        category.items.push({document, element});
+
+        if(isVisible) {
+          category.elements.items.append(element);
+        }
+      });
+
+      this.setCategoryItemsHeight(category);
+      container.classList.remove('hide');
+    });
+  }
+
+  private isCategoryVisible(category: StickersTabCategory) {
+    return this.categoriesIntersector.getVisible().includes(category.elements.container);
+  }
+
+  private setCategoryItemsHeight(category: StickersTabCategory) {
+    const containerWidth = this.content.getBoundingClientRect().width - 10;
+    const stickerSize = mediaSizes.active.esgSticker.width;
+
+    const itemsPerRow = Math.floor(containerWidth / stickerSize);
+    const rows = Math.ceil(category.items.length / itemsPerRow);
+    const height = rows * stickerSize;
+
+    category.elements.items.style.minHeight = height + 'px';
+  }
+
+  private async renderStickerSet(set: StickerSet.stickerSet, prepend = false) {
+    const category = this.createCategory(set, wrapEmojiText(set.title));
+    const {menuTab, menuTabPadding, container} = category.elements;
+
+    positionElementByIndex(menuTab, this.menu, prepend ? 1 : 0xFFFF);
+
+    const promise = this.managers.appStickersManager.getStickerSet(set);
+    this.categoryAppendStickers(
+      category,
+      promise.then((stickerSet) => stickerSet.documents as MyDocument[])
+    );
+    // const stickerSet = await promise;
+
+    positionElementByIndex(container, this.scroll.container, prepend ? 1 : 0xFFFF, -1);
+
+    wrapStickerSetThumb({
+      set,
+      container: menuTabPadding,
+      group: EMOTICONSSTICKERGROUP,
+      lazyLoadQueue: EmoticonsDropdown.lazyLoadQueue,
+      width: 32,
+      height: 32,
+      autoplay: false
+    });
+  }
+
+  public init() {
+    this.content = document.getElementById('content-stickers');
+    const menuWrapper = this.content.previousElementSibling as HTMLDivElement;
+    this.menu = menuWrapper.firstElementChild as HTMLUListElement;
+
+    const menuScroll = new ScrollableX(menuWrapper);
+
+    this.scroll = new Scrollable(this.content, 'STICKERS');
+    this.scroll.onAdditionalScroll = () => {
+      setTyping();
+    };
+
+    /* stickersDiv.addEventListener('mouseover', (e) => {
+      let target = e.target as HTMLElement;
+
+      if(target.tagName === 'CANVAS') { // turn on sticker
+        let animation = lottieLoader.getAnimation(target.parentElement, EMOTICONSSTICKERGROUP);
+
+        if(animation) {
+          // @ts-ignore
+          if(animation.currentFrame === animation.totalFrames - 1) {
+            animation.goToAndPlay(0, true);
+          } else {
+            animation.play();
+          }
+        }
+      }
+    }); */
+
+    const onCategoryVisibility: OnVisibilityChange = ({target, visible, entry}) => {
+      const category = this.categoriesMap.get(target);
+      // console.log('roll the windows up', category, target, visible, entry);
+      if(!visible) {
+        category.elements.items.textContent = '';
+      } else {
+        category.elements.items.append(...category.items.map(({element}) => element));
+      }
+    };
+
+    const intersectionOptions: IntersectionObserverInit = {root: emoticonsDropdown.getElement()};
+    this.categoriesIntersector = new VisibilityIntersector(onCategoryVisibility, intersectionOptions);
+
+    const clearCategoryItems = (category: StickersTabCategory) => {
+      category.elements.items.textContent = '';
+      category.items.forEach(({element}) => this.superStickerRenderer.unobserveAnimated(element));
+      category.items.length = 0;
+    };
+
+    this.scroll.container.addEventListener('click', (e) => {
+      const target = e.target as HTMLElement;
+      if(findUpClassName(target, 'category-title')) {
+        const container = findUpClassName(target, 'emoji-category');
+        const category = this.categoriesMap.get(container);
+        if(category.set.id === 'recent') {
+          return;
+        }
+
+        new PopupStickers({id: category.set.id, access_hash: category.set.access_hash}).show();
+        return;
+      }
+
+      EmoticonsDropdown.onMediaClick(e);
+    });
+
+    const setTyping = (cancel = false) => {
+      rootScope.dispatchEvent('choosing_sticker', !cancel);
+    };
+
+    emoticonsDropdown.addEventListener('closed', () => {
+      setTyping(true);
+    });
+
+    emoticonsDropdown.addEventListener('opened', () => {
+      setTyping();
+    });
+
+    const {stickyIntersector, setActive} = EmoticonsDropdown.menuOnClick(this.menu, this.scroll, menuScroll);
+    this.stickyIntersector = stickyIntersector;
+
+    const preloader = putPreloader(this.content, true);
+
+    const recentCategory = this.createCategory({id: 'recent'} as any, i18n('Stickers.Recent'));
+    recentCategory.elements.title.classList.add('disable-hover');
+    recentCategory.elements.menuTab.classList.add('tgico-recent', 'active');
+    recentCategory.elements.menuTabPadding.remove();
+    this.toggleRecentCategory(recentCategory, false);
+
+    const clearButton = ButtonIcon('close', {noRipple: true});
+    recentCategory.elements.title.append(clearButton);
+    attachClickEvent(clearButton, () => {
+      confirmationPopup({
+        titleLangKey: 'ClearRecentStickersAlertTitle',
+        descriptionLangKey: 'ClearRecentStickersAlertMessage',
+        button: {
+          langKey: 'Clear'
+        }
+      }).then(() => {
+        this.managers.appStickersManager.clearRecentStickers();
+      }, noop);
+    });
+
+    const onRecentStickers = (stickers: MyDocument[]) => {
+      const sliced = stickers.slice(0, RECENT_STICKERS_COUNT) as MyDocument[];
+
+      clearCategoryItems(recentCategory);
+      this.toggleRecentCategory(recentCategory, !!sliced.length);
+      this.categoryAppendStickers(recentCategory, Promise.resolve(sliced));
+    };
+
+    Promise.all([
+      this.managers.appStickersManager.getRecentStickers().then((stickers) => {
+        preloader.remove();
+        onRecentStickers(stickers.stickers as MyDocument[]);
+      }),
+
+      this.managers.appStickersManager.getAllStickers().then((res) => {
+        preloader.remove();
+
+        for(const set of (res as MessagesAllStickers.messagesAllStickers).sets) {
+          this.renderStickerSet(set);
+        }
+      })
+    ]).finally(() => {
+      this.mounted = true;
+      setTyping();
+      setActive(0);
+    });
+
+    this.superStickerRenderer = new SuperStickerRenderer(EmoticonsDropdown.lazyLoadQueue, EMOTICONSSTICKERGROUP, this.managers, intersectionOptions);
+
+    const rendererLazyLoadQueue = this.superStickerRenderer.lazyLoadQueue;
+    emoticonsDropdown.addLazyLoadQueueRepeat(rendererLazyLoadQueue, this.superStickerRenderer.processInvisible);
+
+    // emoticonsDropdown.addEventListener('close', () => {
+    //   this.categoriesIntersector.lock();
+    // });
+
+    // emoticonsDropdown.addEventListener('closed', () => {
+    //   for(const [container] of this.categoriesMap) {
+    //     onCategoryVisibility(container, false);
+    //   }
+    // });
+
+    // emoticonsDropdown.addEventListener('opened', () => {
+    //   this.categoriesIntersector.unlockAndRefresh();
+    // });
+
+    // setInterval(() => {
+    //   // @ts-ignore
+    //   const players = Object.values(lottieLoader.players).filter((p) => p.width >= 80);
+
+    //   console.log(
+    //     'STICKERS RENDERED IN PANEL:',
+    //     players.length,
+    //     players.filter((p) => !p.paused).length,
+    //     rendererLazyLoadQueue.intersector.getVisible().length
+    //   );
+    // }, .25e3);
+
+    rootScope.addEventListener('stickers_installed', (set) => {
+      if(!this.categories[set.id] && this.mounted) {
+        this.renderStickerSet(set, true);
+      }
+    });
+
+    rootScope.addEventListener('stickers_deleted', ({id}) => {
+      const category = this.categories[id];
+      if(category && this.mounted) {
+        category.elements.container.remove();
+        category.elements.menuTab.remove();
+        this.categoriesIntersector.unobserve(category.elements.container);
+        clearCategoryItems(category);
+        delete this.categories[id];
+        this.categoriesMap.delete(category.elements.container);
+      }
+    });
+
+    rootScope.addEventListener('stickers_recent', (stickers) => {
+      if(this.mounted) {
+        onRecentStickers(stickers);
+      }
+    });
+
+    const resizeCategories = () => {
+      for(const [container, category] of this.categoriesMap) {
+        this.setCategoryItemsHeight(category);
+      }
+    };
+
+    mediaSizes.addEventListener('resize', resizeCategories);
+
+    emoticonsDropdown.addEventListener('opened', resizeCategories);
+
+    this.init = null;
+  }
+
+  private toggleRecentCategory(category: StickersTabCategory, visible: boolean) {
+    if(!visible) {
+      category.elements.menuTab.remove();
+      category.elements.container.remove();
+    } else {
+      positionElementByIndex(category.elements.menuTab, this.menu, 0);
+      positionElementByIndex(category.elements.container, this.scroll.container, 0);
+    }
+
+    // category.elements.container.classList.toggle('hide', !visible);
+  }
+
+  public pushRecentSticker(doc: MyDocument) {
+    this.managers.appStickersManager.pushRecentSticker(doc.id);
+
+    const category = this.categories['recent'];
+    if(!category) {
+      return;
+    }
+
+    const items = category.elements.items;
+    let item = findAndSplice(category.items, (item) => item.document.id === doc.id);
+    if(!item) {
+      item = {
+        element: this.superStickerRenderer.renderSticker(doc),
+        document: doc
+      };
+    }
+
+    category.items.unshift(item);
+    if(items.childElementCount) items.prepend(item.element);
+    if(items.childElementCount > RECENT_STICKERS_COUNT) {
+      (Array.from(items.children) as HTMLElement[]).slice(RECENT_STICKERS_COUNT).forEach((el) => el.remove());
+    }
+
+    this.setCategoryItemsHeight(category);
+    this.toggleRecentCategory(category, true);
+  }
+
+  onClose() {
+
+  }
+}