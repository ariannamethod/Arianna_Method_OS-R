--- conflicted
+++ resolved
@@ -1,262 +1,253 @@
-/*
- * https://github.com/morethanwords/tweb
- * Copyright (C) 2019-2021 Eduard Kuzmenko
- * https://github.com/morethanwords/tweb/blob/master/LICENSE
- */
-
-import { SliderSuperTab } from "../../slider";
-import InputSearch from "../../inputSearch";
-import LazyLoadQueue from "../../lazyLoadQueue";
-import appImManager from "../../../lib/appManagers/appImManager";
-import PopupStickers from "../../popups/stickers";
-import animationIntersector from "../../animationIntersector";
-import { wrapSticker } from "../../wrappers";
-import appSidebarRight from "..";
-import { StickerSet, StickerSetCovered } from "../../../layer";
-import { i18n } from "../../../lib/langPack";
-import findUpClassName from "../../../helpers/dom/findUpClassName";
-import { attachClickEvent } from "../../../helpers/dom/clickEvent";
-import forEachReverse from "../../../helpers/array/forEachReverse";
-<<<<<<< HEAD
-import setInnerHTML from "../../../helpers/dom/setInnerHTML";
-=======
-import wrapEmojiText from "../../../lib/richTextProcessor/wrapEmojiText";
->>>>>>> 560f8922
-
-export default class AppStickersTab extends SliderSuperTab {
-  private inputSearch: InputSearch;
-  private setsDiv: HTMLDivElement;
-  private lazyLoadQueue: LazyLoadQueue;
-
-  protected init() {
-    this.container.id = 'stickers-container';
-    this.container.classList.add('chatlist-container');
-
-    this.lazyLoadQueue = new LazyLoadQueue();
-
-    this.inputSearch = new InputSearch('StickersTab.SearchPlaceholder', (value) => {
-      this.search(value);
-    });
-
-    this.title.replaceWith(this.inputSearch.container);
-
-    this.setsDiv = document.createElement('div');
-    this.setsDiv.classList.add('sticker-sets');
-    this.scrollable.append(this.setsDiv);
-
-    attachClickEvent(this.setsDiv, (e) => {
-      const sticker = findUpClassName(e.target, 'sticker-set-sticker');
-      if(sticker) {
-        const docId = sticker.dataset.docId;
-        appImManager.chat.input.sendMessageWithDocument(docId);
-        return;
-      }
-
-      const target = findUpClassName(e.target, 'sticker-set');
-      if(!target) return;
-
-      const id = target.dataset.stickerSet as string;
-      const access_hash = target.dataset.access_hash as string;
-
-      const button = findUpClassName(e.target, 'sticker-set-button') as HTMLElement;
-      if(button) {
-        e.preventDefault();
-        e.cancelBubble = true;
-
-        button.setAttribute('disabled', 'true');
-        
-        this.managers.appStickersManager.getStickerSet({id, access_hash}).then((full) => {
-          this.managers.appStickersManager.toggleStickerSet(full.set).then((changed) => {
-            if(changed) {
-              button.textContent = '';
-              button.append(i18n(full.set.installed_date ? 'Stickers.SearchAdded' : 'Stickers.SearchAdd'));
-              button.classList.toggle('gray', !!full.set.installed_date);
-            }
-          }).finally(() => {
-            //button.style.width = set.installed_date ? '68px' : '52px';
-            button.removeAttribute('disabled');
-          });
-        });
-      } else {
-        this.managers.appStickersManager.getStickerSet({id, access_hash}).then((full) => {
-          new PopupStickers(full.set).show();
-        });
-      }
-    }, {listenerSetter: this.listenerSetter});
-  }
-
-  public onCloseAfterTimeout() {
-    this.setsDiv.innerHTML = '';
-    animationIntersector.checkAnimations(undefined, 'STICKERS-SEARCH');
-    return super.onCloseAfterTimeout();
-  }
-
-  public renderSet(set: StickerSet.stickerSet) {
-    //console.log('renderSet:', set);
-    const div = document.createElement('div');
-    div.classList.add('sticker-set');
-
-    const header = document.createElement('div');
-    header.classList.add('sticker-set-header');
-
-    const details = document.createElement('div');
-    details.classList.add('sticker-set-details');
-<<<<<<< HEAD
-    details.innerHTML = `<div class="sticker-set-name"></div>`;
-
-    setInnerHTML(details.firstElementChild, RichTextProcessor.wrapEmojiText(set.title));
-=======
-    details.innerHTML = `
-      <div class="sticker-set-name">${wrapEmojiText(set.title)}</div>
-    `;
->>>>>>> 560f8922
-
-    const countDiv = document.createElement('div');
-    countDiv.classList.add('sticker-set-count');
-    countDiv.append(i18n('Stickers', [set.count]));
-    details.append(countDiv);
-    
-    const button = document.createElement('button');
-    button.classList.add('btn-primary', 'btn-color-primary', 'sticker-set-button');
-    button.append(i18n(set.installed_date ? 'Stickers.SearchAdded' : 'Stickers.SearchAdd'));
-   // button.style.width = set.installed_date ? '68px' : '52px';
-
-    if(set.installed_date) {
-      button.classList.add('gray');
-    }
-
-    //ripple(button);
-
-    header.append(details, button);
-
-    const stickersDiv = document.createElement('div');
-    stickersDiv.classList.add('sticker-set-stickers');
-
-    const count = Math.min(5, set.count);
-    for(let i = 0; i < count; ++i) {
-      const stickerDiv = document.createElement('div');
-      stickerDiv.classList.add('sticker-set-sticker');
-
-      stickersDiv.append(stickerDiv);
-    }
-
-    this.managers.appStickersManager.getStickerSet(set).then((set) => {
-      //console.log('renderSet got set:', set);
-      
-      for(let i = 0; i < count; ++i) {
-        const div = stickersDiv.children[i] as HTMLDivElement;
-        const doc = set.documents[i];
-        if(doc._ === 'documentEmpty') {
-          continue;
-        }
-
-        wrapSticker({
-          doc, 
-          div, 
-          lazyLoadQueue: this.lazyLoadQueue, 
-          group: 'STICKERS-SEARCH', 
-          /* play: false,
-          loop: false, */
-          play: true,
-          loop: true,
-          width: 68,
-          height: 68
-        });
-      }
-    });
-
-    /* const onMouseOver = () => {
-      const animations: AnimationItem['animation'][] = [];
-      for(let i = 0; i < count; ++i) {
-        const stickerDiv = stickersDiv.children[i] as HTMLElement;
-        const animationItem = animationIntersector.getAnimation(stickerDiv);
-        if(!animationItem) continue;
-
-        const animation = animationItem.animation;
-
-        animations.push(animation);
-        animation.loop = true;
-        animation.play();
-      }
-
-      div.addEventListener('mouseout', () => {
-        animations.forEach((animation) => {
-          animation.loop = false;
-        });
-
-        div.addEventListener('mouseover', onMouseOver, {once: true});
-      }, {once: true});
-    };
-
-    div.addEventListener('mouseover', onMouseOver, {once: true}); */
-
-    div.dataset.stickerSet = '' + set.id;
-    div.dataset.access_hash = '' + set.access_hash;
-    div.dataset.title = set.title;
-
-    div.append(header, stickersDiv);
-
-    this.setsDiv.append(div);
-  }
-
-  public open() {
-    const ret = super.open();
-    appSidebarRight.toggleSidebar(true).then(() => {
-      this.renderFeatured();
-    });
-
-    return ret;
-  }
-
-  public renderFeatured() {
-    return this.managers.appStickersManager.getFeaturedStickers().then((coveredSets) => {
-      if(this.inputSearch.value) {
-        return;
-      }
-
-      coveredSets = this.filterRendered('', coveredSets);
-      coveredSets.forEach((set) => {
-        this.renderSet(set.set);
-      });
-    });
-  }
-
-  private filterRendered(query: string, coveredSets: StickerSetCovered[]) {
-    coveredSets = coveredSets.slice();
-
-    const children = Array.from(this.setsDiv.children) as HTMLElement[];
-    forEachReverse(children, el => {
-      const id = el.dataset.stickerSet;
-      const index = coveredSets.findIndex((covered) => covered.set.id === id);
-  
-      if(index !== -1) {
-        coveredSets.splice(index, 1);
-      } else if(!query || !el.dataset.title.toLowerCase().includes(query.toLowerCase())) {
-        el.remove();
-      }
-    });
-
-    animationIntersector.checkAnimations(undefined, 'STICKERS-SEARCH');
-
-    return coveredSets;
-  }
-
-  public search(query: string) {
-    if(!query) {
-      return this.renderFeatured();
-    }
-
-    return this.managers.appStickersManager.searchStickerSets(query, false).then((coveredSets) => {
-      if(this.inputSearch.value !== query) {
-        return;
-      }
-
-      //console.log('search result:', coveredSets);
-
-      coveredSets = this.filterRendered(query, coveredSets);
-      coveredSets.forEach((set) => {
-        this.renderSet(set.set);
-      });
-    });
-  }
-}
+/*
+ * https://github.com/morethanwords/tweb
+ * Copyright (C) 2019-2021 Eduard Kuzmenko
+ * https://github.com/morethanwords/tweb/blob/master/LICENSE
+ */
+
+import { SliderSuperTab } from "../../slider";
+import InputSearch from "../../inputSearch";
+import LazyLoadQueue from "../../lazyLoadQueue";
+import appImManager from "../../../lib/appManagers/appImManager";
+import PopupStickers from "../../popups/stickers";
+import animationIntersector from "../../animationIntersector";
+import { wrapSticker } from "../../wrappers";
+import appSidebarRight from "..";
+import { StickerSet, StickerSetCovered } from "../../../layer";
+import { i18n } from "../../../lib/langPack";
+import findUpClassName from "../../../helpers/dom/findUpClassName";
+import { attachClickEvent } from "../../../helpers/dom/clickEvent";
+import forEachReverse from "../../../helpers/array/forEachReverse";
+import setInnerHTML from "../../../helpers/dom/setInnerHTML";
+import wrapEmojiText from "../../../lib/richTextProcessor/wrapEmojiText";
+
+export default class AppStickersTab extends SliderSuperTab {
+  private inputSearch: InputSearch;
+  private setsDiv: HTMLDivElement;
+  private lazyLoadQueue: LazyLoadQueue;
+
+  protected init() {
+    this.container.id = 'stickers-container';
+    this.container.classList.add('chatlist-container');
+
+    this.lazyLoadQueue = new LazyLoadQueue();
+
+    this.inputSearch = new InputSearch('StickersTab.SearchPlaceholder', (value) => {
+      this.search(value);
+    });
+
+    this.title.replaceWith(this.inputSearch.container);
+
+    this.setsDiv = document.createElement('div');
+    this.setsDiv.classList.add('sticker-sets');
+    this.scrollable.append(this.setsDiv);
+
+    attachClickEvent(this.setsDiv, (e) => {
+      const sticker = findUpClassName(e.target, 'sticker-set-sticker');
+      if(sticker) {
+        const docId = sticker.dataset.docId;
+        appImManager.chat.input.sendMessageWithDocument(docId);
+        return;
+      }
+
+      const target = findUpClassName(e.target, 'sticker-set');
+      if(!target) return;
+
+      const id = target.dataset.stickerSet as string;
+      const access_hash = target.dataset.access_hash as string;
+
+      const button = findUpClassName(e.target, 'sticker-set-button') as HTMLElement;
+      if(button) {
+        e.preventDefault();
+        e.cancelBubble = true;
+
+        button.setAttribute('disabled', 'true');
+        
+        this.managers.appStickersManager.getStickerSet({id, access_hash}).then((full) => {
+          this.managers.appStickersManager.toggleStickerSet(full.set).then((changed) => {
+            if(changed) {
+              button.textContent = '';
+              button.append(i18n(full.set.installed_date ? 'Stickers.SearchAdded' : 'Stickers.SearchAdd'));
+              button.classList.toggle('gray', !!full.set.installed_date);
+            }
+          }).finally(() => {
+            //button.style.width = set.installed_date ? '68px' : '52px';
+            button.removeAttribute('disabled');
+          });
+        });
+      } else {
+        this.managers.appStickersManager.getStickerSet({id, access_hash}).then((full) => {
+          new PopupStickers(full.set).show();
+        });
+      }
+    }, {listenerSetter: this.listenerSetter});
+  }
+
+  public onCloseAfterTimeout() {
+    this.setsDiv.innerHTML = '';
+    animationIntersector.checkAnimations(undefined, 'STICKERS-SEARCH');
+    return super.onCloseAfterTimeout();
+  }
+
+  public renderSet(set: StickerSet.stickerSet) {
+    //console.log('renderSet:', set);
+    const div = document.createElement('div');
+    div.classList.add('sticker-set');
+
+    const header = document.createElement('div');
+    header.classList.add('sticker-set-header');
+
+    const details = document.createElement('div');
+    details.classList.add('sticker-set-details');
+    details.innerHTML = `<div class="sticker-set-name"></div>`;
+
+    setInnerHTML(details.firstElementChild, wrapEmojiText(set.title));
+
+    const countDiv = document.createElement('div');
+    countDiv.classList.add('sticker-set-count');
+    countDiv.append(i18n('Stickers', [set.count]));
+    details.append(countDiv);
+    
+    const button = document.createElement('button');
+    button.classList.add('btn-primary', 'btn-color-primary', 'sticker-set-button');
+    button.append(i18n(set.installed_date ? 'Stickers.SearchAdded' : 'Stickers.SearchAdd'));
+   // button.style.width = set.installed_date ? '68px' : '52px';
+
+    if(set.installed_date) {
+      button.classList.add('gray');
+    }
+
+    //ripple(button);
+
+    header.append(details, button);
+
+    const stickersDiv = document.createElement('div');
+    stickersDiv.classList.add('sticker-set-stickers');
+
+    const count = Math.min(5, set.count);
+    for(let i = 0; i < count; ++i) {
+      const stickerDiv = document.createElement('div');
+      stickerDiv.classList.add('sticker-set-sticker');
+
+      stickersDiv.append(stickerDiv);
+    }
+
+    this.managers.appStickersManager.getStickerSet(set).then((set) => {
+      //console.log('renderSet got set:', set);
+      
+      for(let i = 0; i < count; ++i) {
+        const div = stickersDiv.children[i] as HTMLDivElement;
+        const doc = set.documents[i];
+        if(doc._ === 'documentEmpty') {
+          continue;
+        }
+
+        wrapSticker({
+          doc, 
+          div, 
+          lazyLoadQueue: this.lazyLoadQueue, 
+          group: 'STICKERS-SEARCH', 
+          /* play: false,
+          loop: false, */
+          play: true,
+          loop: true,
+          width: 68,
+          height: 68
+        });
+      }
+    });
+
+    /* const onMouseOver = () => {
+      const animations: AnimationItem['animation'][] = [];
+      for(let i = 0; i < count; ++i) {
+        const stickerDiv = stickersDiv.children[i] as HTMLElement;
+        const animationItem = animationIntersector.getAnimation(stickerDiv);
+        if(!animationItem) continue;
+
+        const animation = animationItem.animation;
+
+        animations.push(animation);
+        animation.loop = true;
+        animation.play();
+      }
+
+      div.addEventListener('mouseout', () => {
+        animations.forEach((animation) => {
+          animation.loop = false;
+        });
+
+        div.addEventListener('mouseover', onMouseOver, {once: true});
+      }, {once: true});
+    };
+
+    div.addEventListener('mouseover', onMouseOver, {once: true}); */
+
+    div.dataset.stickerSet = '' + set.id;
+    div.dataset.access_hash = '' + set.access_hash;
+    div.dataset.title = set.title;
+
+    div.append(header, stickersDiv);
+
+    this.setsDiv.append(div);
+  }
+
+  public open() {
+    const ret = super.open();
+    appSidebarRight.toggleSidebar(true).then(() => {
+      this.renderFeatured();
+    });
+
+    return ret;
+  }
+
+  public renderFeatured() {
+    return this.managers.appStickersManager.getFeaturedStickers().then((coveredSets) => {
+      if(this.inputSearch.value) {
+        return;
+      }
+
+      coveredSets = this.filterRendered('', coveredSets);
+      coveredSets.forEach((set) => {
+        this.renderSet(set.set);
+      });
+    });
+  }
+
+  private filterRendered(query: string, coveredSets: StickerSetCovered[]) {
+    coveredSets = coveredSets.slice();
+
+    const children = Array.from(this.setsDiv.children) as HTMLElement[];
+    forEachReverse(children, el => {
+      const id = el.dataset.stickerSet;
+      const index = coveredSets.findIndex((covered) => covered.set.id === id);
+  
+      if(index !== -1) {
+        coveredSets.splice(index, 1);
+      } else if(!query || !el.dataset.title.toLowerCase().includes(query.toLowerCase())) {
+        el.remove();
+      }
+    });
+
+    animationIntersector.checkAnimations(undefined, 'STICKERS-SEARCH');
+
+    return coveredSets;
+  }
+
+  public search(query: string) {
+    if(!query) {
+      return this.renderFeatured();
+    }
+
+    return this.managers.appStickersManager.searchStickerSets(query, false).then((coveredSets) => {
+      if(this.inputSearch.value !== query) {
+        return;
+      }
+
+      //console.log('search result:', coveredSets);
+
+      coveredSets = this.filterRendered(query, coveredSets);
+      coveredSets.forEach((set) => {
+        this.renderSet(set.set);
+      });
+    });
+  }
+}