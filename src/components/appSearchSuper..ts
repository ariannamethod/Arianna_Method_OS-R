--- conflicted
+++ resolved
@@ -4,7 +4,6 @@
  * https://github.com/morethanwords/tweb/blob/master/LICENSE
  */
 
-<<<<<<< HEAD
 import appDialogsManager, {DIALOG_LIST_ELEMENT_TAG} from '../lib/appManagers/appDialogsManager';
 import type {MyInputMessagesFilter, MyMessage} from '../lib/appManagers/appMessagesManager';
 import {logger} from '../lib/logger';
@@ -70,79 +69,10 @@
 import contextMenuController from '../helpers/contextMenuController';
 import positionMenu from '../helpers/positionMenu';
 import apiManagerProxy from '../lib/mtproto/mtprotoworker';
+import ListenerSetter from '../helpers/listenerSetter';
+import SwipeHandler from './swipeHandler';
 
 // const testScroll = false;
-=======
-import appDialogsManager, { DIALOG_LIST_ELEMENT_TAG } from "../lib/appManagers/appDialogsManager";
-import type { MyInputMessagesFilter, MyMessage } from "../lib/appManagers/appMessagesManager";
-import { logger } from "../lib/logger";
-import rootScope from "../lib/rootScope";
-import { SearchGroup, SearchGroupType } from "./appSearch";
-import { horizontalMenu } from "./horizontalMenu";
-import LazyLoadQueue from "./lazyLoadQueue";
-import { putPreloader } from "./putPreloader";
-import ripple from "./ripple";
-import Scrollable, { ScrollableX } from "./scrollable";
-import { wrapDocument, wrapPhoto, wrapVideo } from "./wrappers";
-import useHeavyAnimationCheck, { getHeavyAnimationPromise } from "../hooks/useHeavyAnimationCheck";
-import I18n, { LangPackKey, i18n } from "../lib/langPack";
-import findUpClassName from "../helpers/dom/findUpClassName";
-import { getMiddleware } from "../helpers/middleware";
-import { ChannelParticipant, ChatFull, ChatParticipant, ChatParticipants, Document, Message, MessageMedia, Photo, WebPage } from "../layer";
-import SortedUserList from "./sortedUserList";
-import findUpTag from "../helpers/dom/findUpTag";
-import appSidebarRight from "./sidebarRight";
-import mediaSizes from "../helpers/mediaSizes";
-import appImManager from "../lib/appManagers/appImManager";
-import positionElementByIndex from "../helpers/dom/positionElementByIndex";
-import cleanSearchText from "../helpers/cleanSearchText";
-import IS_TOUCH_SUPPORTED from "../environment/touchSupport";
-import handleTabSwipe from "../helpers/dom/handleTabSwipe";
-import windowSize from "../helpers/windowSize";
-import { formatPhoneNumber } from "../helpers/formatPhoneNumber";
-import ButtonMenu, { ButtonMenuItemOptions } from "./buttonMenu";
-import PopupForward from "./popups/forward";
-import PopupDeleteMessages from "./popups/deleteMessages";
-import Row from "./row";
-import htmlToDocumentFragment from "../helpers/dom/htmlToDocumentFragment";
-import { SearchSelection } from "./chat/selection";
-import cancelEvent from "../helpers/dom/cancelEvent";
-import { attachClickEvent, simulateClickEvent } from "../helpers/dom/clickEvent";
-import { MyDocument } from "../lib/appManagers/appDocsManager";
-import AppMediaViewer from "./appMediaViewer";
-import lockTouchScroll from "../helpers/dom/lockTouchScroll";
-import copy from "../helpers/object/copy";
-import getObjectKeysAndSort from "../helpers/object/getObjectKeysAndSort";
-import safeAssign from "../helpers/object/safeAssign";
-import escapeRegExp from "../helpers/string/escapeRegExp";
-import findAndSplice from "../helpers/array/findAndSplice";
-import { ScrollStartCallbackDimensions } from "../helpers/fastSmoothScroll";
-import setInnerHTML from "../helpers/dom/setInnerHTML";
-import { AppManagers } from "../lib/appManagers/managers";
-import choosePhotoSize from "../lib/appManagers/utils/photos/choosePhotoSize";
-import wrapWebPageDescription from "./wrappers/webPageDescription";
-import wrapWebPageTitle from "./wrappers/webPageTitle";
-import getAbbreviation from "../lib/richTextProcessor/getAbbreviation";
-import matchUrl from "../lib/richTextProcessor/matchUrl";
-import wrapPlainText from "../lib/richTextProcessor/wrapPlainText";
-import wrapRichText from "../lib/richTextProcessor/wrapRichText";
-import wrapSenderToPeer from "./wrappers/senderToPeer";
-import wrapSentTime from "./wrappers/sentTime";
-import getMediaFromMessage from "../lib/appManagers/utils/messages/getMediaFromMessage";
-import filterMessagesByInputFilter from "../lib/appManagers/utils/messages/filterMessagesByInputFilter";
-import getChatMembersString from "./wrappers/getChatMembersString";
-import getUserStatusString from "./wrappers/getUserStatusString";
-import getParticipantPeerId from "../lib/appManagers/utils/chats/getParticipantPeerId";
-import { Awaited } from "../types";
-import { attachContextMenuListener } from "../helpers/dom/attachContextMenuListener";
-import contextMenuController from "../helpers/contextMenuController";
-import positionMenu from "../helpers/positionMenu";
-import apiManagerProxy from "../lib/mtproto/mtprotoworker";
-import ListenerSetter from "../helpers/listenerSetter";
-import SwipeHandler from "./swipeHandler";
-
-//const testScroll = false;
->>>>>>> 16a38d3b
 
 export type SearchSuperType = MyInputMessagesFilter/*  | 'members' */;
 export type SearchSuperContext = {
@@ -446,13 +376,8 @@
 
     let unlockScroll: ReturnType<typeof lockTouchScroll>;
     if(IS_TOUCH_SUPPORTED) {
-<<<<<<< HEAD
-      handleTabSwipe({
+      this.swipeHandler = handleTabSwipe({
         element: this.tabsContainer,
-=======
-      this.swipeHandler = handleTabSwipe({
-        element: this.tabsContainer, 
->>>>>>> 16a38d3b
         onSwipe: (xDiff, yDiff, e) => {
           const prevId = this.selectTab.prevId();
           const children = Array.from(this.tabsMenu.children) as HTMLElement[];
@@ -610,13 +535,8 @@
         cancelEvent(e);
         this.selection.toggleByElement(findUpClassName(e.target, 'search-super-item'));
       }
-<<<<<<< HEAD
-    }, {capture: true, passive: false});
-
-=======
     }, {capture: true, passive: false, listenerSetter: this.listenerSetter});
-    
->>>>>>> 16a38d3b
+
     const onMediaClick = async(className: string, targetClassName: string, inputFilter: MyInputMessagesFilter, e: MouseEvent) => {
       const target = findUpClassName(e.target as HTMLDivElement, className);
       if(!target) return;
@@ -1734,7 +1654,7 @@
     this.scrollable.destroy();
     this.swipeHandler?.removeListeners();
     this.selection?.cleanup();
-    
+
     this.scrollStartCallback = undefined;
     this.onChangeTab = undefined;
     this.selectTab = undefined;
