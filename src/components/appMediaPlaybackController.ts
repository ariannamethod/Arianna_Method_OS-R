--- conflicted
+++ resolved
@@ -1,1010 +1,996 @@
-/*
- * https://github.com/morethanwords/tweb
- * Copyright (C) 2019-2021 Eduard Kuzmenko
- * https://github.com/morethanwords/tweb/blob/master/LICENSE
- */
-
-import rootScope from '../lib/rootScope';
-import {MyDocument} from '../lib/appManagers/appDocsManager';
-import deferredPromise, {CancellablePromise} from '../helpers/cancellablePromise';
-import {IS_APPLE, IS_SAFARI} from '../environment/userAgent';
-import {MOUNT_CLASS_TO} from '../config/debug';
-import simulateEvent from '../helpers/dom/dispatchEvent';
-import type {SearchSuperContext} from './appSearchSuper.';
-import {Document, DocumentAttribute, Message, PhotoSize} from '../layer';
-import IS_TOUCH_SUPPORTED from '../environment/touchSupport';
-import I18n from '../lib/langPack';
-import SearchListLoader from '../helpers/searchListLoader';
-import copy from '../helpers/object/copy';
-import deepEqual from '../helpers/object/deepEqual';
-import ListenerSetter from '../helpers/listenerSetter';
-import {AppManagers} from '../lib/appManagers/managers';
-import getMediaFromMessage from '../lib/appManagers/utils/messages/getMediaFromMessage';
-import getPeerTitle from './wrappers/getPeerTitle';
-import appDownloadManager from '../lib/appManagers/appDownloadManager';
-import onMediaLoad from '../helpers/onMediaLoad';
-import EventListenerBase from '../helpers/eventListenerBase';
-
-// TODO: Safari: проверить стрим, включить его и сразу попробовать включить видео или другую песню
-// TODO: Safari: попробовать замаскировать подгрузку последнего чанка
-// TODO: Safari: пофиксить момент, когда заканчивается песня и пытаешься включить её заново - прогресс сразу в конце
-
-export type MediaItem = {mid: number, peerId: PeerId};
-
-type HTMLMediaElement = HTMLAudioElement | HTMLVideoElement;
-
-const SHOULD_USE_SAFARI_FIX = (() => {
-  try {
-    return IS_SAFARI && +navigator.userAgent.match(/ Version\/(\d+)/)[1] < 14;
-  } catch(err) {
-    return false;
-  }
-})();
-
-const SEEK_OFFSET = 10;
-
-export type MediaSearchContext = SearchSuperContext & Partial<{
-  isScheduled: boolean,
-  useSearch: boolean
-}>;
-
-type MediaDetails = {
-  peerId: PeerId,
-  mid: number,
-  docId: DocId,
-  doc: MyDocument,
-  message: Message.message,
-  clean?: boolean,
-  isScheduled?: boolean,
-  isSingle?: boolean
-};
-
-export type PlaybackMediaType = 'voice' | 'video' | 'audio';
-
-export class AppMediaPlaybackController extends EventListenerBase<{
-  play: (details: ReturnType<AppMediaPlaybackController['getPlayingDetails']>) => void,
-  pause: () => void,
-  playbackParams: (params: ReturnType<AppMediaPlaybackController['getPlaybackParams']>) => void,
-  stop: () => void,
-}> {
-  private container: HTMLElement;
-  private media: Map<PeerId, Map<number, HTMLMediaElement>> = new Map();
-  private scheduled: AppMediaPlaybackController['media'] = new Map();
-  private mediaDetails: Map<HTMLMediaElement, MediaDetails> = new Map();
-  private playingMedia: HTMLMediaElement;
-  private playingMediaType: PlaybackMediaType;
-
-  private waitingMediaForLoad: Map<PeerId, Map<number, CancellablePromise<void>>> = new Map();
-  private waitingScheduledMediaForLoad: AppMediaPlaybackController['waitingMediaForLoad'] = new Map();
-  private waitingDocumentsForLoad: {[docId: string]: Set<HTMLMediaElement>} = {};
-
-  public willBePlayedMedia: HTMLMediaElement;
-  private searchContext: MediaSearchContext;
-
-  private listLoader: SearchListLoader<MediaItem>;
-
-  public volume: number;
-  public muted: boolean;
-  public playbackRate: number;
-  public loop: boolean;
-  public round: boolean;
-  private _volume: number;
-  private _muted: boolean;
-  private _playbackRate: number;
-  private _loop: boolean;
-  private _round: boolean;
-  private lockedSwitchers: boolean;
-  private playbackRates: Record<PlaybackMediaType, number> = {
-    voice: 1,
-    video: 1,
-    audio: 1
-  };
-
-  private pip: HTMLVideoElement;
-  private managers: AppManagers;
-  private skipMediaPlayEvent: boolean;
-
-  construct(managers: AppManagers) {
-    this.managers = managers;
-    this.container = document.createElement('div');
-    // this.container.style.cssText = 'position: absolute; top: -10000px; left: -10000px;';
-    this.container.style.cssText = 'display: none;';
-    document.body.append(this.container);
-
-    if(navigator.mediaSession) {
-      const actions: {[action in MediaSessionAction]?: MediaSessionActionHandler} = {
-        play: this.browserPlay,
-        pause: this.browserPause,
-        stop: this.browserStop,
-        seekbackward: this.browserSeekBackward,
-        seekforward: this.browserSeekForward,
-        seekto: this.browserSeekTo,
-        previoustrack: this.browserPrevious,
-        nexttrack: this.browserNext
-      };
-
-      for(const action in actions) {
-        try {
-          navigator.mediaSession.setActionHandler(action as MediaSessionAction, actions[action as MediaSessionAction]);
-        } catch(err) {
-          console.warn('MediaSession action is not supported:', action);
-        }
-      }
-    }
-
-    rootScope.addEventListener('document_downloaded', (docId) => {
-      const set = this.waitingDocumentsForLoad[docId];
-      if(set) {
-        for(const media of set) {
-          this.onMediaDocumentLoad(media);
-        }
-      }
-    });
-
-    rootScope.addEventListener('media_play', () => {
-      if(this.skipMediaPlayEvent) {
-        this.skipMediaPlayEvent = false;
-        return;
-      }
-
-      if(!this.pause() && this.pip) {
-        this.pip.pause();
-      }
-    });
-
-    const properties: {[key: PropertyKey]: PropertyDescriptor} = {};
-    const keys = [
-      'volume' as const,
-      'muted' as const,
-      'playbackRate' as const,
-      'loop' as const,
-      'round' as const
-    ];
-    keys.forEach((key) => {
-      const _key = ('_' + key) as `_${typeof key}`;
-      properties[key] = {
-        get: () => this[_key],
-        set: (value: number | boolean) => {
-          if(this[_key] === value) {
-            return;
-          }
-
-          // @ts-ignore
-          this[_key] = value;
-          if(this.playingMedia && (key !== 'loop' || this.playingMediaType === 'audio') && key !== 'round') {
-            // @ts-ignore
-            this.playingMedia[key] = value;
-          }
-
-          if(key === 'playbackRate' && this.playingMediaType !== undefined) {
-            this.playbackRates[this.playingMediaType] = value as number;
-          }
-
-          this.dispatchPlaybackParams();
-        }
-      };
-    });
-    Object.defineProperties(this, properties);
-  }
-
-  private dispatchPlaybackParams() {
-    this.dispatchEvent('playbackParams', this.getPlaybackParams());
-  }
-
-  public getPlaybackParams() {
-    const {volume, muted, playbackRate, playbackRates, loop, round} = this;
-    return {
-      volume,
-      muted,
-      playbackRate,
-      playbackRates,
-      loop,
-      round
-    };
-  }
-
-  public setPlaybackParams(params: ReturnType<AppMediaPlaybackController['getPlaybackParams']>) {
-    this.playbackRates = params.playbackRates;
-    this._volume = params.volume;
-    this._muted = params.muted;
-    this._playbackRate = params.playbackRate;
-    this._loop = params.loop;
-    this._round = params.round;
-  }
-
-  public seekBackward = (details: MediaSessionActionDetails, media = this.playingMedia) => {
-    if(media) {
-      media.currentTime = Math.max(0, media.currentTime - (details.seekOffset || SEEK_OFFSET));
-    }
-  };
-
-  public seekForward = (details: MediaSessionActionDetails, media = this.playingMedia) => {
-    if(media) {
-      media.currentTime = Math.min(media.duration, media.currentTime + (details.seekOffset || SEEK_OFFSET));
-    }
-  };
-
-  public seekTo = (details: MediaSessionActionDetails, media = this.playingMedia) => {
-    if(media) {
-      media.currentTime = details.seekTime;
-    }
-  };
-
-  public addMedia(message: Message.message, autoload: boolean, clean?: boolean): HTMLMediaElement {
-    const {peerId, mid} = message;
-
-    const isScheduled = !!message.pFlags.is_scheduled;
-    const s = isScheduled ? this.scheduled : this.media;
-    let storage = s.get(message.peerId);
-    if(!storage) {
-      s.set(message.peerId, storage = new Map());
-    }
-
-    let media = storage.get(mid);
-    if(media) {
-      return media;
-    }
-
-    const doc = getMediaFromMessage(message) as Document.document;
-    storage.set(mid, media = document.createElement(doc.type === 'round' || doc.type === 'video' ? 'video' : 'audio'));
-    // const source = document.createElement('source');
-    // source.type = doc.type === 'voice' && !opusDecodeController.isPlaySupported() ? 'audio/wav' : doc.mime_type;
-
-    if(doc.type === 'round') {
-      media.setAttribute('playsinline', 'true');
-      // media.muted = true;
-    }
-
-    const details: MediaDetails = {
-      peerId,
-      mid,
-      docId: doc.id,
-      doc,
-      message,
-      clean,
-      isScheduled: message.pFlags.is_scheduled
-    };
-
-    this.mediaDetails.set(media, details);
-
-    // media.autoplay = true;
-    media.volume = 1;
-    // media.append(source);
-
-    this.container.append(media);
-
-    media.addEventListener('play', this.onPlay);
-    media.addEventListener('pause', this.onPause);
-    media.addEventListener('ended', this.onEnded);
-
-    if(doc.type !== 'audio' && message?.pFlags.media_unread && message.fromId !== rootScope.myId) {
-      media.addEventListener('timeupdate', () => {
-        this.managers.appMessagesManager.readMessages(peerId, [mid]);
-      }, {once: true});
-    }
-
-    /* const onError = (e: Event) => {
-      //console.log('appMediaPlaybackController: video onError', e);
-
-      if(this.nextMid === mid) {
-        this.loadSiblingsMedia(peerId, doc.type as MediaType, mid).then(() => {
-          if(this.nextMid && storage[this.nextMid]) {
-            storage[this.nextMid].play();
-          }
-        });
-      }
-    };
-
-    media.addEventListener('error', onError); */
-
-    const deferred = deferredPromise<void>();
-    if(autoload) {
-      deferred.resolve();
-    } else {
-      const w = message.pFlags.is_scheduled ? this.waitingScheduledMediaForLoad : this.waitingMediaForLoad;
-      let waitingStorage = w.get(peerId);
-      if(!waitingStorage) {
-        w.set(peerId, waitingStorage = new Map());
-      }
-
-      waitingStorage.set(mid, deferred);
-    }
-
-    deferred.then(async() => {
-      // media.autoplay = true;
-      // console.log('will set media url:', media, doc, doc.type, doc.url);
-
-      if(doc.supportsStreaming || (await this.managers.thumbsStorage.getCacheContext(doc)).url) {
-        this.onMediaDocumentLoad(media);
-      } else {
-        let set = this.waitingDocumentsForLoad[doc.id];
-        if(!set) {
-          set = this.waitingDocumentsForLoad[doc.id] = new Set();
-        }
-
-        set.add(media);
-        appDownloadManager.downloadMediaURL({media: doc});
-      }
-    }/* , onError */);
-
-    return media;
-  }
-
-  public getMedia(peerId: PeerId, mid: number, isScheduled?: boolean) {
-    const s = (isScheduled ? this.scheduled : this.media).get(peerId);
-    return s?.get(mid);
-  }
-
-  private onMediaDocumentLoad = async(media: HTMLMediaElement) => {
-    const details = this.mediaDetails.get(media);
-    const doc = await this.managers.appDocsManager.getDoc(details.docId);
-    if(doc.type === 'audio' && doc.supportsStreaming && SHOULD_USE_SAFARI_FIX) {
-      this.handleSafariStreamable(media);
-    }
-
-    // setTimeout(() => {
-    const cacheContext = await this.managers.thumbsStorage.getCacheContext(doc);
-    media.src = cacheContext.url;
-
-    if(this.playingMedia === media) {
-      media.playbackRate = this.playbackRate;
-
-      if(doc.type === 'audio') {
-        media.loop = this.loop;
-      }
-    }
-    // }, doc.supportsStreaming ? 500e3 : 0);
-
-    const set = this.waitingDocumentsForLoad[doc.id];
-    if(set) {
-      set.delete(media);
-
-      if(!set.size) {
-        delete this.waitingDocumentsForLoad[doc.id];
-      }
-    }
-  };
-
-  // safari подгрузит последний чанк и песня включится,
-  // при этом этот чанк нельзя руками отдать из SW, потому что браузер тогда теряется
-  private handleSafariStreamable(media: HTMLMediaElement) {
-    media.addEventListener('play', () => {
-      /* if(media.readyState === 4) { // https://developer.mozilla.org/ru/docs/Web/API/XMLHttpRequest/readyState
-        return;
-      } */
-
-      // media.volume = 0;
-      const currentTime = media.currentTime;
-      // this.setSafariBuffering(media, true);
-
-      media.addEventListener('progress', () => {
-        media.currentTime = media.duration - 1;
-
-        media.addEventListener('progress', () => {
-          media.currentTime = currentTime;
-          // media.volume = 1;
-          // this.setSafariBuffering(media, false);
-
-          if(!media.paused) {
-            media.play()/* .catch(() => {}) */;
-          }
-        }, {once: true});
-      }, {once: true});
-    }/* , {once: true} */);
-  }
-
-  public resolveWaitingForLoadMedia(peerId: PeerId, mid: number, isScheduled?: boolean) {
-    const w = isScheduled ? this.waitingScheduledMediaForLoad : this.waitingMediaForLoad;
-    const storage = w.get(peerId);
-    if(!storage) {
-      return;
-    }
-
-    const promise = storage.get(mid);
-    if(promise) {
-      promise.resolve();
-      storage.delete(mid);
-
-      if(!storage.size) {
-        w.delete(peerId);
-      }
-    }
-  }
-
-  /**
-   * Only for audio
-   */
-  public isSafariBuffering(media: HTMLMediaElement) {
-    // @ts-ignore
-    return !!media.safariBuffering;
-  }
-
-  private setSafariBuffering(media: HTMLMediaElement, value: boolean) {
-    // @ts-ignore
-    media.safariBuffering = value;
-  }
-
-  private async setNewMediadata(message: Message.message, playingMedia = this.playingMedia) {
-    if(document.pictureInPictureElement) {
-      return;
-    }
-
-    await onMediaLoad(playingMedia, undefined, false); // have to wait for load, otherwise on macOS won't set
-
-    const doc = getMediaFromMessage(message) as MyDocument;
-
-    const artwork: MediaImage[] = [];
-
-    const isVoice = doc.type === 'voice' || doc.type === 'round';
-    let title = '', artist = '';
-
-    if(doc.thumbs?.length) {
-      const size = doc.thumbs[doc.thumbs.length - 1];
-      if(!(size as PhotoSize.photoStrippedSize).bytes) {
-        const cacheContext = await this.managers.thumbsStorage.getCacheContext(doc, size.type);
-
-        if(cacheContext.url) {
-          artwork.push({
-            src: cacheContext.url,
-            sizes: `${(size as PhotoSize.photoSize).w}x${(size as PhotoSize.photoSize).h}`,
-            type: 'image/jpeg'
-          });
-        } else {
-          const download = appDownloadManager.downloadMediaURL({media: doc, thumb: size});
-          download.then(() => {
-            if(this.playingMedia !== playingMedia || !cacheContext.url) {
-              return;
-            }
-
-            this.setNewMediadata(message);
-          });
-        }
-      }
-    } else if(isVoice) {
-      const peerId = message.fromId || message.peerId;
-      const peerPhoto = await this.managers.appPeersManager.getPeerPhoto(peerId);
-      if(peerPhoto) {
-        // const result = this.managers.appAvatarsManager.loadAvatar(peerId, peerPhoto, 'photo_small');
-        // if(result.cached) {
-        //   const url = await result.loadPromise;
-        //   artwork.push({
-        //     src: url,
-        //     sizes: '160x160',
-        //     type: 'image/jpeg'
-        //   });
-        // } else {
-        //   result.loadPromise.then((url) => {
-        //     if(this.playingMedia !== playingMedia || !url) {
-        //       return;
-        //     }
-
-        //     this.setNewMediadata(message);
-        //   });
-        // }
-      }
-
-      title = await getPeerTitle(peerId, true, false);
-      artist = I18n.format(doc.type === 'voice' ? 'AttachAudio' : 'AttachRound', true);
-    }
-
-    if(!isVoice) {
-      const attribute = doc.attributes.find((attribute) => attribute._ === 'documentAttributeAudio') as DocumentAttribute.documentAttributeAudio;
-      title = attribute?.title ?? doc.file_name;
-      artist = attribute?.performer;
-    }
-
-    if(!artwork.length) {
-      if(IS_APPLE) {
-        if(IS_TOUCH_SUPPORTED) {
-          artwork.push({
-            src: `assets/img/apple-touch-icon-precomposed.png`,
-            sizes: '180x180',
-            type: 'image/png'
-          });
-        } else {
-          artwork.push({
-            src: `assets/img/apple-touch-icon.png`,
-            sizes: '180x180',
-            type: 'image/png'
-          });
-        }
-      } else {
-        [72, 96, 144, 192, 256, 384, 512].forEach((size) => {
-          const sizes = `${size}x${size}`;
-          artwork.push({
-            src: `assets/img/android-chrome-${sizes}.png`,
-            sizes,
-            type: 'image/png'
-          });
-        });
-      }
-    }
-
-    const metadata = new MediaMetadata({
-      title,
-      artist,
-      artwork
-    });
-
-    navigator.mediaSession.metadata = metadata;
-  }
-
-  public setCurrentMediadata() {
-    const {playingMedia} = this;
-    if(!playingMedia) return;
-    const message = this.getMessageByMedia(playingMedia);
-    this.setNewMediadata(message, playingMedia);
-  }
-
-  private getMessageByMedia(media: HTMLMediaElement): Message.message {
-    const details = this.mediaDetails.get(media);
-    return details.message;
-    // const {peerId, mid} = details;
-    // const message = details.isScheduled ?
-    //   this.managers.appMessagesManager.getScheduledMessageByPeer(peerId, mid) :
-    //   this.managers.appMessagesManager.getMessageByPeer(peerId, mid);
-    // return message;
-  }
-
-  public getPlayingDetails() {
-    const {playingMedia} = this;
-    if(!playingMedia) {
-      return;
-    }
-
-    const message = this.getMessageByMedia(playingMedia);
-    return {
-      doc: getMediaFromMessage(message) as MyDocument,
-      message,
-      media: playingMedia,
-      playbackParams: this.getPlaybackParams()
-    };
-  }
-
-  private onPlay = (e?: Event) => {
-    const media = e.target as HTMLMediaElement;
-    const details = this.mediaDetails.get(media);
-    const {peerId, mid} = details;
-
-    // console.log('appMediaPlaybackController: video playing', this.currentPeerId, this.playingMedia, media);
-
-    const pip = this.pip;
-    if(pip) {
-      pip.pause();
-    }
-
-    const message = this.getMessageByMedia(media);
-
-    const previousMedia = this.playingMedia;
-    if(previousMedia !== media) {
-      this.stop();
-      this.setMedia(media, message);
-
-      const verify = (element: MediaItem) => element.mid === mid && element.peerId === peerId;
-      const listLoader = this.listLoader;
-      const current = listLoader.getCurrent();
-      if(!current || !verify(current)) {
-        let jumpLength: number;
-
-        for(const withOtherSide of [false, true]) {
-          const previous = listLoader.getPrevious(withOtherSide);
-
-          let idx = previous.findIndex(verify);
-          if(idx !== -1) {
-            jumpLength = -(previous.length - idx);
-          } else {
-            const next = listLoader.getNext(withOtherSide);
-            idx = next.findIndex(verify);
-            if(idx !== -1) {
-              jumpLength = idx + 1;
-            }
-          }
-
-          if(jumpLength !== undefined) {
-            break;
-          }
-        }
-<<<<<<< HEAD
-
-        if(idx !== -1) {
-          if(jumpLength) {
-            this.go(jumpLength, false);
-          }
-=======
-  
-        if(jumpLength) {
-          this.go(jumpLength, false);
->>>>>>> 16a38d3b
-        } else {
-          this.setTargets({peerId, mid});
-        }
-      }
-    }
-
-    // audio_pause не успеет сработать без таймаута
-    setTimeout(() => {
-      if(this.playingMedia !== media) {
-        return;
-      }
-
-      this.dispatchEvent('play', this.getPlayingDetails());
-      this.pauseMediaInOtherTabs();
-    }, 0);
-  };
-
-  private onPause = (e?: Event) => {
-    /* const target = e.target as HTMLMediaElement;
-    if(!isInDOM(target)) {
-      this.container.append(target);
-      target.play();
-      return;
-    } */
-
-    // if(this.pip) {
-    //   this.pip.play();
-    // }
-
-    this.dispatchEvent('pause');
-  };
-
-  private onEnded = (e?: Event) => {
-    if(!e.isTrusted) {
-      return;
-    }
-
-    this.onPause(e);
-
-    // console.log('on media end');
-
-    const listLoader = this.listLoader;
-<<<<<<< HEAD
-    if(this.lockedSwitchers ||
-      (!this.round && listLoader.current && !listLoader.next.length) ||
-      !listLoader.getNext().length ||
-=======
-    if(this.lockedSwitchers || 
-      (!this.round && listLoader.current && !listLoader.next.length) || 
-      !listLoader.getNext(true).length || 
->>>>>>> 16a38d3b
-      !this.next()) {
-      this.stop();
-      this.dispatchEvent('stop');
-    }
-  };
-
-  public pauseMediaInOtherTabs() {
-    this.skipMediaPlayEvent = true;
-    rootScope.dispatchEvent('media_play');
-  }
-
-  // public get pip() {
-  //   return document.pictureInPictureElement as HTMLVideoElement;
-  // }
-
-  public toggle(play?: boolean, media = this.playingMedia) {
-    if(!media) {
-      return false;
-    }
-
-    if(play === undefined) {
-      play = media.paused;
-    }
-
-    if(media.paused !== play) {
-      return false;
-    }
-
-    if(play) {
-      media.play();
-    } else {
-      media.pause();
-    }
-
-    return true;
-  }
-
-  public play = () => {
-    return this.toggle(true);
-  };
-
-  public pause = () => {
-    return this.toggle(false);
-  };
-
-  public stop = (media = this.playingMedia) => {
-    if(!media) {
-      return false;
-    }
-
-    if(!media.paused) {
-      media.pause();
-    }
-
-    media.currentTime = 0;
-    simulateEvent(media, 'ended');
-
-    if(media === this.playingMedia) {
-      const details = this.mediaDetails.get(media);
-      if(details?.clean) {
-        media.src = '';
-        const peerId = details.peerId;
-        const s = details.isScheduled ? this.scheduled : this.media;
-        const storage = s.get(peerId);
-        if(storage) {
-          storage.delete(details.mid);
-
-          if(!storage.size) {
-            s.delete(peerId);
-          }
-        }
-
-        media.remove();
-
-        this.mediaDetails.delete(media);
-      }
-
-      this.playingMedia = undefined;
-      this.playingMediaType = undefined;
-    }
-
-    return true;
-  };
-
-  public playItem = (item: MediaItem) => {
-    const {peerId, mid} = item;
-    const isScheduled = this.searchContext.isScheduled;
-    const media = this.getMedia(peerId, mid, isScheduled);
-
-    /* if(isSafari) {
-      media.autoplay = true;
-    } */
-
-    media.play();
-
-    setTimeout(() => {
-      this.resolveWaitingForLoadMedia(peerId, mid, isScheduled);
-    }, 0);
-  };
-
-  public go = (length: number, dispatchJump?: boolean) => {
-    const listLoader = this.listLoader;
-    if(this.lockedSwitchers || !listLoader) {
-      return;
-    }
-
-    if(this.playingMediaType === 'audio') {
-      return listLoader.goRound(length, dispatchJump);
-    } else {
-      return listLoader.go(length, dispatchJump);
-    }
-  };
-
-  private bindBrowserCallback(cb: (video: HTMLVideoElement, details: MediaSessionActionDetails) => void) {
-    const handler: MediaSessionActionHandler = (details) => {
-      cb(this.pip, details);
-    };
-
-    return handler;
-  }
-
-  public browserPlay = this.bindBrowserCallback((video) => this.toggle(true, video));
-  public browserPause = this.bindBrowserCallback((video) => this.toggle(false, video));
-  public browserStop = this.bindBrowserCallback((video) => this.stop(video));
-  public browserSeekBackward = this.bindBrowserCallback((video, details) => this.seekBackward(details, video));
-  public browserSeekForward = this.bindBrowserCallback((video, details) => this.seekForward(details, video));
-  public browserSeekTo = this.bindBrowserCallback((video, details) => this.seekTo(details, video));
-  public browserNext = this.bindBrowserCallback((video) => video || this.next());
-  public browserPrevious = this.bindBrowserCallback((video) => video ? this.seekToStart(video) : this.previous());
-
-  public next = () => {
-    return this.go(1);
-  };
-
-  public previous = () => {
-    if(this.seekToStart(this.playingMedia)) {
-      return;
-    }
-
-    return this.go(-1);
-  };
-
-  public seekToStart(media: HTMLMediaElement) {
-    if(media?.currentTime > 5) {
-      media.currentTime = 0;
-      this.toggle(true, media);
-      return true;
-    }
-
-    return false;
-  }
-
-  public willBePlayed(media: HTMLMediaElement) {
-    this.willBePlayedMedia = media;
-  }
-
-  public setSearchContext(context: MediaSearchContext) {
-    if(deepEqual(this.searchContext, context)) {
-      return false;
-    }
-
-    this.searchContext = copy(context); // {_: type === 'audio' ? 'inputMessagesFilterMusic' : 'inputMessagesFilterRoundVoice'}
-    return true;
-  }
-
-  public getSearchContext() {
-    return this.searchContext;
-  }
-
-  public setTargets(current: MediaItem, prev?: MediaItem[], next?: MediaItem[]) {
-    let listLoader = this.listLoader;
-    if(!listLoader) {
-      listLoader = this.listLoader = new SearchListLoader({
-        loadCount: 10,
-        loadWhenLeft: 5,
-        processItem: (message: Message.message) => {
-          this.addMedia(message, false);
-          return {peerId: message.peerId, mid: message.mid};
-        },
-        onJump: (item, older) => {
-          this.playItem(item);
-        },
-        onEmptied: () => {
-          this.dispatchEvent('stop');
-          this.stop();
-        }
-      });
-    } else {
-      listLoader.reset();
-    }
-
-    const reverse = this.searchContext.folderId !== undefined ? false : true;
-    if(prev) {
-      listLoader.setTargets(prev, next, reverse);
-    } else {
-      listLoader.reverse = reverse;
-    }
-
-    listLoader.setSearchContext(this.searchContext);
-    listLoader.current = current;
-
-    listLoader.load(true);
-    listLoader.load(false);
-  }
-
-  private getPlaybackMediaTypeFromMessage(message: Message.message) {
-    const doc = getMediaFromMessage(message) as MyDocument;
-    let mediaType: PlaybackMediaType = 'audio';
-    if(doc?.type) {
-      if(doc.type === 'voice' || doc.type === 'round') {
-        mediaType = 'voice';
-      } else if(doc.type === 'video') {
-        mediaType = 'video';
-      }
-    }
-
-    return mediaType;
-  }
-
-  public setMedia(media: HTMLMediaElement, message: Message.message) {
-    const mediaType = this.getPlaybackMediaTypeFromMessage(message);
-
-    this._playbackRate = this.playbackRates[mediaType];
-
-    this.playingMedia = media;
-    this.playingMediaType = mediaType;
-    this.playingMedia.volume = this.volume;
-    this.playingMedia.muted = this.muted;
-    this.playingMedia.playbackRate = this.playbackRate;
-
-    if(mediaType === 'audio') {
-      this.playingMedia.loop = this.loop;
-    }
-
-    if('mediaSession' in navigator) {
-      this.setNewMediadata(message);
-    }
-  }
-
-  public setSingleMedia(media?: HTMLMediaElement, message?: Message.message) {
-    const playingMedia = this.playingMedia;
-
-    const wasPlaying = this.pause();
-
-    let onPlay: () => void;
-    if(media) {
-      onPlay = () => {
-        const pip = this.pip;
-        if(pip) {
-          pip.pause();
-        }
-
-        this.pauseMediaInOtherTabs();
-      };
-
-      if(!media.paused) {
-        onPlay();
-      }
-
-      media.addEventListener('play', onPlay);
-    } else { // maybe it's voice recording
-      this.pauseMediaInOtherTabs();
-    }
-
-    this.willBePlayed(undefined);
-    if(media) this.setMedia(media, message);
-    else this.playingMedia = undefined;
-    this.toggleSwitchers(false);
-
-    return (playPaused = wasPlaying) => {
-      this.toggleSwitchers(true);
-
-      if(playingMedia) {
-        if(this.mediaDetails.get(playingMedia)) {
-          this.setMedia(playingMedia, this.getMessageByMedia(playingMedia));
-        } else {
-          this.next() || this.previous();
-        }
-      }
-
-      // If it's still not cleaned
-      if(this.playingMedia === media) {
-        this.playingMedia = undefined;
-        this.playingMediaType = undefined;
-      }
-
-      if(media) {
-        media.removeEventListener('play', onPlay);
-      }
-
-      // I don't remember what it was for
-      // if(media && this.playingMedia === media) {
-      //   this.stop();
-      // }
-
-      if(playPaused) {
-        this.play();
-      }
-    };
-  }
-
-  public toggleSwitchers(enabled: boolean) {
-    this.lockedSwitchers = !enabled;
-  }
-
-  public setPictureInPicture(video: HTMLVideoElement) {
-    this.pip = video;
-
-    // let wasPlaying = this.pause();
-
-    const listenerSetter = new ListenerSetter();
-    listenerSetter.add(video)('leavepictureinpicture', () => {
-      if(this.pip !== video) {
-        return;
-      }
-
-      this.pip = undefined;
-      // if(wasPlaying) {
-      //   this.play();
-      // }
-
-      listenerSetter.removeAll();
-    }, {once: true});
-
-    listenerSetter.add(video)('play', (e) => {
-      if(this.playingMedia !== video) {
-        this.pause();
-      }
-
-      this.pauseMediaInOtherTabs();
-      // if(this.pause()) {
-      //   listenerSetter.add(video)('pause', () => {
-      //     this.play();
-      //   }, {once: true});
-      // }
-    });
-  }
-}
-
-const appMediaPlaybackController = new AppMediaPlaybackController();
-MOUNT_CLASS_TO.appMediaPlaybackController = appMediaPlaybackController;
-export default appMediaPlaybackController;
+/*
+ * https://github.com/morethanwords/tweb
+ * Copyright (C) 2019-2021 Eduard Kuzmenko
+ * https://github.com/morethanwords/tweb/blob/master/LICENSE
+ */
+
+import rootScope from '../lib/rootScope';
+import {MyDocument} from '../lib/appManagers/appDocsManager';
+import deferredPromise, {CancellablePromise} from '../helpers/cancellablePromise';
+import {IS_APPLE, IS_SAFARI} from '../environment/userAgent';
+import {MOUNT_CLASS_TO} from '../config/debug';
+import simulateEvent from '../helpers/dom/dispatchEvent';
+import type {SearchSuperContext} from './appSearchSuper.';
+import {Document, DocumentAttribute, Message, PhotoSize} from '../layer';
+import IS_TOUCH_SUPPORTED from '../environment/touchSupport';
+import I18n from '../lib/langPack';
+import SearchListLoader from '../helpers/searchListLoader';
+import copy from '../helpers/object/copy';
+import deepEqual from '../helpers/object/deepEqual';
+import ListenerSetter from '../helpers/listenerSetter';
+import {AppManagers} from '../lib/appManagers/managers';
+import getMediaFromMessage from '../lib/appManagers/utils/messages/getMediaFromMessage';
+import getPeerTitle from './wrappers/getPeerTitle';
+import appDownloadManager from '../lib/appManagers/appDownloadManager';
+import onMediaLoad from '../helpers/onMediaLoad';
+import EventListenerBase from '../helpers/eventListenerBase';
+
+// TODO: Safari: проверить стрим, включить его и сразу попробовать включить видео или другую песню
+// TODO: Safari: попробовать замаскировать подгрузку последнего чанка
+// TODO: Safari: пофиксить момент, когда заканчивается песня и пытаешься включить её заново - прогресс сразу в конце
+
+export type MediaItem = {mid: number, peerId: PeerId};
+
+type HTMLMediaElement = HTMLAudioElement | HTMLVideoElement;
+
+const SHOULD_USE_SAFARI_FIX = (() => {
+  try {
+    return IS_SAFARI && +navigator.userAgent.match(/ Version\/(\d+)/)[1] < 14;
+  } catch(err) {
+    return false;
+  }
+})();
+
+const SEEK_OFFSET = 10;
+
+export type MediaSearchContext = SearchSuperContext & Partial<{
+  isScheduled: boolean,
+  useSearch: boolean
+}>;
+
+type MediaDetails = {
+  peerId: PeerId,
+  mid: number,
+  docId: DocId,
+  doc: MyDocument,
+  message: Message.message,
+  clean?: boolean,
+  isScheduled?: boolean,
+  isSingle?: boolean
+};
+
+export type PlaybackMediaType = 'voice' | 'video' | 'audio';
+
+export class AppMediaPlaybackController extends EventListenerBase<{
+  play: (details: ReturnType<AppMediaPlaybackController['getPlayingDetails']>) => void,
+  pause: () => void,
+  playbackParams: (params: ReturnType<AppMediaPlaybackController['getPlaybackParams']>) => void,
+  stop: () => void,
+}> {
+  private container: HTMLElement;
+  private media: Map<PeerId, Map<number, HTMLMediaElement>> = new Map();
+  private scheduled: AppMediaPlaybackController['media'] = new Map();
+  private mediaDetails: Map<HTMLMediaElement, MediaDetails> = new Map();
+  private playingMedia: HTMLMediaElement;
+  private playingMediaType: PlaybackMediaType;
+
+  private waitingMediaForLoad: Map<PeerId, Map<number, CancellablePromise<void>>> = new Map();
+  private waitingScheduledMediaForLoad: AppMediaPlaybackController['waitingMediaForLoad'] = new Map();
+  private waitingDocumentsForLoad: {[docId: string]: Set<HTMLMediaElement>} = {};
+
+  public willBePlayedMedia: HTMLMediaElement;
+  private searchContext: MediaSearchContext;
+
+  private listLoader: SearchListLoader<MediaItem>;
+
+  public volume: number;
+  public muted: boolean;
+  public playbackRate: number;
+  public loop: boolean;
+  public round: boolean;
+  private _volume: number;
+  private _muted: boolean;
+  private _playbackRate: number;
+  private _loop: boolean;
+  private _round: boolean;
+  private lockedSwitchers: boolean;
+  private playbackRates: Record<PlaybackMediaType, number> = {
+    voice: 1,
+    video: 1,
+    audio: 1
+  };
+
+  private pip: HTMLVideoElement;
+  private managers: AppManagers;
+  private skipMediaPlayEvent: boolean;
+
+  construct(managers: AppManagers) {
+    this.managers = managers;
+    this.container = document.createElement('div');
+    // this.container.style.cssText = 'position: absolute; top: -10000px; left: -10000px;';
+    this.container.style.cssText = 'display: none;';
+    document.body.append(this.container);
+
+    if(navigator.mediaSession) {
+      const actions: {[action in MediaSessionAction]?: MediaSessionActionHandler} = {
+        play: this.browserPlay,
+        pause: this.browserPause,
+        stop: this.browserStop,
+        seekbackward: this.browserSeekBackward,
+        seekforward: this.browserSeekForward,
+        seekto: this.browserSeekTo,
+        previoustrack: this.browserPrevious,
+        nexttrack: this.browserNext
+      };
+
+      for(const action in actions) {
+        try {
+          navigator.mediaSession.setActionHandler(action as MediaSessionAction, actions[action as MediaSessionAction]);
+        } catch(err) {
+          console.warn('MediaSession action is not supported:', action);
+        }
+      }
+    }
+
+    rootScope.addEventListener('document_downloaded', (docId) => {
+      const set = this.waitingDocumentsForLoad[docId];
+      if(set) {
+        for(const media of set) {
+          this.onMediaDocumentLoad(media);
+        }
+      }
+    });
+
+    rootScope.addEventListener('media_play', () => {
+      if(this.skipMediaPlayEvent) {
+        this.skipMediaPlayEvent = false;
+        return;
+      }
+
+      if(!this.pause() && this.pip) {
+        this.pip.pause();
+      }
+    });
+
+    const properties: {[key: PropertyKey]: PropertyDescriptor} = {};
+    const keys = [
+      'volume' as const,
+      'muted' as const,
+      'playbackRate' as const,
+      'loop' as const,
+      'round' as const
+    ];
+    keys.forEach((key) => {
+      const _key = ('_' + key) as `_${typeof key}`;
+      properties[key] = {
+        get: () => this[_key],
+        set: (value: number | boolean) => {
+          if(this[_key] === value) {
+            return;
+          }
+
+          // @ts-ignore
+          this[_key] = value;
+          if(this.playingMedia && (key !== 'loop' || this.playingMediaType === 'audio') && key !== 'round') {
+            // @ts-ignore
+            this.playingMedia[key] = value;
+          }
+
+          if(key === 'playbackRate' && this.playingMediaType !== undefined) {
+            this.playbackRates[this.playingMediaType] = value as number;
+          }
+
+          this.dispatchPlaybackParams();
+        }
+      };
+    });
+    Object.defineProperties(this, properties);
+  }
+
+  private dispatchPlaybackParams() {
+    this.dispatchEvent('playbackParams', this.getPlaybackParams());
+  }
+
+  public getPlaybackParams() {
+    const {volume, muted, playbackRate, playbackRates, loop, round} = this;
+    return {
+      volume,
+      muted,
+      playbackRate,
+      playbackRates,
+      loop,
+      round
+    };
+  }
+
+  public setPlaybackParams(params: ReturnType<AppMediaPlaybackController['getPlaybackParams']>) {
+    this.playbackRates = params.playbackRates;
+    this._volume = params.volume;
+    this._muted = params.muted;
+    this._playbackRate = params.playbackRate;
+    this._loop = params.loop;
+    this._round = params.round;
+  }
+
+  public seekBackward = (details: MediaSessionActionDetails, media = this.playingMedia) => {
+    if(media) {
+      media.currentTime = Math.max(0, media.currentTime - (details.seekOffset || SEEK_OFFSET));
+    }
+  };
+
+  public seekForward = (details: MediaSessionActionDetails, media = this.playingMedia) => {
+    if(media) {
+      media.currentTime = Math.min(media.duration, media.currentTime + (details.seekOffset || SEEK_OFFSET));
+    }
+  };
+
+  public seekTo = (details: MediaSessionActionDetails, media = this.playingMedia) => {
+    if(media) {
+      media.currentTime = details.seekTime;
+    }
+  };
+
+  public addMedia(message: Message.message, autoload: boolean, clean?: boolean): HTMLMediaElement {
+    const {peerId, mid} = message;
+
+    const isScheduled = !!message.pFlags.is_scheduled;
+    const s = isScheduled ? this.scheduled : this.media;
+    let storage = s.get(message.peerId);
+    if(!storage) {
+      s.set(message.peerId, storage = new Map());
+    }
+
+    let media = storage.get(mid);
+    if(media) {
+      return media;
+    }
+
+    const doc = getMediaFromMessage(message) as Document.document;
+    storage.set(mid, media = document.createElement(doc.type === 'round' || doc.type === 'video' ? 'video' : 'audio'));
+    // const source = document.createElement('source');
+    // source.type = doc.type === 'voice' && !opusDecodeController.isPlaySupported() ? 'audio/wav' : doc.mime_type;
+
+    if(doc.type === 'round') {
+      media.setAttribute('playsinline', 'true');
+      // media.muted = true;
+    }
+
+    const details: MediaDetails = {
+      peerId,
+      mid,
+      docId: doc.id,
+      doc,
+      message,
+      clean,
+      isScheduled: message.pFlags.is_scheduled
+    };
+
+    this.mediaDetails.set(media, details);
+
+    // media.autoplay = true;
+    media.volume = 1;
+    // media.append(source);
+
+    this.container.append(media);
+
+    media.addEventListener('play', this.onPlay);
+    media.addEventListener('pause', this.onPause);
+    media.addEventListener('ended', this.onEnded);
+
+    if(doc.type !== 'audio' && message?.pFlags.media_unread && message.fromId !== rootScope.myId) {
+      media.addEventListener('timeupdate', () => {
+        this.managers.appMessagesManager.readMessages(peerId, [mid]);
+      }, {once: true});
+    }
+
+    /* const onError = (e: Event) => {
+      //console.log('appMediaPlaybackController: video onError', e);
+
+      if(this.nextMid === mid) {
+        this.loadSiblingsMedia(peerId, doc.type as MediaType, mid).then(() => {
+          if(this.nextMid && storage[this.nextMid]) {
+            storage[this.nextMid].play();
+          }
+        });
+      }
+    };
+
+    media.addEventListener('error', onError); */
+
+    const deferred = deferredPromise<void>();
+    if(autoload) {
+      deferred.resolve();
+    } else {
+      const w = message.pFlags.is_scheduled ? this.waitingScheduledMediaForLoad : this.waitingMediaForLoad;
+      let waitingStorage = w.get(peerId);
+      if(!waitingStorage) {
+        w.set(peerId, waitingStorage = new Map());
+      }
+
+      waitingStorage.set(mid, deferred);
+    }
+
+    deferred.then(async() => {
+      // media.autoplay = true;
+      // console.log('will set media url:', media, doc, doc.type, doc.url);
+
+      if(doc.supportsStreaming || (await this.managers.thumbsStorage.getCacheContext(doc)).url) {
+        this.onMediaDocumentLoad(media);
+      } else {
+        let set = this.waitingDocumentsForLoad[doc.id];
+        if(!set) {
+          set = this.waitingDocumentsForLoad[doc.id] = new Set();
+        }
+
+        set.add(media);
+        appDownloadManager.downloadMediaURL({media: doc});
+      }
+    }/* , onError */);
+
+    return media;
+  }
+
+  public getMedia(peerId: PeerId, mid: number, isScheduled?: boolean) {
+    const s = (isScheduled ? this.scheduled : this.media).get(peerId);
+    return s?.get(mid);
+  }
+
+  private onMediaDocumentLoad = async(media: HTMLMediaElement) => {
+    const details = this.mediaDetails.get(media);
+    const doc = await this.managers.appDocsManager.getDoc(details.docId);
+    if(doc.type === 'audio' && doc.supportsStreaming && SHOULD_USE_SAFARI_FIX) {
+      this.handleSafariStreamable(media);
+    }
+
+    // setTimeout(() => {
+    const cacheContext = await this.managers.thumbsStorage.getCacheContext(doc);
+    media.src = cacheContext.url;
+
+    if(this.playingMedia === media) {
+      media.playbackRate = this.playbackRate;
+
+      if(doc.type === 'audio') {
+        media.loop = this.loop;
+      }
+    }
+    // }, doc.supportsStreaming ? 500e3 : 0);
+
+    const set = this.waitingDocumentsForLoad[doc.id];
+    if(set) {
+      set.delete(media);
+
+      if(!set.size) {
+        delete this.waitingDocumentsForLoad[doc.id];
+      }
+    }
+  };
+
+  // safari подгрузит последний чанк и песня включится,
+  // при этом этот чанк нельзя руками отдать из SW, потому что браузер тогда теряется
+  private handleSafariStreamable(media: HTMLMediaElement) {
+    media.addEventListener('play', () => {
+      /* if(media.readyState === 4) { // https://developer.mozilla.org/ru/docs/Web/API/XMLHttpRequest/readyState
+        return;
+      } */
+
+      // media.volume = 0;
+      const currentTime = media.currentTime;
+      // this.setSafariBuffering(media, true);
+
+      media.addEventListener('progress', () => {
+        media.currentTime = media.duration - 1;
+
+        media.addEventListener('progress', () => {
+          media.currentTime = currentTime;
+          // media.volume = 1;
+          // this.setSafariBuffering(media, false);
+
+          if(!media.paused) {
+            media.play()/* .catch(() => {}) */;
+          }
+        }, {once: true});
+      }, {once: true});
+    }/* , {once: true} */);
+  }
+
+  public resolveWaitingForLoadMedia(peerId: PeerId, mid: number, isScheduled?: boolean) {
+    const w = isScheduled ? this.waitingScheduledMediaForLoad : this.waitingMediaForLoad;
+    const storage = w.get(peerId);
+    if(!storage) {
+      return;
+    }
+
+    const promise = storage.get(mid);
+    if(promise) {
+      promise.resolve();
+      storage.delete(mid);
+
+      if(!storage.size) {
+        w.delete(peerId);
+      }
+    }
+  }
+
+  /**
+   * Only for audio
+   */
+  public isSafariBuffering(media: HTMLMediaElement) {
+    // @ts-ignore
+    return !!media.safariBuffering;
+  }
+
+  private setSafariBuffering(media: HTMLMediaElement, value: boolean) {
+    // @ts-ignore
+    media.safariBuffering = value;
+  }
+
+  private async setNewMediadata(message: Message.message, playingMedia = this.playingMedia) {
+    if(document.pictureInPictureElement) {
+      return;
+    }
+
+    await onMediaLoad(playingMedia, undefined, false); // have to wait for load, otherwise on macOS won't set
+
+    const doc = getMediaFromMessage(message) as MyDocument;
+
+    const artwork: MediaImage[] = [];
+
+    const isVoice = doc.type === 'voice' || doc.type === 'round';
+    let title = '', artist = '';
+
+    if(doc.thumbs?.length) {
+      const size = doc.thumbs[doc.thumbs.length - 1];
+      if(!(size as PhotoSize.photoStrippedSize).bytes) {
+        const cacheContext = await this.managers.thumbsStorage.getCacheContext(doc, size.type);
+
+        if(cacheContext.url) {
+          artwork.push({
+            src: cacheContext.url,
+            sizes: `${(size as PhotoSize.photoSize).w}x${(size as PhotoSize.photoSize).h}`,
+            type: 'image/jpeg'
+          });
+        } else {
+          const download = appDownloadManager.downloadMediaURL({media: doc, thumb: size});
+          download.then(() => {
+            if(this.playingMedia !== playingMedia || !cacheContext.url) {
+              return;
+            }
+
+            this.setNewMediadata(message);
+          });
+        }
+      }
+    } else if(isVoice) {
+      const peerId = message.fromId || message.peerId;
+      const peerPhoto = await this.managers.appPeersManager.getPeerPhoto(peerId);
+      if(peerPhoto) {
+        // const result = this.managers.appAvatarsManager.loadAvatar(peerId, peerPhoto, 'photo_small');
+        // if(result.cached) {
+        //   const url = await result.loadPromise;
+        //   artwork.push({
+        //     src: url,
+        //     sizes: '160x160',
+        //     type: 'image/jpeg'
+        //   });
+        // } else {
+        //   result.loadPromise.then((url) => {
+        //     if(this.playingMedia !== playingMedia || !url) {
+        //       return;
+        //     }
+
+        //     this.setNewMediadata(message);
+        //   });
+        // }
+      }
+
+      title = await getPeerTitle(peerId, true, false);
+      artist = I18n.format(doc.type === 'voice' ? 'AttachAudio' : 'AttachRound', true);
+    }
+
+    if(!isVoice) {
+      const attribute = doc.attributes.find((attribute) => attribute._ === 'documentAttributeAudio') as DocumentAttribute.documentAttributeAudio;
+      title = attribute?.title ?? doc.file_name;
+      artist = attribute?.performer;
+    }
+
+    if(!artwork.length) {
+      if(IS_APPLE) {
+        if(IS_TOUCH_SUPPORTED) {
+          artwork.push({
+            src: `assets/img/apple-touch-icon-precomposed.png`,
+            sizes: '180x180',
+            type: 'image/png'
+          });
+        } else {
+          artwork.push({
+            src: `assets/img/apple-touch-icon.png`,
+            sizes: '180x180',
+            type: 'image/png'
+          });
+        }
+      } else {
+        [72, 96, 144, 192, 256, 384, 512].forEach((size) => {
+          const sizes = `${size}x${size}`;
+          artwork.push({
+            src: `assets/img/android-chrome-${sizes}.png`,
+            sizes,
+            type: 'image/png'
+          });
+        });
+      }
+    }
+
+    const metadata = new MediaMetadata({
+      title,
+      artist,
+      artwork
+    });
+
+    navigator.mediaSession.metadata = metadata;
+  }
+
+  public setCurrentMediadata() {
+    const {playingMedia} = this;
+    if(!playingMedia) return;
+    const message = this.getMessageByMedia(playingMedia);
+    this.setNewMediadata(message, playingMedia);
+  }
+
+  private getMessageByMedia(media: HTMLMediaElement): Message.message {
+    const details = this.mediaDetails.get(media);
+    return details.message;
+    // const {peerId, mid} = details;
+    // const message = details.isScheduled ?
+    //   this.managers.appMessagesManager.getScheduledMessageByPeer(peerId, mid) :
+    //   this.managers.appMessagesManager.getMessageByPeer(peerId, mid);
+    // return message;
+  }
+
+  public getPlayingDetails() {
+    const {playingMedia} = this;
+    if(!playingMedia) {
+      return;
+    }
+
+    const message = this.getMessageByMedia(playingMedia);
+    return {
+      doc: getMediaFromMessage(message) as MyDocument,
+      message,
+      media: playingMedia,
+      playbackParams: this.getPlaybackParams()
+    };
+  }
+
+  private onPlay = (e?: Event) => {
+    const media = e.target as HTMLMediaElement;
+    const details = this.mediaDetails.get(media);
+    const {peerId, mid} = details;
+
+    // console.log('appMediaPlaybackController: video playing', this.currentPeerId, this.playingMedia, media);
+
+    const pip = this.pip;
+    if(pip) {
+      pip.pause();
+    }
+
+    const message = this.getMessageByMedia(media);
+
+    const previousMedia = this.playingMedia;
+    if(previousMedia !== media) {
+      this.stop();
+      this.setMedia(media, message);
+
+      const verify = (element: MediaItem) => element.mid === mid && element.peerId === peerId;
+      const listLoader = this.listLoader;
+      const current = listLoader.getCurrent();
+      if(!current || !verify(current)) {
+        let jumpLength: number;
+
+        for(const withOtherSide of [false, true]) {
+          const previous = listLoader.getPrevious(withOtherSide);
+
+          let idx = previous.findIndex(verify);
+          if(idx !== -1) {
+            jumpLength = -(previous.length - idx);
+          } else {
+            const next = listLoader.getNext(withOtherSide);
+            idx = next.findIndex(verify);
+            if(idx !== -1) {
+              jumpLength = idx + 1;
+            }
+          }
+
+          if(jumpLength !== undefined) {
+            break;
+          }
+        }
+
+        if(jumpLength) {
+          this.go(jumpLength, false);
+        } else {
+          this.setTargets({peerId, mid});
+        }
+      }
+    }
+
+    // audio_pause не успеет сработать без таймаута
+    setTimeout(() => {
+      if(this.playingMedia !== media) {
+        return;
+      }
+
+      this.dispatchEvent('play', this.getPlayingDetails());
+      this.pauseMediaInOtherTabs();
+    }, 0);
+  };
+
+  private onPause = (e?: Event) => {
+    /* const target = e.target as HTMLMediaElement;
+    if(!isInDOM(target)) {
+      this.container.append(target);
+      target.play();
+      return;
+    } */
+
+    // if(this.pip) {
+    //   this.pip.play();
+    // }
+
+    this.dispatchEvent('pause');
+  };
+
+  private onEnded = (e?: Event) => {
+    if(!e.isTrusted) {
+      return;
+    }
+
+    this.onPause(e);
+
+    // console.log('on media end');
+
+    const listLoader = this.listLoader;
+    if(this.lockedSwitchers ||
+      (!this.round && listLoader.current && !listLoader.next.length) ||
+      !listLoader.getNext(true).length ||
+      !this.next()) {
+      this.stop();
+      this.dispatchEvent('stop');
+    }
+  };
+
+  public pauseMediaInOtherTabs() {
+    this.skipMediaPlayEvent = true;
+    rootScope.dispatchEvent('media_play');
+  }
+
+  // public get pip() {
+  //   return document.pictureInPictureElement as HTMLVideoElement;
+  // }
+
+  public toggle(play?: boolean, media = this.playingMedia) {
+    if(!media) {
+      return false;
+    }
+
+    if(play === undefined) {
+      play = media.paused;
+    }
+
+    if(media.paused !== play) {
+      return false;
+    }
+
+    if(play) {
+      media.play();
+    } else {
+      media.pause();
+    }
+
+    return true;
+  }
+
+  public play = () => {
+    return this.toggle(true);
+  };
+
+  public pause = () => {
+    return this.toggle(false);
+  };
+
+  public stop = (media = this.playingMedia) => {
+    if(!media) {
+      return false;
+    }
+
+    if(!media.paused) {
+      media.pause();
+    }
+
+    media.currentTime = 0;
+    simulateEvent(media, 'ended');
+
+    if(media === this.playingMedia) {
+      const details = this.mediaDetails.get(media);
+      if(details?.clean) {
+        media.src = '';
+        const peerId = details.peerId;
+        const s = details.isScheduled ? this.scheduled : this.media;
+        const storage = s.get(peerId);
+        if(storage) {
+          storage.delete(details.mid);
+
+          if(!storage.size) {
+            s.delete(peerId);
+          }
+        }
+
+        media.remove();
+
+        this.mediaDetails.delete(media);
+      }
+
+      this.playingMedia = undefined;
+      this.playingMediaType = undefined;
+    }
+
+    return true;
+  };
+
+  public playItem = (item: MediaItem) => {
+    const {peerId, mid} = item;
+    const isScheduled = this.searchContext.isScheduled;
+    const media = this.getMedia(peerId, mid, isScheduled);
+
+    /* if(isSafari) {
+      media.autoplay = true;
+    } */
+
+    media.play();
+
+    setTimeout(() => {
+      this.resolveWaitingForLoadMedia(peerId, mid, isScheduled);
+    }, 0);
+  };
+
+  public go = (length: number, dispatchJump?: boolean) => {
+    const listLoader = this.listLoader;
+    if(this.lockedSwitchers || !listLoader) {
+      return;
+    }
+
+    if(this.playingMediaType === 'audio') {
+      return listLoader.goRound(length, dispatchJump);
+    } else {
+      return listLoader.go(length, dispatchJump);
+    }
+  };
+
+  private bindBrowserCallback(cb: (video: HTMLVideoElement, details: MediaSessionActionDetails) => void) {
+    const handler: MediaSessionActionHandler = (details) => {
+      cb(this.pip, details);
+    };
+
+    return handler;
+  }
+
+  public browserPlay = this.bindBrowserCallback((video) => this.toggle(true, video));
+  public browserPause = this.bindBrowserCallback((video) => this.toggle(false, video));
+  public browserStop = this.bindBrowserCallback((video) => this.stop(video));
+  public browserSeekBackward = this.bindBrowserCallback((video, details) => this.seekBackward(details, video));
+  public browserSeekForward = this.bindBrowserCallback((video, details) => this.seekForward(details, video));
+  public browserSeekTo = this.bindBrowserCallback((video, details) => this.seekTo(details, video));
+  public browserNext = this.bindBrowserCallback((video) => video || this.next());
+  public browserPrevious = this.bindBrowserCallback((video) => video ? this.seekToStart(video) : this.previous());
+
+  public next = () => {
+    return this.go(1);
+  };
+
+  public previous = () => {
+    if(this.seekToStart(this.playingMedia)) {
+      return;
+    }
+
+    return this.go(-1);
+  };
+
+  public seekToStart(media: HTMLMediaElement) {
+    if(media?.currentTime > 5) {
+      media.currentTime = 0;
+      this.toggle(true, media);
+      return true;
+    }
+
+    return false;
+  }
+
+  public willBePlayed(media: HTMLMediaElement) {
+    this.willBePlayedMedia = media;
+  }
+
+  public setSearchContext(context: MediaSearchContext) {
+    if(deepEqual(this.searchContext, context)) {
+      return false;
+    }
+
+    this.searchContext = copy(context); // {_: type === 'audio' ? 'inputMessagesFilterMusic' : 'inputMessagesFilterRoundVoice'}
+    return true;
+  }
+
+  public getSearchContext() {
+    return this.searchContext;
+  }
+
+  public setTargets(current: MediaItem, prev?: MediaItem[], next?: MediaItem[]) {
+    let listLoader = this.listLoader;
+    if(!listLoader) {
+      listLoader = this.listLoader = new SearchListLoader({
+        loadCount: 10,
+        loadWhenLeft: 5,
+        processItem: (message: Message.message) => {
+          this.addMedia(message, false);
+          return {peerId: message.peerId, mid: message.mid};
+        },
+        onJump: (item, older) => {
+          this.playItem(item);
+        },
+        onEmptied: () => {
+          this.dispatchEvent('stop');
+          this.stop();
+        }
+      });
+    } else {
+      listLoader.reset();
+    }
+
+    const reverse = this.searchContext.folderId !== undefined ? false : true;
+    if(prev) {
+      listLoader.setTargets(prev, next, reverse);
+    } else {
+      listLoader.reverse = reverse;
+    }
+
+    listLoader.setSearchContext(this.searchContext);
+    listLoader.current = current;
+
+    listLoader.load(true);
+    listLoader.load(false);
+  }
+
+  private getPlaybackMediaTypeFromMessage(message: Message.message) {
+    const doc = getMediaFromMessage(message) as MyDocument;
+    let mediaType: PlaybackMediaType = 'audio';
+    if(doc?.type) {
+      if(doc.type === 'voice' || doc.type === 'round') {
+        mediaType = 'voice';
+      } else if(doc.type === 'video') {
+        mediaType = 'video';
+      }
+    }
+
+    return mediaType;
+  }
+
+  public setMedia(media: HTMLMediaElement, message: Message.message) {
+    const mediaType = this.getPlaybackMediaTypeFromMessage(message);
+
+    this._playbackRate = this.playbackRates[mediaType];
+
+    this.playingMedia = media;
+    this.playingMediaType = mediaType;
+    this.playingMedia.volume = this.volume;
+    this.playingMedia.muted = this.muted;
+    this.playingMedia.playbackRate = this.playbackRate;
+
+    if(mediaType === 'audio') {
+      this.playingMedia.loop = this.loop;
+    }
+
+    if('mediaSession' in navigator) {
+      this.setNewMediadata(message);
+    }
+  }
+
+  public setSingleMedia(media?: HTMLMediaElement, message?: Message.message) {
+    const playingMedia = this.playingMedia;
+
+    const wasPlaying = this.pause();
+
+    let onPlay: () => void;
+    if(media) {
+      onPlay = () => {
+        const pip = this.pip;
+        if(pip) {
+          pip.pause();
+        }
+
+        this.pauseMediaInOtherTabs();
+      };
+
+      if(!media.paused) {
+        onPlay();
+      }
+
+      media.addEventListener('play', onPlay);
+    } else { // maybe it's voice recording
+      this.pauseMediaInOtherTabs();
+    }
+
+    this.willBePlayed(undefined);
+    if(media) this.setMedia(media, message);
+    else this.playingMedia = undefined;
+    this.toggleSwitchers(false);
+
+    return (playPaused = wasPlaying) => {
+      this.toggleSwitchers(true);
+
+      if(playingMedia) {
+        if(this.mediaDetails.get(playingMedia)) {
+          this.setMedia(playingMedia, this.getMessageByMedia(playingMedia));
+        } else {
+          this.next() || this.previous();
+        }
+      }
+
+      // If it's still not cleaned
+      if(this.playingMedia === media) {
+        this.playingMedia = undefined;
+        this.playingMediaType = undefined;
+      }
+
+      if(media) {
+        media.removeEventListener('play', onPlay);
+      }
+
+      // I don't remember what it was for
+      // if(media && this.playingMedia === media) {
+      //   this.stop();
+      // }
+
+      if(playPaused) {
+        this.play();
+      }
+    };
+  }
+
+  public toggleSwitchers(enabled: boolean) {
+    this.lockedSwitchers = !enabled;
+  }
+
+  public setPictureInPicture(video: HTMLVideoElement) {
+    this.pip = video;
+
+    // let wasPlaying = this.pause();
+
+    const listenerSetter = new ListenerSetter();
+    listenerSetter.add(video)('leavepictureinpicture', () => {
+      if(this.pip !== video) {
+        return;
+      }
+
+      this.pip = undefined;
+      // if(wasPlaying) {
+      //   this.play();
+      // }
+
+      listenerSetter.removeAll();
+    }, {once: true});
+
+    listenerSetter.add(video)('play', (e) => {
+      if(this.playingMedia !== video) {
+        this.pause();
+      }
+
+      this.pauseMediaInOtherTabs();
+      // if(this.pause()) {
+      //   listenerSetter.add(video)('pause', () => {
+      //     this.play();
+      //   }, {once: true});
+      // }
+    });
+  }
+}
+
+const appMediaPlaybackController = new AppMediaPlaybackController();
+MOUNT_CLASS_TO.appMediaPlaybackController = appMediaPlaybackController;
+export default appMediaPlaybackController;