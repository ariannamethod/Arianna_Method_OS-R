--- conflicted
+++ resolved
@@ -22,11 +22,7 @@
   version: import.meta.env.VITE_VERSION,
   versionFull: import.meta.env.VITE_VERSION_FULL,
   build: +import.meta.env.VITE_BUILD,
-<<<<<<< HEAD
-  langPackVersion: '2.6.5',
-=======
-  langPackVersion: '2.4.17',
->>>>>>> e6f555d3
+  langPackVersion: '2.6.6',
   langPack: 'webk',
   langPackCode: 'en',
   domains: MAIN_DOMAINS,
