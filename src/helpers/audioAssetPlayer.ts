--- conflicted
+++ resolved
@@ -48,15 +48,11 @@
   }
 
   public stopSound() {
-<<<<<<< HEAD
-    this.audio?.pause();
-=======
     if(!this.audio) {
       return;
     }
     
     this.audio.pause();
->>>>>>> 47251197
   }
 
   public cancelDelayedPlay() {
